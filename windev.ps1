<#
.SYNOPSIS
    This Script is used as a target for the https://christitus.com/windev alias.
    It queries the latest winget release (no matter if Pre-Release, Draft or Full Release) and invokes It
.DESCRIPTION
    This Script provides a simple way to always start the bleeding edge release even if it's not yet a full release.
    This function should be run with administrative privileges.
    Because this way of recursively invoking scripts via Invoke-Expression it might very well happen that AV Programs flag this because it's a common way of mulitstage exploits to run
.EXAMPLE
    irm https://christitus.com/windev | iex
    OR
    Run in Admin Powershell >  ./windev.ps1
#>

<<<<<<< HEAD
=======
if (!([Security.Principal.WindowsPrincipal][Security.Principal.WindowsIdentity]::GetCurrent()).IsInRole([Security.Principal.WindowsBuiltInRole]::Administrator)) {
    Write-Output "Winutil needs to be run as Administrator. Attempting to relaunch."
    # Capture all the arguments passed to the script
    $argList = $args -join ' '

    $script = if ($MyInvocation.MyCommand.Path) {
        "& { & '$($MyInvocation.MyCommand.Path)' $argList }"
    } else {
        "iex '& { $(irm https://github.com/ChrisTitusTech/winutil/raw/main/windev.ps1) } $argList'"
    }

    $powershellcmd = if (Get-Command pwsh -ErrorAction SilentlyContinue) { "pwsh" } else { "powershell" }
    $processCmd = if (Get-Command wt.exe -ErrorAction SilentlyContinue) { "wt.exe" } else { $powershellcmd }

    Start-Process $processCmd -ArgumentList "$powershellcmd -ExecutionPolicy Bypass -NoProfile -Command $script" -Verb RunAs

    break
}

>>>>>>> 859a7337
# Function to fetch the latest release tag from the GitHub API
function Get-LatestRelease {
    try {
        $releases = Invoke-RestMethod -Uri 'https://api.github.com/repos/ChrisTitusTech/winutil/releases'
        $latestRelease = $releases | Where-Object {$_.prerelease -eq $true} | Select-Object -First 1
        return $latestRelease.tag_name
    } catch {
        Write-Host "Error fetching release data: $_" -ForegroundColor Red
        return $latestRelease.tag_name
    }
}

# Function to redirect to the latest pre-release version
function RedirectToLatestPreRelease {
    $latestRelease = Get-LatestRelease
    if ($latestRelease) {
        $url = "https://github.com/ChrisTitusTech/winutil/releases/download/$latestRelease/winutil.ps1"
    } else {
        Write-Host 'Unable to determine latest pre-release version.' -ForegroundColor Red
        Write-Host "Using latest Full Release"
        $url = "https://github.com/ChrisTitusTech/winutil/releases/latest/download/winutil.ps1"
    }

    iex "& { $(irm $url) } $argList"
}

# Call the redirect function
RedirectToLatestPreRelease<|MERGE_RESOLUTION|>--- conflicted
+++ resolved
@@ -12,28 +12,7 @@
     Run in Admin Powershell >  ./windev.ps1
 #>
 
-<<<<<<< HEAD
-=======
-if (!([Security.Principal.WindowsPrincipal][Security.Principal.WindowsIdentity]::GetCurrent()).IsInRole([Security.Principal.WindowsBuiltInRole]::Administrator)) {
-    Write-Output "Winutil needs to be run as Administrator. Attempting to relaunch."
-    # Capture all the arguments passed to the script
-    $argList = $args -join ' '
 
-    $script = if ($MyInvocation.MyCommand.Path) {
-        "& { & '$($MyInvocation.MyCommand.Path)' $argList }"
-    } else {
-        "iex '& { $(irm https://github.com/ChrisTitusTech/winutil/raw/main/windev.ps1) } $argList'"
-    }
-
-    $powershellcmd = if (Get-Command pwsh -ErrorAction SilentlyContinue) { "pwsh" } else { "powershell" }
-    $processCmd = if (Get-Command wt.exe -ErrorAction SilentlyContinue) { "wt.exe" } else { $powershellcmd }
-
-    Start-Process $processCmd -ArgumentList "$powershellcmd -ExecutionPolicy Bypass -NoProfile -Command $script" -Verb RunAs
-
-    break
-}
-
->>>>>>> 859a7337
 # Function to fetch the latest release tag from the GitHub API
 function Get-LatestRelease {
     try {
