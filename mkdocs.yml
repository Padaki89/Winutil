--- conflicted
+++ resolved
@@ -45,14 +45,6 @@
     - media: "(prefers-color-scheme: dark)"
       scheme: slate
       toggle:
-<<<<<<< HEAD
-        icon: material/brightness-4
-        name: Switch to system preference
-  markdown_extensions:
-    - admonition
-  extra_css:
-    - stylesheets/extra.css
-=======
         icon: material/toggle-switch
         name: Switch to light mode
       primary: teal
@@ -80,5 +72,4 @@
   - pymdownx.inlinehilite
   - def_list
   - pymdownx.tasklist:
-      custom_checkbox: true
->>>>>>> 601e3389
+      custom_checkbox: true