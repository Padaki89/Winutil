--- conflicted
+++ resolved
@@ -4,24 +4,16 @@
    GitHub      : https://github.com/DeveloperDurp
    Version 0.0.1
 #>
-<<<<<<< HEAD
+
 #region Variables
     $global:sync = [Hashtable]::Synchronized(@{})
 
     #WinForms dependancies 
-=======
-
-#region Header
-
-    #region Load .Net framwork
-
->>>>>>> 4d236407
     [Reflection.Assembly]::LoadWithPartialName("System.Windows.Forms") | Out-Null
     Add-Type -AssemblyName System.Windows.Forms
     Add-Type -AssemblyName PresentationFramework
     [System.Windows.Forms.Application]::EnableVisualStyles()
 
-<<<<<<< HEAD
     #To use local files run $env:environment = "dev" before starting the ps1 file
     if($env:environment -eq "dev"){
         $confirm = [System.Windows.MessageBox]::Show('$ENV:Evnronment is set to dev. Do you wish to load the dev environment?','Dev Environment tag detected',"YesNo","Info")
@@ -1306,245 +1298,4 @@
 
 #endregion scripts
 
-$global:sync["Form"].ShowDialog() | out-null
-=======
-    #endregion Load .Net framework
-
-    #Hiding Console Window
-    <#
-    Add-Type -Name Window -Namespace Console -MemberDefinition '
-    [DllImport("Kernel32.dll")]
-    public static extern IntPtr GetConsoleWindow();
-
-    [DllImport("user32.dll")]
-    public static extern bool ShowWindow(IntPtr hWnd, Int32 nCmdShow);
-    '
-    $consolePtr = [Console.Window]::GetConsoleWindow()
-    [Console.Window]::ShowWindow($consolePtr, 0) > $Null
-    #>
-
-#endregion Header
-
-#region Functions
-
-    #Instead of running the whole form in a run space I like to have it call the additional runspaces as 
-    #I have found additional complexity when running forms outside of the main thread
-    function Invoke-Button {
-        Param ([string]$Button) 
-
-        Switch -Wildcard ($Button){
-
-            "*InstallProgram_Button*"{Invoke-Runspace $InstallScript}
-        }
-    }
-
-    #You can call this function and pass a "powershell" script so that it can execute it inside a runspace.
-    #Anything executed with this function will be able to interact with the $global:sync variable 
-    #Another neat feature you can do with this method is updating the form itself assuming you created the form objects inside the $sync variable
-    function Invoke-Runspace {
-        Param ([string]$commands) 
-
-        $Script = [PowerShell]::Create().AddScript($commands)
-
-        $runspace = [RunspaceFactory]::CreateRunspace()
-        $runspace.ApartmentState = "STA"
-        $runspace.ThreadOptions = "ReuseThread"
-        $runspace.Open()
-        $runspace.SessionStateProxy.SetVariable("sync", $global:sync)
-
-        $Script.Runspace = $runspace
-        $Script.BeginInvoke()
-    }
-
-    #The prowershell gui scripts I build tend to be very daynamic in nature so I don't like to have a predefined layout like you do. 
-    #This is one way for me to make sure things don't go too far down
-    Function Check-Space {
-        Param ([string]$cords)
-        [int]$xint = ($cords -split ";")[0]
-        [int]$yint = ($cords -split ";")[1]
-        [int]$increment = ($cords -split ";")[2]
-
-        if($yint -gt 650){Write-output "$($xint + 225)";10}
-        if($yint -le 650){Write-output "$xint;$($yint + $increment)"}
-    }
-
-#endregion functions
-
-#region Scripts
-
-    #This is what you pass to the Invoke-Runspace function. This can interact with the $sync variable and even make changes that the main form will pickup. 
-    #IE I could say $global:sync["InstallProgram_Browsers-LibreWolf_Checkbox"].text = "LibreWolf Installed"
-    $InstallScript = {
-        $programstoinstall = @()
-        $global:sync.keys | Where-Object {$_ -like "InstallProgram_*_Checkbox"} | ForEach-Object {
-            if($global:sync["$_"].checked -eq $true){
-                $program = (($_ -split "_")[1] -split "-")[1]
-                $programstoinstall += $program
-            }
-
-        }
-        
-        [System.Windows.MessageBox]::Show("I will install the following programs $programstoinstall",'Install Programs Button',"OK","Info")
-    }
-
-#endregion Scripts
-
-$version = "0.0.1"
-$ToolName = "winutil"
-$formwidth = 1170
-$formHeight = 800
-
-$InstallPrograms = @(
-    "Browsers;Brave,Google Chrome,Un-Googled Chromium, Firefox,LibreWolf,Vivaldi"
-    "Communications;Discord,Hexchat,Matrix,Signal,Skype,Slack,Microsoft Teams,Zoom Video Conference"
-    "Development;Atom,Github Desktop,OpenJDK Java 8,OpenJDK Java 16,Oracle Java 18,Jetbrains Toolbox,NodeJS,NodeJS LTS,Python3,Sublime,Visual Studio Code 2022 Community,VS Code,VS Codium"
-    "Document;Adobe Reader DV,LibreOffice,Notepad++,Obsidian,Sumatra PDF"
-    "Games;Epic Games Launcher,GOG Galaxy,Steam"
-    "Pro Tools;Advanced IP Scanner,mRemoteNG,Putty,WinSCP,WireShark"
-    "Multimedia Tools; Audacity,Blander (3D Graphics),Eartumpet (Audio),Flameshot (Screenshots),Foobar2000 (Music Player),Gimp (Image Editor),Greenshot (Screenshots),HandBrake,ImageGlass (Image Viewer),Inkscape,Media Player Classic (Video Player),OBS Studio,ShareX (Screenshots),Spotify,VLC (Video Player),Voicemeeter (Audio)"
-    "Utilities;7-Zip,AnyDesk,AutoHotkey,Bitwarden,CPU-Z,Etcher USB Creator,Everything Search,GPU-Z,HWInfo,KeePassXC,MalwareBytes,NVCleanstall,Microsoft Powertoys,RevoUninstaller,Rufus Imager,TeamViewer,Translucent Taskbar,TreeSizeFree,WinDirStat,Windows Terminal"
-)
-
-$tabs = @(
-       "Install"
-       "Tweaks"
-       "Config"
-       "Updates" 
-       "Help"
-)
-
-$global:sync = [Hashtable]::Synchronized(@{})
-
-#region Form
-
-$Form = New-Object system.Windows.Forms.Form
-$Form.text = "$toolname $Version"
-$form.AutoScroll = $True
-$form.width = $formwidth
-$form.Height = $formHeight
-$Form.FormBorderStyle = 'Fixed3D'
-$Form.MaximizeBox = $false
-$Form.Add_FormClosing({
-    Get-Process -Id $pid | Stop-Process
-})
-
-#For adding in an icon image
-#$iconBase64 = ''
-#$iconBytes = [Convert]::FromBase64String($iconBase64)
-#$stream = New-Object IO.MemoryStream($iconBytes, 0, $iconBytes.Length)
-#$stream.Write($iconBytes, 0, $iconBytes.Length);
-#$Form.Icon = [System.Drawing.Icon]::FromHandle((New-Object System.Drawing.Bitmap -Argument $stream).GetHIcon())
-
-#endregion Form
-
-#region Tab Control
-
-    $tabcontrol = New-Object 'System.Windows.Forms.TabControl'
-    $tabcontrol.Alignment = 'Top'
-    $tabcontrol.Location = '0,0'
-    $tabcontrol.Multiline = $True
-    $tabcontrol.Name = 'tabcontrol'
-    $tabcontrol.SelectedIndex = 0
-    $tabcontrol.width = $formwidth
-    $tabcontrol.Height = $($formHeight-35)
-    $tabcontrol.Anchor = [System.Windows.Forms.AnchorStyles]::Bottom -bor [System.Windows.Forms.AnchorStyles]::Right -bor [System.Windows.Forms.AnchorStyles]::Top -bor [System.Windows.Forms.AnchorStyles]::Left
-    $tabcontrol.TabIndex = 0
-    $Form.Controls.Add($tabcontrol)
-
-#endregion Tab Control
-
-#region Main Page
-
-    foreach ($tab in $tabs){
-        $page = New-Object 'System.Windows.Forms.TabPage'
-        $page.name = "$tab"
-        $page.text = "$tab"
-        $tabcontrol.Controls.Add($page)
-    }
-
-    #Since I don't use an xaml file to create the gui (not sure how compatable that method is with this script as I have never used it) I create a loop to build everything.
-    #You could do the same for the rest of the tabs in a similar fashion to this one.  
-
-    #region Install Tab
-        $x = 5
-        $y = 10
-
-        foreach($InstallProgram in $InstallPrograms){
-            $group = ($InstallProgram -split ";")[0]
-            $programs = ($InstallProgram -split ";")[1] -split ","
-
-            $Label = New-Object Windows.Forms.Label
-            $Label.Name = "$group"
-            $Label.Location = New-Object System.Drawing.Point($x,$y)
-            $Label.Font = 'Microsoft Sans Serif,15'
-            $Label.Text = "$group"
-            $Label.AutoSize = $true
-            $tabcontrol.controls["Install"].Controls.Add($Label)
-            
-            $space = (Check-Space "$x;$y;40") -split ";"
-            $x = $space[0]
-            $y = $space[1]
-
-            foreach($program in $programs){
-
-                #The key here is adding the object to the $sync variable, this what allows powershell to interact with it while inside a runspace. 
-                #IE $tabcontrol.controls["Install"] is not modifiable but $global:sync["InstallProgram_Browsers-LibreWolf_Checkbox"] is
-
-                $object = New-Object Windows.Forms.Checkbox
-                $object.Name = "InstallProgram_$group-$($program -replace " ","_")_Checkbox"
-                $object.Font = 'Microsoft Sans Serif,8'
-                $object.Location = New-Object System.Drawing.Point($x,$y)
-                $object.Size = "225,20"
-                $object.text = "$program"
-                $object.checked = $false
-                $global:sync["$($object.name)"] = $object
-                $tabcontrol.Controls["Install"].Controls.Add($global:sync["$($object.name)"])
-
-                $space = (Check-Space "$x;$y;20") -split ";"
-                $x = $space[0]
-                $y = $space[1]
-            }          
-            
-            $y = [int]$y + 10
-        }
-
-        $space = (Check-Space "$x;9000;20") -split ";"
-        $x = $space[0]
-        $y = $space[1]
-
-        $object = New-Object 'System.Windows.Forms.Button'
-        $object.name = "InstallProgram_Button"
-        $object.Location = New-Object System.Drawing.Point($x,$y)
-        $object.Font = 'Microsoft Sans Serif,10'
-        $object.Size = "200,25"
-        $object.TextAlign = 'MiddleCenter'
-        $object.text = "Install Programs"
-        $object.Add_Click({
-            #This took me a long time to figure out as my other scripts would create buttons dynamically. This will get the name of the button that you clicked 
-            #then pass it to the Invoke-Button function above.
-
-            [System.Object]$Sender = $args[0]
-
-            Invoke-Button $Sender.name
-
-        })
-        $tabcontrol.controls["Install"].Controls.Add($object)
-
-    #endregion Install Tab
-
-    #region Help Page
-
-    $Label = New-Object Windows.Forms.Label
-    $Label.Name = "Help_Page_Label"
-    $Label.Location = New-Object System.Drawing.Point(5,10)
-    $Label.Font = 'Microsoft Sans Serif,15'
-    $Label.Text = "Welcome to the Help Page"
-    $Label.AutoSize = $true
-    $tabcontrol.controls["help"].Controls.Add($Label)
-
-    #endregion Help Page
-
-#endregion Main Page
-
-[Windows.Forms.Application]::Run($form)
->>>>>>> 4d236407
+$global:sync["Form"].ShowDialog() | out-null