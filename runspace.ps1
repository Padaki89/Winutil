#for CI/CD
<<<<<<< HEAD
$BranchToUse = '386/RequireAdmin'

=======
$BranchToUse = 'test'
>>>>>>> 6b1fa83b

<#
.NOTES
    Author              : @ChrisTitusTech   
    Runspace Author     : @DeveloperDurp
    Version 0.1
#>

#region Variables

    $sync = [Hashtable]::Synchronized(@{})
    $sync.logfile = "$env:TEMP\winutil.log"

    $sync.taskrunning = $false
    $sync.taskmessage = "There is currently a task running. Please try again once previous task is complete."
    $sync.tasktitle = "Task in progress"

    $VerbosePreference = "Continue"
    if(!$env:args){$gui = $true}

#endregion Variables

#region Functions

#===========================================================================
# Button clicks
#===========================================================================

function Invoke-Button {

    <#
    
        .DESCRIPTION
        Meant to make creating buttons easier. There is a section below in the gui that will assign this function to every button.
        This way you can dictate what each button does from this function. 
    
        Input will be the name of the button that is clicked. 
    #>
    
    Param ([string]$Button) 

    #Use this to get the name of the button
    #[System.Windows.MessageBox]::Show("$Button","Chris Titus Tech's Windows Utility","OK","Info")

    Switch -Wildcard ($Button){

        "*Tab*BT*" {switchtab $Button}
        "*InstallUpgrade*" {Invoke-command $sync.GUIInstallPrograms -ArgumentList "Upgrade"}
        "*desktop*" {Tweak-Buttons $Button}
        "*laptop*" {Tweak-Buttons $Button}
        "*minimal*" {Tweak-Buttons $Button}
        "*undoall*" {Invoke-command $Sync.GUIUndoTweaks}
        "install" {Invoke-command $sync.GUIInstallPrograms -ArgumentList "$(uncheckall "Install")"}
        "tweaksbutton" {Invoke-command $Sync.GUITweaks -ArgumentList "$(uncheckall "tweaks")"}
        "FeatureInstall" {Invoke-command $Sync.GUIFeatures -ArgumentList "$(uncheckall "feature")"}
        "Panelcontrol" {cmd /c control}
        "Panelnetwork" {cmd /c ncpa.cpl}
        "Panelpower" {cmd /c powercfg.cpl}
        "Panelsound" {cmd /c mmsys.cpl}
        "Panelsystem" {cmd /c sysdm.cpl}
        "Paneluser" {cmd /c "control userpasswords2"}
        "Updates*" {Invoke-command $sync.GUIUpdates -ArgumentList "$button"}
        "FixesUpdate" {Invoke-command $sync.GUIUpdates -ArgumentList "$button"}
        "*AutoLogin" {Invoke-Runspace $Sync.AutologinInstall}
        "DisableDarkMode" {Invoke-Runspace $Sync.DarkModeToggle -ArgumentList "$False"}
        "EnableDarkMode" {Invoke-Runspace $Sync.DarkModeToggle -ArgumentList "$True"}
        "PanelDISM" {
            Start-Process PowerShell -ArgumentList "Write-Host '(1/4) Chkdsk' -ForegroundColor Green; Chkdsk /scan; 
            Write-Host '`n(2/4) SFC - 1st scan' -ForegroundColor Green; sfc /scannow;
            Write-Host '`n(3/4) DISM' -ForegroundColor Green; DISM /Online /Cleanup-Image /Restorehealth; 
            Write-Host '`n(4/4) SFC - 2nd scan' -ForegroundColor Green; sfc /scannow; 
            Read-Host '`nPress Enter to Continue'" -verb runas
        }
    }
}

function uncheckall {

    <#
    
        .DESCRIPTION
        Function is meant to find all checkboxes that are checked on the specefic tab and input them into a script.

        Outputed data will be the names of the checkboxes comma seperated. 

        "Installadvancedip,Installbitwarden"

        .EXAMPLE

        uncheckall "Install"
    
    #>

    param($group)

    if ($sync.taskrunning -eq $true){
        return
    }

    $sync.keys | Where-Object {$psitem -like "*$($group)?*" `
                            -and $psitem -notlike "$($group)Install" `
                            -and $psitem -notlike "*GUI*" `
                            -and $psitem -notlike "*Script*"
                        } | ForEach-Object {
        if ($sync["$psitem"].IsChecked -eq $true){
            $output += ",$psitem"
            $sync["$psitem"].IsChecked = $false
        }
    }
    
    if($output){Write-Output $output.Substring(1)}
}

function Invoke-Runspace {

    <#
    
        .DESCRIPTION
        Simple function to make it easier to invoke a runspace from inside the script. 

        .EXAMPLE

        $params = @{
            ScriptBlock = $sync.ScriptsInstallPrograms
            ArgumentList = "Installadvancedip,Installbitwarden"
            Verbose = $true
        }

        Invoke-Runspace @params
    
    #>

    [CmdletBinding()]
    Param (
        $ScriptBlock,
        $ArgumentList
    ) 

    $Script = [PowerShell]::Create().AddScript($ScriptBlock).AddArgument($ArgumentList)

    $Script.Runspace = $runspace
    $Script.BeginInvoke()
}

#===========================================================================
# Navigation Controls
#===========================================================================

function switchtab {

    <#
    
        .DESCRIPTION
        Sole purpose of this fuction reduce duplicated code for switching between tabs. 
    
    #>

    Param ($button)
    $x = [int]($button -replace "Tab","" -replace "BT","") - 1

    0..3 | ForEach-Object {
        
        if ($x -eq $psitem){$sync["TabNav"].Items[$psitem].IsSelected = $true}
        else{$sync["TabNav"].Items[$psitem].IsSelected = $false}
    }
}

Function Tweak-Buttons {

    <#
    
        .DESCRIPTION
        Meant to make settings presets easier in the tweaks tab. Will pull the data from config/preset.json
    
    #>

    Param ($button)
    $preset = $sync.preset.$button

    $sync.keys | Where-Object {$psitem -like "*tweaks?*" -and $psitem -notlike "tweaksbutton"} | ForEach-Object {
        if ($preset -contains $psitem ){$sync["$psitem"].IsChecked = $True}
        Else{$sync["$psitem"].IsChecked = $false} 
    }
}

#endregion Functions

#===========================================================================
# Scritps to be ran inside a runspace
#===========================================================================

#region Scripts

#===========================================================================
# Generic Scripts
#===========================================================================

$sync.WriteLogs = {

    <#
    
        .DESCRIPTION
        Simple function to write logs to a temp directory.

        .EXAMPLE

        $Level = "INFO"
        $Message = "This is a test message!"
        $LogPath = "$ENV:TEMP\winutil.log"
        Invoke-command $sync.WriteLogs -ArgumentList ($Level,$Message,$LogPath)
    
    #>

    [cmdletbinding()]
    param(
        $Level = "Info", 
        $Message, 
        $LogPath = "$env:TEMP\winutil.log"
    )

    $date = get-date
    $delimiter = '|'
    write-output "$date $delimiter $Level $delimiter $message" |  out-file -Append -Encoding ascii -FilePath $LogPath
    if($Level -eq "ERROR" -or $Level -eq "FAILURE"){
        write-Error "$date $delimiter $Level $delimiter $message"
        return
    }
    if($Level -eq "Warning"){
        Write-Warning "$date $delimiter $Level $delimiter $message"
        return
    }
    Write-Verbose "$date $delimiter $Level $delimiter $message"
}

$Sync.AutologinInstall = {

    # Official Microsoft recommendation https://learn.microsoft.com/en-us/sysinternals/downloads/autologon
    Invoke-WebRequest "https://live.sysinternals.com/Autologon.exe" -OutFile $env:TEMP\autologin.exe
    Start-Process -FilePath powershell.exe -Verb runas -ArgumentList "-c $ENV:Temp\autologin.exe" -WindowStyle Hidden

}

$Sync.DarkModeToggle = {
    param($enabled)

    $Theme = "HKCU:\SOFTWARE\Microsoft\Windows\CurrentVersion\Themes\Personalize"

    if($enabled -eq $True){
        Set-ItemProperty $Theme AppsUseLightTheme -Value 0
        Invoke-command $sync.WriteLogs -ArgumentList ("INFO","Dark Mode has been enabled",$sync.logfile)
    }
    if($enabled -eq $False){
        Set-ItemProperty $Theme AppsUseLightTheme -Value 1
        Invoke-command $sync.WriteLogs -ArgumentList ("INFO","Dark Mode has been disabled",$sync.logfile)
    }

}

#===========================================================================
# Install Tab
#===========================================================================

<#

    This section is working as expected and logs output to console and $ENV:Temp\winutil.log

    TODO: Error Handling with winget. Currently it does not handle errors as expected.

#>

$Sync.GUIInstallPrograms = {

    <#

        .DESCRIPTION
        This Scriptblock is meant to be ran from inside the GUI and will prevent the user from starting another install task. 

        Input data will look like below and link with the name of the check box. This will then look to the config/applications.json file to find
        the winget install commands for the selected applications.

        Installadvancedip,Installbitwarden

        .EXAMPLE

        Invoke-command $sync.GUIInstallPrograms -ArgumentList "Installadvancedip,Installbitwarden"

    #>

    Param ($programstoinstall)

    #Check if any check boxes have been checked and if a task is currently running

        if ($sync.taskrunning -eq $true){
            [System.Windows.MessageBox]::Show($sync.taskmessage,$sync.tasktitle,"OK","Info")
            return
        }

        if($programstoinstall -notlike "*install*"){
            [System.Windows.MessageBox]::Show("Please check the applications you wish to install",'Nothing to do',"OK","Info")
            return
        }

    #Section to see if winget will upgrade all installs or which winget commands to run from  config/applications.json
    
        $programstoinstall = $programstoinstall -split ","

        if($programstoinstall -eq "Upgrade"){
            $winget = ",Upgrade"
        }
        else{
            foreach ($program in $programstoinstall){

                $($sync.applications.install.$("WPF" + $program).winget) -split ";" | ForEach-Object {
                    if($psitem){
                        $winget += ",$psitem"
                    }Else{
                        Invoke-command $sync.WriteLogs -ArgumentList ("WARNING","$Program Not found") 
                    }
                }
            }
        }
        
        if($winget -eq $null){
            [System.Windows.MessageBox]::Show("No found applications to install",'Nothing to do',"OK","Info")
            return
        }           
        
    #Invoke a runspace so that the GUI does not lock up

        $sync.taskrunning = $true

        $params = @{
            ScriptBlock = $sync.ScriptsInstallPrograms
            ArgumentList = "$($winget.substring(1))"
            Verbose = $true
        }
        Invoke-Runspace @params

}

$sync.ScriptsInstallPrograms = {

    <#
        .DESCRIPTION
        This scriptblock will detect if winget is installed and if not attempt to install it. Once ready it will then either upgrade any installs or attempt to install any applications provided.

        .EXAMPLE

        $params = @{
            ScriptBlock = $sync.ScriptsInstallPrograms
            ArgumentList = "git.git,WinDirStat.WinDirStat"
        }
        VerbosePreference = "Continue"
        Invoke-Command @params

    .EXAMPLE

        $params = @{
            ScriptBlock = $sync.ScriptsInstallPrograms
            ArgumentList = "Upgrade"
        }

        VerbosePreference = "Continue"
        Invoke-Command @params

    #>

    Param ($programstoinstall)
    $programstoinstall = $programstoinstall -split ","

    function Write-Logs {
        param($Level, $Message, $LogPath)
        Invoke-command $sync.WriteLogs -ArgumentList ($Level,$Message,$LogPath)
    }

    #region Check for WinGet and install if not present

        if (Test-Path $env:userprofile\AppData\Local\Microsoft\WindowsApps\winget.exe) {
            #Checks if winget executable exists and if the Windows Version is 1809 or higher
            Write-Logs -Level INFO -Message "WinGet was detected" -LogPath $sync.logfile
        }
        else {

            if (($sync.ComputerInfo.WindowsVersion) -lt "1809") {
                #Checks if Windows Version is too old for winget
                Write-Logs -Level Warning -Message "Winget is not supported on this version of Windows (Pre-1809). Stopping installs" -LogPath $sync.logfile
                return
            }

            Write-Logs -Level INFO -Message "WinGet was not detected" -LogPath $sync.logfile

            if (((($sync.ComputerInfo.OSName.IndexOf("LTSC")) -ne -1) -or ($sync.ComputerInfo.OSName.IndexOf("Server") -ne -1)) -and (($sync.ComputerInfo.WindowsVersion) -ge "1809")) {
                Try{
                    #Checks if Windows edition is LTSC/Server 2019+
                    #Manually Installing Winget
                    Write-Logs -Level INFO -Message "LTSC/Server Edition detected. Running Alternative Installer" -LogPath $sync.logfile
    
                    #Download Needed Files
                    $step = "Downloading the required files"
                    Write-Logs -Level INFO -Message $step -LogPath $sync.logfile
                    Start-BitsTransfer -Source "https://aka.ms/Microsoft.VCLibs.x64.14.00.Desktop.appx" -Destination "$ENV:TEMP\Microsoft.VCLibs.x64.14.00.Desktop.appx" -ErrorAction Stop
                    Start-BitsTransfer -Source "https://github.com/microsoft/winget-cli/releases/download/v1.2.10271/Microsoft.DesktopAppInstaller_8wekyb3d8bbwe.msixbundle" -Destination "$ENV:TEMP/Microsoft.DesktopAppInstaller_8wekyb3d8bbwe.msixbundle" -ErrorAction Stop
                    Start-BitsTransfer -Source "https://github.com/microsoft/winget-cli/releases/download/v1.2.10271/b0a0692da1034339b76dce1c298a1e42_License1.xml" -Destination "$ENV:TEMP/b0a0692da1034339b76dce1c298a1e42_License1.xml" -ErrorAction Stop
    
                    #Installing Packages
                    $step = "Installing Packages"
                    Write-Logs -Level INFO -Message $step -LogPath $sync.logfile
                    Add-AppxProvisionedPackage -Online -PackagePath "$ENV:TEMP\Microsoft.VCLibs.x64.14.00.Desktop.appx" -SkipLicense -ErrorAction Stop
                    Add-AppxProvisionedPackage -Online -PackagePath "$ENV:TEMP\Microsoft.DesktopAppInstaller_8wekyb3d8bbwe.msixbundle" -LicensePath "$ENV:TEMP\b0a0692da1034339b76dce1c298a1e42_License1.xml" -ErrorAction Stop
                    
                    #Sleep for 5 seconds to maximize chance that winget will work without reboot
                    Start-Sleep -s 5
    
                    #Removing no longer needed Files
                    $step = "Removing Files"
                    Write-Logs -Level INFO -Message $step -LogPath $sync.logfile
                    Remove-Item -Path "$ENV:TEMP\Microsoft.VCLibs.x64.14.00.Desktop.appx" -Force
                    Remove-Item -Path "$ENV:TEMP\Microsoft.DesktopAppInstaller_8wekyb3d8bbwe.msixbundle" -Force
                    Remove-Item -Path "$ENV:TEMP\b0a0692da1034339b76dce1c298a1e42_License1.xml" -Force

                    $step = "WinGet Sucessfully installed"
                    Write-Logs -Level INFO -Message $step -LogPath $sync.logfile

                }Catch{Write-Logs -Level FAILURE -Message "WinGet Install failed at $step" -LogPath $sync.logfile}
            }
            else {
                Try{
                    #Installing Winget from the Microsoft Store                       
                    $step = "Installing WinGet"
                    Write-Logs -Level INFO -Message $step -LogPath $sync.logfile
                    Start-Process "ms-appinstaller:?source=https://aka.ms/getwinget"
                    $nid = (Get-Process AppInstaller).Id
                    Wait-Process -Id $nid

                    $step = "Winget Installed"
                    Write-Logs -Level INFO -Message $step -LogPath $sync.logfile
                }Catch{Write-Logs -Level FAILURE -Message "WinGet Install failed at $step" -LogPath $sync.logfile}
            }
            Write-Logs -Level INFO -Message "WinGet has been installed" -LogPath $sync.logfile
            Start-Sleep -Seconds 15
        }

    #endregion Check for WinGet and install if not present

    $results = @()
    foreach ($program in $programstoinstall){
        if($programstoinstall -eq "Upgrade"){
            $Message = "Attempting to upgrade packages"
            $ErrorMessage = "Failed to upgrade packages"
            $SuccessMessage = "Upgardes have completed"
            $ArgumentList = "upgrade --all"
        }
        else{
            $Message = "$($program) was selected to be installed."
            $ErrorMessage = "$($program) failed to installed."
            $SuccessMessage = "$($program) has been installed"
            $ArgumentList = "install -e --accept-source-agreements --accept-package-agreements --silent $($program)"
        }

        try {
            Write-Logs -Level INFO -Message "$Message" -LogPath $sync.logfile
            Write-Host ""
            
            $installs = Start-Process -FilePath winget -ArgumentList $ArgumentList -ErrorAction Stop -Wait -PassThru -NoNewWindow
        }
        catch {
            Write-Logs -Level FAILURE -Message $ErrorMessage -LogPath $sync.logfile
            $results += $program
        }
    }

    Write-Logs -Level INFO -Message "Installs have completed" -LogPath $sync.logfile
    if($sync["Form"]){
        $sync.taskrunning = $false
        [System.Windows.MessageBox]::Show("All applications have been installed",'Installs are done!',"OK","Info")
    }
}

#===========================================================================
# Tab 2 - Tweaks Buttons
#===========================================================================

<#

    This section is working as expected and logs output to console and $ENV:Temp\winutil.log

    TODO: Error Handling as Try blocks and -erroraction stop causes runspace to lock up

#>

$Sync.GUITweaks = {

    <#

        .DESCRIPTION
        This Scriptblock is meant to be ran from inside the GUI and will prevent the user from starting another install task. 

        Input data will look like below and link with the name of the check box. This will then look to the config/applications.json file to find
        the modifications for the selected task.

        EssTweaksDeBloat,MiscTweaksUTC

        .EXAMPLE

        Invoke-command $sync.GUIInstallPrograms -ArgumentList "EssTweaksDeBloat,MiscTweaksUTC"

    #>

    Param($Tweakstorun)

    #Check if any check boxes have been checked and if a task is currently running

        if ($sync.taskrunning -eq $true){
            [System.Windows.MessageBox]::Show($sync.taskmessage,$sync.tasktitle,"OK","Info")
            return
        }

        if($Tweakstorun -notlike "*Tweaks*"){
            [System.Windows.MessageBox]::Show("Please check the applications you wish to install",'Nothing to do',"OK","Info")
            return
        }

        $sync.taskrunning = $true

    #Invoke a runspace so that the GUI does not lock up

        $params = @{
            ScriptBlock = $sync.ScriptTweaks
            ArgumentList = ("$Tweakstorun")
        }
        
        Invoke-Runspace @params

}

$Sync.ScriptTweaks = {

    <#

        .DESCRIPTION
        This scriptblock will run a series of modifications included in the config/tweaks.json file. 

        TODO: Figure out error handling as any errors in this runspace will crash the powershell session.

        .EXAMPLE

        $params = @{
            ScriptBlock = $sync.ScriptsInstallPrograms
            ArgumentList = "EssTweaksTele,EssTweaksServices"
            Verbose = $true
        }
        VerbosePreference = "Continue"
        Invoke-Command @params

    #>

    Param($Tweakstorun)
    $Tweakstorun = $Tweakstorun -split ","
    
    $ErrorActionPreference = "SilentlyContinue"

    function Write-Logs {
        param($Level, $Message, $LogPath)
        Invoke-command $sync.WriteLogs -ArgumentList ($Level,$Message, $LogPath)
    }

    Write-Logs -Level INFO -Message "Gathering required modifications" -LogPath $sync.logfile

    $RegistryToModify = $Tweakstorun | ForEach-Object {
        $sync.tweaks.$psitem.registry
    }

    $ServicesToModify = $Tweakstorun | ForEach-Object {
        $sync.tweaks.$psitem.service
    }

    $ScheduledTaskToModify = $Tweakstorun | ForEach-Object {
        $sync.tweaks.$psitem.ScheduledTask
    }

    $AppxToModify = $Tweakstorun | ForEach-Object {
        $sync.tweaks.$psitem.appx
    }

    $ScriptsToRun = $Tweakstorun | ForEach-Object {
        $sync.tweaks.$psitem.InvokeScript
    }

    if($RegistryToModify){
        Write-Logs -Level INFO -Message "Starting Registry Modification" -LogPath $sync.logfile

        $RegistryToModify | ForEach-Object {
            if(!(Test-Path $psitem.path)){
                $Step = "create"
                Write-Logs -Level INFO -Message "$($psitem.path) did not exist. Creating" -LogPath $sync.logfile
                New-Item -Path $psitem.path -Force | Out-Null
            }

            $step = "set"
            Write-Logs -Level INFO -Message "Setting $("$($psitem.path)\$($psitem.name)") to $($psitem.value)" -LogPath $sync.logfile
            Set-ItemProperty -Path $psitem.path -Name $psitem.name -Type $psitem.type -Value $psitem.value
        }

        Write-Logs -Level INFO -Message "Finished setting registry" -LogPath $sync.logfile
    }

    if($ServicesToModify){
        Write-Logs -Level INFO -Message "Starting Services Modification" -LogPath $sync.logfile

        $ServicesToModify | ForEach-Object {
                Stop-Service "$($psitem.name)" 
                Set-Service "$($psitem.name)" -StartupType $($psitem.StartupType)
                Write-Logs -Level INFO -Message "Service $($psitem.name) set to  $($psitem.StartupType)" -LogPath $sync.logfile
        }

        Write-Logs -Level INFO -Message "Finished setting Services" -LogPath $sync.logfile
    }
    
    if($ScheduledTaskToModify){
        Write-Logs -Level INFO -Message "Starting ScheduledTask Modification" -LogPath $sync.logfile

        $ScheduledTaskToModify | ForEach-Object {
            Try{
                if($($psitem.State) -eq "Disabled"){
                    Disable-ScheduledTask -TaskName "$($psitem.name)" -ErrorAction Stop | Out-Null
                }
                if($($psitem.State) -eq "Enabled"){
                    Enable-TaskName "$($psitem.name)" -ErrorAction Stop | Out-Null
                }
                Write-Logs -Level INFO -Message "Scheduled Task $($psitem.name) set to  $($psitem.State)" -LogPath $sync.logfile
            }Catch{Write-Logs -Level ERROR -Message "Unable to set Scheduled Task $($psitem.name) set to  $($psitem.State)" -LogPath $sync.logfile}
        }

        Write-Logs -Level INFO -Message "Finished setting ScheduledTasks" -LogPath $sync.logfile
    }

    if($AppxToModify){
        Write-Logs -Level INFO -Message "Starting Appx Modification" -LogPath $sync.logfile

        $AppxToModify | ForEach-Object {
            Try{
                Get-AppxPackage -Name $psitem| Remove-AppxPackage -ErrorAction Stop
                Get-AppxProvisionedPackage -Online | Where-Object DisplayName -like $psitem | Remove-AppxProvisionedPackage -ErrorAction stop -Online
                Write-Logs -Level INFO -Message "Uninstalled $psitem" -LogPath $sync.logfile
            }Catch{Write-Logs -Level ERROR -Message "Failed to uninstall $psitem" -LogPath $sync.logfile }
        }

        Write-Logs -Level INFO -Message "Finished uninstalling Appx" -LogPath $sync.logfile
    }

    if($ScriptsToRun){
        Write-Logs -Level INFO -Message "Running Scripts" -LogPath $sync.logfile

        $ScriptsToRun | ForEach-Object {
            $Scriptblock = [scriptblock]::Create($psitem)
            #Invoke-Command -ScriptBlock $Scriptblock
            Start-Process $PSHOME\powershell.exe -Verb runas -ArgumentList "-Command  $scriptblock" -Wait
        }

        # 
        # Fix bad tweaks made from previous versions
        #
        Remove-ItemProperty -Path "HKCU:\Control Panel\Desktop" -Name "HungAppTimeout" -ErrorAction SilentlyContinue
        Set-ItemProperty -Path "HKLM:\SYSTEM\CurrentControlSet\Control\Session Manager\Memory Management" -Name "ClearPageFileAtShutdown" -Type DWord -Value 0

        Write-Logs -Level INFO -Message "Finished Scripts" -LogPath $sync.logfile
    }

    Write-Logs -Level INFO -Message "Tweaks finished" -LogPath $sync.logfile
    
    if($sync["Form"]){
        $sync.taskrunning = $false
        [System.Windows.MessageBox]::Show("All modifications have finished",'Tweaks are done!',"OK","Info")
    }
}

$Sync.GUIUndoTweaks = {

    <#

        .DESCRIPTION
        This Scriptblock is meant to be ran from inside the GUI and will prevent the user from starting another tweak task. 

        .EXAMPLE

        Invoke-command $sync.GUIUndoTweaks

    #>

    #Check if any check boxes have been checked and if a task is currently running

        if ($sync.taskrunning -eq $true){
            [System.Windows.MessageBox]::Show($sync.taskmessage,$sync.tasktitle,"OK","Info")
            return
        }

        $sync.taskrunning = $true

    #Invoke a runspace so that the GUI does not lock up            

        Invoke-Runspace $sync.ScriptUndoTweaks
}

$sync.ScriptUndoTweaks = {
    
    <#

        .DESCRIPTION
        This scriptblock will undo all modifications from this script. 

        TODO: Figure out error handling as any errors in this runspace will crash the powershell session.

        .EXAMPLE

        VerbosePreference = "Continue"
        Invoke-Command -ScriptBlock $sync.ScriptUndoTweaks
    #>

    $ErrorActionPreference = "SilentlyContinue"

    function Write-Logs {
        param($Level, $Message, $LogPath)
        Invoke-command $sync.WriteLogs -ArgumentList ($Level,$Message, $LogPath)
    }

    Write-Logs -Level INFO -Message "Creating Restore Point incase something bad happens" -LogPath $sync.logfile
    Enable-ComputerRestore -Drive "C:\"
    Checkpoint-Computer -Description "RestorePoint1" -RestorePointType "MODIFY_SETTINGS"

    foreach ($tweak in $($sync.tweaks.psobject.properties)) {

            #registry reset
            Foreach ($registries in $($tweak.value.registry)){
                foreach($registry in $registries){
                    Write-Logs -Level INFO -Message "Setting $("$($registry.path)\$($registry.name)") to $($registry.OriginalValue)" -LogPath $sync.logfile
                    Set-ItemProperty -Path $registry.path -Name $registry.name -Type $registry.type -Value $registry.OriginalValue
                }
            }
            Write-Logs -Level INFO -Message "Finished reseting $($tweak.name) registries" -LogPath $sync.logfile

            #Services modification 
            Foreach ($services in $($tweak.value.service)){
                foreach($service in $services) {
                    Stop-Service "$($service.name)"
                    Set-Service "$($service.name)" -StartupType $($service.OriginalType)
                    Write-Logs -Level INFO -Message "Service $($service.name) set to  $($service.OriginalType)" -LogPath $sync.logfile
                }
            }
            Write-Logs -Level INFO -Message "Finished reseting $($tweak.name) Services" -LogPath $sync.logfile

            #Scheduled Tasks Modification
            Foreach ($ScheduledTasks in $($tweak.value.ScheduledTask)){
                foreach($ScheduledTask in $ScheduledTasks) {
                    if($($ScheduledTask.OriginalState) -eq "Disabled"){
                        Disable-ScheduledTask -TaskName "$($ScheduledTask.name)" | Out-Null
                    }
                    if($($ScheduledTask.OriginalState) -eq "Enabled"){
                        Enable-TaskName "$($ScheduledTask.name)"  | Out-Null
                    }
                    Write-Logs -Level INFO -Message "Scheduled Task $($ScheduledTask.name) set to  $($ScheduledTask.OriginalState)" -LogPath $sync.logfile
                }
            }
            Write-Logs -Level INFO -Message "Finished reseting $($tweak.name) Scheduled Tasks" -LogPath $sync.logfile                  
    }

    Set-ItemProperty -Path "HKLM:\System\CurrentControlSet\Control\Session Manager\Power" -Name "HibernteEnabled" -Type Dword -Value 1
    Set-ItemProperty -Path "HKLM:\SOFTWARE\Microsoft\Windows\CurrentVersion\Explorer\FlyoutMenuSettings" -Name "ShowHibernateOption" -Type Dword -Value 1
    Remove-ItemProperty -Path "HKLM:\SOFTWARE\Policies\Microsoft\Windows\Personalization" -Name "NoLockScreen" -ErrorAction SilentlyContinue
    
    If (!(Test-Path "HKCU:\SOFTWARE\Microsoft\Windows\CurrentVersion\Explorer\OperationStatusManager")) {
        Remove-Item -Path "HKCU:\SOFTWARE\Microsoft\Windows\CurrentVersion\Explorer\OperationStatusManager" -Recurse -ErrorAction SilentlyContinue
    }
    If (!(Test-Path "HKCU:\SOFTWARE\Microsoft\Siuf\Rules")) {
        Remove-Item -Path "HKCU:\SOFTWARE\Microsoft\Siuf\Rules" -Recurse -ErrorAction SilentlyContinue
    }
    If (!(Test-Path "HKCU:\SOFTWARE\Policies\Microsoft\Windows\CloudContent")) {
        Remove-Item -Path "HKCU:\SOFTWARE\Policies\Microsoft\Windows\CloudContent" -Recurse -ErrorAction SilentlyContinue
    }
    If (!(Test-Path "HKLM:\SOFTWARE\Policies\Microsoft\Windows\AdvertisingInfo")) {
        Remove-Item -Path "HKLM:\SOFTWARE\Policies\Microsoft\Windows\AdvertisingInfo" -Recurse -ErrorAction SilentlyContinue
    }
    If (!(Test-Path "HKLM:\SOFTWARE\Policies\Microsoft\Windows\CloudContent")) {
        Remove-Item -Path "HKLM:\SOFTWARE\Policies\Microsoft\Windows\CloudContent" -Recurse -ErrorAction SilentlyContinue
    }
    If (!(Test-Path "HKLM:\SOFTWARE\Microsoft\Windows\CurrentVersion\CapabilityAccessManager\ConsentStore\location")) {
        Remove-Item -Path "HKLM:\SOFTWARE\Microsoft\Windows\CurrentVersion\CapabilityAccessManager\ConsentStore\location" -Recurse -ErrorAction SilentlyContinue
    }

    Write-Logs -Level INFO -Message "Unrestricting AutoLogger directory" -LogPath $sync.logfile
    $autoLoggerDir = "$env:PROGRAMDATA\Microsoft\Diagnosis\ETLLogs\AutoLogger"
    icacls $autoLoggerDir /grant:r SYSTEM:`(OI`)`(CI`)F | Out-Null

    Write-Logs -Level INFO -Message "Reset Local Group Policies to Stock Defaults" -LogPath $sync.logfile        
    # cmd /c secedit /configure /cfg %windir%\inf\defltbase.inf /db defltbase.sdb /verbose
    cmd /c RD /S /Q "%WinDir%\System32\GroupPolicyUsers"
    cmd /c RD /S /Q "%WinDir%\System32\GroupPolicy"
    cmd /c gpupdate /force

    Write-Logs -Level INFO -Message "Restoring Clipboard History..." -LogPath $sync.logfile        
    Remove-ItemProperty -Path "HKCU:\SOFTWARE\Microsoft\Clipboard" -Name "EnableClipboardHistory" -ErrorAction SilentlyContinue
    Remove-ItemProperty -Path "HKLM:\SOFTWARE\Policies\Microsoft\Windows\System" -Name "AllowClipboardHistory" -ErrorAction SilentlyContinue

    Set-ItemProperty -Path "HKCU:\Control Panel\Desktop" -Name "UserPreferencesMask" -Type Binary -Value ([byte[]](158,30,7,128,18,0,0,0))

    if($sync["Form"]){
        $sync.taskrunning = $false
        [System.Windows.MessageBox]::Show("All tweaks have been removed",'Undo is done!',"OK","Info")
    }
}

#===========================================================================
# Tab 3 - Config Buttons
#===========================================================================

<#

    This section is working as expected and logs output to console and $ENV:Temp\winutil.log

    TODO: Error Handling as Try blocks and -erroraction stop causes runspace to lock up

#>

$Sync.GUIFeatures = {
    
    <#

        .DESCRIPTION
        This Scriptblock is meant to be ran from inside the GUI and will prevent the user from starting another install task. 

        Input data will look like below and link with the name of the check box. This will then look to the config/features.json file to find
        the install commands for the selected features.

        Featureshyperv,Featureslegacymedia

        .EXAMPLE

        Invoke-command $sync.GUIInstallPrograms -ArgumentList "Featureshyperv,Featureslegacymedia"

    #>
    
    param ($featuretoinstall)

    #Check if any check boxes have been checked and if a task is currently running 

        if ($sync.taskrunning -eq $true){
            [System.Windows.MessageBox]::Show($sync.taskmessage,$sync.tasktitle,"OK","Info")
            return
        }

        if($featuretoinstall -notlike "*Features*"){
            [System.Windows.MessageBox]::Show("Please check the features you wish to install",'Nothing to do',"OK","Info")
            return
        }

        $sync.taskrunning = $true

    #Invoke a runspace so that the GUI does not lock up  
        
        $params = @{
            ScriptBlock = $sync.ScriptFeatureInstall
            ArgumentList = ("$featuretoinstall")
        }
        
        Invoke-Runspace @params

}

$sync.ScriptFeatureInstall = {

    <#

        .DESCRIPTION
        This scriptblock will install the selected features from the config/features.json file. 

        TODO: Figure out error handling as any errors in this runspace will crash the powershell session.

        .EXAMPLE

        $params = @{
            ScriptBlock = $sync.ScriptFeatureInstall
            ArgumentList = "Featureshyperv,Featureslegacymedia"
            Verbose = $true
        }
        VerbosePreference = "Continue"
        Invoke-Command @params

    #>

    param ($featuretoinstall)

    $featuretoinstall = $featuretoinstall -split ","

    function Write-Logs {
        param($Level, $Message, $LogPath)
        Invoke-command $sync.WriteLogs -ArgumentList ($Level,$Message, $LogPath)
    }
    
    Foreach ($feature in $featuretoinstall){

        $sync.feature.$feature | ForEach-Object {
            Try{
                Write-Logs -Level INFO -Message "Installing Windows Feature $psitem" -LogPath $sync.logfile
                Enable-WindowsOptionalFeature -Online -FeatureName "$psitem" -All -NoRestart
                Write-output $psitem
            }Catch{Write-Logs -Level ERROR -Message "Failed to install $psitem" -LogPath $sync.logfile}

        }

    }

    Write-Logs -Level INFO -Message "Finished Installing features" -LogPath $sync.logfile

    if($sync["Form"]){
        $sync.taskrunning = $false
        [System.Windows.MessageBox]::Show("Features have been installed",'Installs are done!',"OK","Info")
    }
    
}

#===========================================================================
# Tab 4 - Updates Buttons
#===========================================================================

$Sync.GUIUpdates = {
    
    <#

        .DESCRIPTION

        Current Options

        "Updatesdefault" 
        "Updatesdisable" 
        "Updatessecurity"

        .EXAMPLE

        Invoke-command $sync.GUIUpdates -ArgumentList "Updatesdefault"

    #>
    
    param ($updatestoconfigure)

    #Check if any check boxes have been checked and if a task is currently running 

        if ($sync.taskrunning -eq $true){
            [System.Windows.MessageBox]::Show($sync.taskmessage,$sync.tasktitle,"OK","Info")
            return
        }

        $sync.taskrunning = $true

    #Invoke a runspace so that the GUI does not lock up  
        
        $params = @{
            ScriptBlock = $sync.ScriptUpdates
            ArgumentList = ("$updatestoconfigure")
        }
        
        Invoke-Runspace @params

}

$sync.ScriptUpdates = {

    <#

        .DESCRIPTION
        This scriptblock will install the selected features from the config/features.json file. 

        TODO: Figure out error handling as any errors in this runspace will crash the powershell session.

        .EXAMPLE

        $params = @{
            ScriptBlock = $sync.ScriptFeatureInstall
            ArgumentList = "Featureshyperv,Featureslegacymedia"
            Verbose = $true
        }
        VerbosePreference = "Continue"
        Invoke-Command @params

    #>

    param ($updatestoconfigure)

    function Write-Logs {
        param($Level, $Message, $LogPath)
        Invoke-command $sync.WriteLogs -ArgumentList ($Level,$Message, $LogPath)
    }
    if($updatestoconfigure -eq "FixesUpdate"){
        # Source: https://github.com/rgl/windows-vagrant/blob/master/disable-windows-updates.ps1 reversed! 
        Set-StrictMode -Version Latest
        $ProgressPreference = 'SilentlyContinue'
        $ErrorActionPreference = 'Stop'
        trap {
            Write-Logs -Level "ERROR" -LogPath $sync.logfile -Message $psitem
            Write-Logs -Level "INFO" -LogPath $sync.logfile -Message "Sleeping for 60m to give you time to look around the virtual machine before self-destruction..."
        }

        # disable automatic updates.
        # XXX this does not seem to work anymore.
        # see How to configure automatic updates by using Group Policy or registry settings
        #     at https://support.microsoft.com/en-us/help/328010
        function New-Directory($path) {
            $p, $components = $path -split '[\\/]'
            $components | ForEach-Object {
                $p = "$p\$psitem"
                if (!(Test-Path $p)) {
                    New-Item -ItemType Directory $p | Out-Null
                }
            }
            $null
        }
        $auPath = 'HKLM:\SOFTWARE\Policies\Microsoft\Windows\WindowsUpdate\AU'
        New-Directory $auPath 
        # set NoAutoUpdate.
        # 0: Automatic Updates is enabled (default).
        # 1: Automatic Updates is disabled.
        New-ItemProperty `
            -Path $auPath `
            -Name NoAutoUpdate `
            -Value 0 `
            -PropertyType DWORD `
            -Force `
            | Out-Null
        # set AUOptions.
        # 1: Keep my computer up to date has been disabled in Automatic Updates.
        # 2: Notify of download and installation.
        # 3: Automatically download and notify of installation.
        # 4: Automatically download and scheduled installation.
        New-ItemProperty `
            -Path $auPath `
            -Name AUOptions `
            -Value 3 `
            -PropertyType DWORD `
            -Force `
            | Out-Null

        # disable Windows Update Delivery Optimization.
        # NB this applies to Windows 10.
        # 0: Disabled
        # 1: PCs on my local network
        # 3: PCs on my local network, and PCs on the Internet
        $deliveryOptimizationPath = 'HKLM:\SOFTWARE\Microsoft\Windows\CurrentVersion\DeliveryOptimization\Config'
        if (Test-Path $deliveryOptimizationPath) {
            New-ItemProperty `
                -Path $deliveryOptimizationPath `
                -Name DODownloadMode `
                -Value 0 `
                -PropertyType DWORD `
                -Force `
                | Out-Null
        }
        # Service tweaks for Windows Update

        $services = @(
            "BITS"
            "wuauserv"
        )

        foreach ($service in $services) {
            # -ErrorAction SilentlyContinue is so it doesn't write an error to stdout if a service doesn't exist

            Write-Logs -Level "INFO" -LogPath $sync.logfile -Message "Setting $service StartupType to Automatic"
            Get-Service -Name $service -ErrorAction SilentlyContinue | Set-Service -StartupType Automatic
        }
        Write-Logs -Level "INFO" -LogPath $sync.logfile -Message "Enabling driver offering through Windows Update..."
        Remove-ItemProperty -Path "HKLM:\SOFTWARE\Policies\Microsoft\Windows\Device Metadata" -Name "PreventDeviceMetadataFromNetwork" -ErrorAction SilentlyContinue
        Remove-ItemProperty -Path "HKLM:\SOFTWARE\Policies\Microsoft\Windows\DriverSearching" -Name "DontPromptForWindowsUpdate" -ErrorAction SilentlyContinue
        Remove-ItemProperty -Path "HKLM:\SOFTWARE\Policies\Microsoft\Windows\DriverSearching" -Name "DontSearchWindowsUpdate" -ErrorAction SilentlyContinue
        Remove-ItemProperty -Path "HKLM:\SOFTWARE\Policies\Microsoft\Windows\DriverSearching" -Name "DriverUpdateWizardWuSearchEnabled" -ErrorAction SilentlyContinue
        Remove-ItemProperty -Path "HKLM:\SOFTWARE\Policies\Microsoft\Windows\WindowsUpdate" -Name "ExcludeWUDriversInQualityUpdate" -ErrorAction SilentlyContinue
        Write-Logs -Level "INFO" -LogPath $sync.logfile -Message "Enabling Windows Update automatic restart..."
        Remove-ItemProperty -Path "HKLM:\SOFTWARE\Policies\Microsoft\Windows\WindowsUpdate\AU" -Name "NoAutoRebootWithLoggedOnUsers" -ErrorAction SilentlyContinue
        Remove-ItemProperty -Path "HKLM:\SOFTWARE\Policies\Microsoft\Windows\WindowsUpdate\AU" -Name "AUPowerManagement" -ErrorAction SilentlyContinue
        Write-Logs -Level "INFO" -LogPath $sync.logfile -Message "Enabled driver offering through Windows Update"
        Remove-ItemProperty -Path "HKLM:\SOFTWARE\Microsoft\WindowsUpdate\UX\Settings" -Name "BranchReadinessLevel" -ErrorAction SilentlyContinue
        Remove-ItemProperty -Path "HKLM:\SOFTWARE\Microsoft\WindowsUpdate\UX\Settings" -Name "DeferFeatureUpdatesPeriodInDays" -ErrorAction SilentlyContinue
        Remove-ItemProperty -Path "HKLM:\SOFTWARE\Microsoft\WindowsUpdate\UX\Settings" -Name "DeferQualityUpdatesPeriodInDays " -ErrorAction SilentlyContinue

        ### Reset Windows Update Script - reregister dlls, services, and remove registry entires.
        Write-Logs -Level "INFO" -LogPath $sync.logfile -Message "1. Stopping Windows Update Services..." 
        Stop-Service -Name BITS 
        Stop-Service -Name wuauserv 
        Stop-Service -Name appidsvc 
        Stop-Service -Name cryptsvc 

        Write-Logs -Level "INFO" -LogPath $sync.logfile -Message "2. Remove QMGR Data file..." 
        Remove-Item "$env:allusersprofile\Application Data\Microsoft\Network\Downloader\qmgr*.dat" -ErrorAction SilentlyContinue 

        Write-Logs -Level "INFO" -LogPath $sync.logfile -Message "3. Renaming the Software Distribution and CatRoot Folder..." 
        Rename-Item $env:systemroot\SoftwareDistribution SoftwareDistribution.bak -ErrorAction SilentlyContinue 
        Rename-Item $env:systemroot\System32\Catroot2 catroot2.bak -ErrorAction SilentlyContinue 

        Write-Logs -Level "INFO" -LogPath $sync.logfile -Message "4. Removing old Windows Update log..." 
        Remove-Item $env:systemroot\WindowsUpdate.log -ErrorAction SilentlyContinue 

        Write-Logs -Level "INFO" -LogPath $sync.logfile -Message "5. Resetting the Windows Update Services to defualt settings..." 
        "sc.exe sdset bits D:(A;;CCLCSWRPWPDTLOCRRC;;;SY)(A;;CCDCLCSWRPWPDTLOCRSDRCWDWO;;;BA)(A;;CCLCSWLOCRRC;;;AU)(A;;CCLCSWRPWPDTLOCRRC;;;PU)" 
        "sc.exe sdset wuauserv D:(A;;CCLCSWRPWPDTLOCRRC;;;SY)(A;;CCDCLCSWRPWPDTLOCRSDRCWDWO;;;BA)(A;;CCLCSWLOCRRC;;;AU)(A;;CCLCSWRPWPDTLOCRRC;;;PU)" 

        Set-Location $env:systemroot\system32 

        Write-Logs -Level "INFO" -LogPath $sync.logfile -Message "6. Registering some DLLs..." 
        regsvr32.exe /s atl.dll 
        regsvr32.exe /s urlmon.dll 
        regsvr32.exe /s mshtml.dll 
        regsvr32.exe /s shdocvw.dll 
        regsvr32.exe /s browseui.dll 
        regsvr32.exe /s jscript.dll 
        regsvr32.exe /s vbscript.dll 
        regsvr32.exe /s scrrun.dll 
        regsvr32.exe /s msxml.dll 
        regsvr32.exe /s msxml3.dll 
        regsvr32.exe /s msxml6.dll 
        regsvr32.exe /s actxprxy.dll 
        regsvr32.exe /s softpub.dll 
        regsvr32.exe /s wintrust.dll 
        regsvr32.exe /s dssenh.dll 
        regsvr32.exe /s rsaenh.dll 
        regsvr32.exe /s gpkcsp.dll 
        regsvr32.exe /s sccbase.dll 
        regsvr32.exe /s slbcsp.dll 
        regsvr32.exe /s cryptdlg.dll 
        regsvr32.exe /s oleaut32.dll 
        regsvr32.exe /s ole32.dll 
        regsvr32.exe /s shell32.dll 
        regsvr32.exe /s initpki.dll 
        regsvr32.exe /s wuapi.dll 
        regsvr32.exe /s wuaueng.dll 
        regsvr32.exe /s wuaueng1.dll 
        regsvr32.exe /s wucltui.dll 
        regsvr32.exe /s wups.dll 
        regsvr32.exe /s wups2.dll 
        regsvr32.exe /s wuweb.dll 
        regsvr32.exe /s qmgr.dll 
        regsvr32.exe /s qmgrprxy.dll 
        regsvr32.exe /s wucltux.dll 
        regsvr32.exe /s muweb.dll 
        regsvr32.exe /s wuwebv.dll 

        Write-Logs -Level "INFO" -LogPath $sync.logfile -Message "7) Removing WSUS client settings..." 
        #Fix to stop runspace from locking up if values not found
        start-process powershell.exe -Verb RunAs -ArgumentList "-c `"
            REG DELETE `"HKLM\SOFTWARE\Microsoft\Windows\CurrentVersion\WindowsUpdate`" /v AccountDomainSid /f
            REG DELETE `"HKLM\SOFTWARE\Microsoft\Windows\CurrentVersion\WindowsUpdate`" /v PingID /f
            REG DELETE `"HKLM\SOFTWARE\Microsoft\Windows\CurrentVersion\WindowsUpdate`" /v SusClientId /f`"
        "

        Write-Logs -Level "INFO" -LogPath $sync.logfile -Message "8) Resetting the WinSock..." 
        netsh winsock reset 
        netsh winhttp reset proxy 

        Write-Logs -Level "INFO" -LogPath $sync.logfile -Message "9) Delete all BITS jobs..." 
        Get-BitsTransfer | Remove-BitsTransfer 

        Write-Logs -Level "INFO" -LogPath $sync.logfile -Message "10) Attempting to install the Windows Update Agent..." 
        if([System.Environment]::Is64BitOperatingSystem){ 
            wusa Windows8-RT-KB2937636-x64 /quiet
        } 
        else{ 
            wusa Windows8-RT-KB2937636-x86 /quiet
        } 

        Write-Logs -Level "INFO" -LogPath $sync.logfile -Message "11) Starting Windows Update Services..." 
        Start-Service -Name BITS 
        Start-Service -Name wuauserv 
        Start-Service -Name appidsvc 
        Start-Service -Name cryptsvc 

        Write-Logs -Level "INFO" -LogPath $sync.logfile -Message "12) Forcing discovery..." 
        wuauclt /resetauthorization /detectnow 
    }
    if($updatestoconfigure -eq "Updatesdisable"){
        # Source: https://github.com/rgl/windows-vagrant/blob/master/disable-windows-updates.ps1
        Set-StrictMode -Version Latest
        $ProgressPreference = 'SilentlyContinue'
        $ErrorActionPreference = 'Stop'
        trap {
            Write-Logs -Level "ERROR" -LogPath $sync.logfile -Message $psitem
            Write-Logs -Level "INFO" -LogPath $sync.logfile -Message "Sleeping for 60m to give you time to look around the virtual machine before self-destruction..."
        }

        # disable automatic updates.
        # XXX this does not seem to work anymore.
        # see How to configure automatic updates by using Group Policy or registry settings
        #     at https://support.microsoft.com/en-us/help/328010
        function New-Directory($path) {
            $p, $components = $path -split '[\\/]'
            $components | ForEach-Object {
                $p = "$p\$_"
                If (!(Test-Path $p)) {
                    New-Item -ItemType Directory $p | Out-Null
                }
            }
            $null
        }
        $auPath = 'HKLM:\SOFTWARE\Policies\Microsoft\Windows\WindowsUpdate\AU'
        New-Directory $auPath 
        # set NoAutoUpdate.
        # 0: Automatic Updates is enabled (default).
        # 1: Automatic Updates is disabled.
        New-ItemProperty `
            -Path $auPath `
            -Name NoAutoUpdate `
            -Value 1 `
            -PropertyType DWORD `
            -Force `
        | Out-Null
        # set AUOptions.
        # 1: Keep my computer up to date has been disabled in Automatic Updates.
        # 2: Notify of download and installation.
        # 3: Automatically download and notify of installation.
        # 4: Automatically download and scheduled installation.
        New-ItemProperty `
            -Path $auPath `
            -Name AUOptions `
            -Value 1 `
            -PropertyType DWORD `
            -Force `
        | Out-Null

        # disable Windows Update Delivery Optimization.
        # NB this applies to Windows 10.
        # 0: Disabled
        # 1: PCs on my local network
        # 3: PCs on my local network, and PCs on the Internet
        $deliveryOptimizationPath = 'HKLM:\SOFTWARE\Microsoft\Windows\CurrentVersion\DeliveryOptimization\Config'
        If (Test-Path $deliveryOptimizationPath) {
            New-ItemProperty `
                -Path $deliveryOptimizationPath `
                -Name DODownloadMode `
                -Value 0 `
                -PropertyType DWORD `
                -Force `
            | Out-Null
        }
        # Service tweaks for Windows Update

        $services = @(
            "BITS"
            "wuauserv"
        )

        foreach ($service in $services) {
            # -ErrorAction SilentlyContinue is so it doesn't write an error to stdout if a service doesn't exist

            Write-Logs -Level "INFO" -LogPath $sync.logfile -Message "Setting $service StartupType to Disabled"
            Get-Service -Name $service -ErrorAction SilentlyContinue | Set-Service -StartupType Disabled
        }
    }    
    if($updatestoconfigure -eq "Updatessecurity"){
        Write-Logs -Level "INFO" -LogPath $sync.logfile -Message "Disabling driver offering through Windows Update..."
        If (!(Test-Path "HKLM:\SOFTWARE\Policies\Microsoft\Windows\Device Metadata")) {
            New-Item -Path "HKLM:\SOFTWARE\Policies\Microsoft\Windows\Device Metadata" -Force | Out-Null
        }
        Set-ItemProperty -Path "HKLM:\SOFTWARE\Policies\Microsoft\Windows\Device Metadata" -Name "PreventDeviceMetadataFromNetwork" -Type DWord -Value 1
        If (!(Test-Path "HKLM:\SOFTWARE\Policies\Microsoft\Windows\DriverSearching")) {
            New-Item -Path "HKLM:\SOFTWARE\Policies\Microsoft\Windows\DriverSearching" -Force | Out-Null
        }
        Set-ItemProperty -Path "HKLM:\SOFTWARE\Policies\Microsoft\Windows\DriverSearching" -Name "DontPromptForWindowsUpdate" -Type DWord -Value 1
        Set-ItemProperty -Path "HKLM:\SOFTWARE\Policies\Microsoft\Windows\DriverSearching" -Name "DontSearchWindowsUpdate" -Type DWord -Value 1
        Set-ItemProperty -Path "HKLM:\SOFTWARE\Policies\Microsoft\Windows\DriverSearching" -Name "DriverUpdateWizardWuSearchEnabled" -Type DWord -Value 0
        If (!(Test-Path "HKLM:\SOFTWARE\Policies\Microsoft\Windows\WindowsUpdate")) {
            New-Item -Path "HKLM:\SOFTWARE\Policies\Microsoft\Windows\WindowsUpdate" | Out-Null
        }
        Set-ItemProperty -Path "HKLM:\SOFTWARE\Policies\Microsoft\Windows\WindowsUpdate" -Name "ExcludeWUDriversInQualityUpdate" -Type DWord -Value 1
        Write-Logs -Level "INFO" -LogPath $sync.logfile -Message "Disabling Windows Update automatic restart..."
        If (!(Test-Path "HKLM:\SOFTWARE\Policies\Microsoft\Windows\WindowsUpdate\AU")) {
            New-Item -Path "HKLM:\SOFTWARE\Policies\Microsoft\Windows\WindowsUpdate\AU" -Force | Out-Null
        }
        Set-ItemProperty -Path "HKLM:\SOFTWARE\Policies\Microsoft\Windows\WindowsUpdate\AU" -Name "NoAutoRebootWithLoggedOnUsers" -Type DWord -Value 1
        Set-ItemProperty -Path "HKLM:\SOFTWARE\Policies\Microsoft\Windows\WindowsUpdate\AU" -Name "AUPowerManagement" -Type DWord -Value 0
        Write-Logs -Level "INFO" -LogPath $sync.logfile -Message "Disabled driver offering through Windows Update"
        Set-ItemProperty -Path "HKLM:\SOFTWARE\Microsoft\WindowsUpdate\UX\Settings" -Name "BranchReadinessLevel" -Type DWord -Value 20
        Set-ItemProperty -Path "HKLM:\SOFTWARE\Microsoft\WindowsUpdate\UX\Settings" -Name "DeferFeatureUpdatesPeriodInDays" -Type DWord -Value 365
        Set-ItemProperty -Path "HKLM:\SOFTWARE\Microsoft\WindowsUpdate\UX\Settings" -Name "DeferQualityUpdatesPeriodInDays " -Type DWord -Value 4
    }    
    if($updatestoconfigure -eq "Updatesdefault"){
        If (!(Test-Path "HKLM:\SOFTWARE\Policies\Microsoft\Windows\WindowsUpdate\AU")) {
            New-Item -Path "HKLM:\SOFTWARE\Policies\Microsoft\Windows\WindowsUpdate\AU" -Force | Out-Null
        }
        Set-ItemProperty -Path "HKLM:\SOFTWARE\Policies\Microsoft\Windows\WindowsUpdate\AU" -Name "NoAutoUpdate" -Type DWord -Value 0
        Set-ItemProperty -Path "HKLM:\SOFTWARE\Policies\Microsoft\Windows\WindowsUpdate\AU" -Name "AUOptions" -Type DWord -Value 3
        If (!(Test-Path "HKLM:\SOFTWARE\Microsoft\Windows\CurrentVersion\DeliveryOptimization\Config")) {
            New-Item -Path "HKLM:\SOFTWARE\Microsoft\Windows\CurrentVersion\DeliveryOptimization\Config" -Force | Out-Null
        }
        Set-ItemProperty -Path "HKLM:\SOFTWARE\Microsoft\Windows\CurrentVersion\DeliveryOptimization\Config" -Name "DODownloadMode" -Type DWord -Value 1
        
        $services = @(
            "BITS"
            "wuauserv"
        )

        foreach ($service in $services) {
            # -ErrorAction SilentlyContinue is so it doesn't write an error to stdout if a service doesn't exist

            Write-Host "Setting $service StartupType to Automatic"
            Get-Service -Name $service -ErrorAction SilentlyContinue | Set-Service -StartupType Automatic
        }
        Write-Logs -Level "INFO" -LogPath $sync.logfile -Message "Enabling driver offering through Windows Update..."
        Remove-ItemProperty -Path "HKLM:\SOFTWARE\Policies\Microsoft\Windows\Device Metadata" -Name "PreventDeviceMetadataFromNetwork" -ErrorAction SilentlyContinue
        Remove-ItemProperty -Path "HKLM:\SOFTWARE\Policies\Microsoft\Windows\DriverSearching" -Name "DontPromptForWindowsUpdate" -ErrorAction SilentlyContinue
        Remove-ItemProperty -Path "HKLM:\SOFTWARE\Policies\Microsoft\Windows\DriverSearching" -Name "DontSearchWindowsUpdate" -ErrorAction SilentlyContinue
        Remove-ItemProperty -Path "HKLM:\SOFTWARE\Policies\Microsoft\Windows\DriverSearching" -Name "DriverUpdateWizardWuSearchEnabled" -ErrorAction SilentlyContinue
        Remove-ItemProperty -Path "HKLM:\SOFTWARE\Policies\Microsoft\Windows\WindowsUpdate" -Name "ExcludeWUDriversInQualityUpdate" -ErrorAction SilentlyContinue
        Write-Logs -Level "INFO" -LogPath $sync.logfile -Message "Enabling Windows Update automatic restart..."
        Remove-ItemProperty -Path "HKLM:\SOFTWARE\Policies\Microsoft\Windows\WindowsUpdate\AU" -Name "NoAutoRebootWithLoggedOnUsers" -ErrorAction SilentlyContinue
        Remove-ItemProperty -Path "HKLM:\SOFTWARE\Policies\Microsoft\Windows\WindowsUpdate\AU" -Name "AUPowerManagement" -ErrorAction SilentlyContinue
        Write-Logs -Level "INFO" -LogPath $sync.logfile -Message "Enabled driver offering through Windows Update"
        Remove-ItemProperty -Path "HKLM:\SOFTWARE\Microsoft\WindowsUpdate\UX\Settings" -Name "BranchReadinessLevel" -ErrorAction SilentlyContinue
        Remove-ItemProperty -Path "HKLM:\SOFTWARE\Microsoft\WindowsUpdate\UX\Settings" -Name "DeferFeatureUpdatesPeriodInDays" -ErrorAction SilentlyContinue
        Remove-ItemProperty -Path "HKLM:\SOFTWARE\Microsoft\WindowsUpdate\UX\Settings" -Name "DeferQualityUpdatesPeriodInDays " -ErrorAction SilentlyContinue
        Write-Logs -Level "INFO" -LogPath $sync.logfile -Message "Updates set to default"
    }    

    Write-Logs -Level "INFO" -LogPath $sync.logfile -Message "Process complete. Please reboot your computer."

    if($sync["Form"]){
        $sync.taskrunning = $false
        [System.Windows.MessageBox]::Show("Updates have been configured",'Configuration is done!',"OK","Info")
    }
    
}

#endregion Scripts

$runspace = [RunspaceFactory]::CreateRunspace()
$runspace.ApartmentState = "STA"
$runspace.ThreadOptions = "ReuseThread"
$runspace.Open()
$runspace.SessionStateProxy.SetVariable("sync", $sync)

#Get ComputerInfo in the background
Invoke-Runspace -ScriptBlock {$sync.ComputerInfo = Get-ComputerInfo} | Out-Null

#region form

#WinForms dependancies 
[Reflection.Assembly]::LoadWithPartialName("System.Windows.Forms") | Out-Null
Add-Type -AssemblyName System.Windows.Forms
Add-Type -AssemblyName PresentationFramework
[System.Windows.Forms.Application]::EnableVisualStyles()

#List of config files to import
$configs = (
    "applications", 
    "tweaks",
    "preset", 
    "feature"
)

#Test for admin credentials
if (!([Security.Principal.WindowsPrincipal][Security.Principal.WindowsIdentity]::GetCurrent()).IsInRole([Security.Principal.WindowsBuiltInRole]::Administrator)) {
    $IsAdmin = $false
}

#To use local files run $env:environment = "dev" before starting the ps1 file
if($env:environment -eq "dev"){

    if($IsAdmin -eq $false){
        [System.Windows.MessageBox]::Show("This application needs to be run as Admin",'Administrative privileges required',"OK","Info")
        return
    }
    
    $confirm = [System.Windows.MessageBox]::Show('$ENV:Evnronment is set to dev. Do you wish to load the dev environment?','Dev Environment tag detected',"YesNo","Info")
}

if($confirm -eq "yes"){
    $inputXML = Get-Content "MainWindow.xaml"
    $configs | ForEach-Object {
        $sync["$PSItem"] = Get-Content .\config\$PSItem.json | ConvertFrom-Json
    }        
}
else{

    #Select the working branch
    if($env:branch){
        $branch = $env:branch
    }
    
    Else {$branch = $BranchToUse}

    if($IsAdmin -eq $false){
        Write-Output "This application needs to be run as an administrator. Attempting relaunch"
        Start-Process -Verb runas -FilePath powershell.exe -ArgumentList "iwr -useb https://christitus.com/win | iex"
        break
    }

    $inputXML = (new-object Net.WebClient).DownloadString("https://raw.githubusercontent.com/ChrisTitusTech/winutil/$branch/MainWindow.xaml")
    $configs | ForEach-Object {
        $sync["$psitem"] = Invoke-RestMethod "https://raw.githubusercontent.com/ChrisTitusTech/winutil/$branch/config/$psitem.json"
    }
}

#endregion form    

write-host ""                                                                                                                             
write-host "    CCCCCCCCCCCCCTTTTTTTTTTTTTTTTTTTTTTTTTTTTTTTTTTTTTTTTTTTTTT   "
write-host " CCC::::::::::::CT:::::::::::::::::::::TT:::::::::::::::::::::T   "
write-host "CC:::::::::::::::CT:::::::::::::::::::::TT:::::::::::::::::::::T  "
write-host "C:::::CCCCCCCC::::CT:::::TT:::::::TT:::::TT:::::TT:::::::TT:::::T "
write-host "C:::::C       CCCCCCTTTTTT  T:::::T  TTTTTTTTTTTT  T:::::T  TTTTTT"
write-host "C:::::C                     T:::::T                T:::::T        "
write-host "C:::::C                     T:::::T                T:::::T        "
write-host "C:::::C                     T:::::T                T:::::T        "
write-host "C:::::C                     T:::::T                T:::::T        "
write-host "C:::::C                     T:::::T                T:::::T        "
write-host "C:::::C                     T:::::T                T:::::T        "
write-host "C:::::C       CCCCCC        T:::::T                T:::::T        "
write-host "C:::::CCCCCCCC::::C      TT:::::::TT            TT:::::::TT       "
write-host "CC:::::::::::::::C       T:::::::::T            T:::::::::T       "
write-host "CCC::::::::::::C         T:::::::::T            T:::::::::T       "
write-host "  CCCCCCCCCCCCC          TTTTTTTTTTT            TTTTTTTTTTT       "
write-host ""
write-host "====Chris Titus Tech====="
write-host "=====Windows Toolbox====="

if($gui -eq $true){
    $inputXML = $inputXML -replace 'mc:Ignorable="d"','' -replace "x:N",'N' -replace '^<Win.*', '<Window'
    [xml]$XAML = $inputXML
    $reader=(New-Object System.Xml.XmlNodeReader $xaml) 

    try{$sync["Form"]=[Windows.Markup.XamlReader]::Load( $reader )}
    catch [System.Management.Automation.MethodInvocationException] {
        Write-Warning "We ran into a problem with the XAML code.  Check the syntax for this control..."
        write-host $error[0].Exception.Message -ForegroundColor Red
        if ($error[0].Exception.Message -like "*button*"){
            write-warning "Ensure your &lt;button in the `$inputXML does NOT have a Click=ButtonClick property.  PS can't handle this`n`n`n`n"}
    }
    catch{#if it broke some other way <img draggable="false" role="img" class="emoji" alt="ðŸ˜€" src="https://s0.wp.com/wp-content/mu-plugins/wpcom-smileys/twemoji/2/svg/1f600.svg">
        Write-Host "Unable to load Windows.Markup.XamlReader. Double-check syntax and ensure .net is installed."
    }

    # Store Form Objects In PowerShell
    $xaml.SelectNodes("//*[@Name]") | ForEach-Object {$sync["$("$($psitem.Name)")"] = $sync["Form"].FindName($psitem.Name)}

    #Gives every button the invoke-button function
    $sync.keys | ForEach-Object {
        if($sync.$psitem){
            if($($sync["$psitem"].GetType() | Select-Object -ExpandProperty Name) -eq "Button"){
                $sync["$psitem"].Add_Click({
                    [System.Object]$Sender = $args[0]
                    Invoke-Button $Sender.name
                })
            }
        }
    }

    $sync["Form"].ShowDialog() | out-null
}

<#
How to run Arguments

First step is to set the $env:args variable with the setups you wish to do. To do multiple items put a " " space between each command. 
For commands that require input seperate the command with a colon ":" and provide the values to pass to that argument seperated by a comma ",". (IE: Install:git.git,windirstat.windirstat)

Supported arguments:

    InstallUpgrade
    UndoTweaks
    PanelControl
    PanelNetwork
    PanelPower
    PanelSound
    PanelSystem
    PanelUser
    DefaultUpdates
    DisableUpdates
    EnableSecurity
    QuitAfter
    Install:value1,values2,...
        - Values should be the same values you would use for winget
    Tweaks:value1,values2,...
        - Values should be what you find inside the tweaks.json file

Example usage: 
  
    $env:args = "Install:git.git,WinDirStat.WinDirStat "; iwr -useb https://christitus.com/win | iex

    $env:args = "Tweaks:EssTweaksLoc,EssTweaksServices"; iwr -useb https://christitus.com/win | iex

    $env:args = "DefaultUpdates"; iwr -useb https://christitus.com/win | iex

    $env:args = "Install:git.git,WinDirStat.WinDirStat Tweaks:EssTweaksLoc,EssTweaksServices DefaultUpdates"; iwr -useb https://christitus.com/win | iex

#>

If($env:args){
Write-Verbose "Arguments Detected, Running Args"

#Ensure Computer Info is populated before continuing
$x = 0
do{
    Start-Sleep -Seconds 1
    $x++
}until($sync.ComputerInfo -or $x -eq 10)
if($x -eq 5){Invoke-command $sync.WriteLogs -ArgumentList ("WARINING","Failed to pull computer info after 5 seconds, this can cause some scripts to fail.", $sync.logfile)}

If($env:args -match '\bInstallUpgrade\b'){Invoke-command $sync.ScriptsInstallPrograms -ArgumentList "Upgrade"}
If($env:args -match '\bUndoTweaks\b'){Invoke-command $sync.ScriptUndoTweaks}
If($env:args -match '\bPanelControl\b'){cmd /c control}
If($env:args -match '\bPanelNetwork\b'){cmd /c ncpa.cpl}
If($env:args -match '\bPanelPower\b'){cmd /c powercfg.cpl}
If($env:args -match '\bPanelSound\b'){cmd /c mmsys.cpl}
If($env:args -match '\bPanelSystem\b'){cmd /c sysdm.cpl}
If($env:args -match '\bPanelUser\b'){cmd /c "control userpasswords2"}
If($env:args -match '\bDefaultUpdates\b'){Invoke-command $sync.ScriptUpdates -ArgumentList "Updatesdefault"}
If($env:args -match '\bDisableUpdates\b'){Invoke-command $sync.ScriptUpdates -ArgumentList "Updatesdisable"}
If($env:args -match '\bEnableSecurity\b'){Invoke-command $sync.ScriptUpdates -ArgumentList "Updatessecurity"}
If($env:args -match '\bQuitAfter\b'){Break}
If($env:args -match '\bInstall\b'){
    $ProgramstoInstall = (($env:args-split " " | Where-Object {$_ -like "install*"} ) -split ":")[1]
    Write-Verbose "Installing $ProgramstoInstall."
    Invoke-command $sync.ScriptsInstallPrograms -ArgumentList "$ProgramstoInstall"
}
If($env:args -match '\bTweaks\b'){
    $Tweakstorun = (($env:args-split " " | Where-Object {$_ -like "Tweaks*"} ) -split ":")[1]
    Write-Verbose "Running the following tweaks $Tweakstorun."
    Invoke-command $sync.ScriptTweaks -ArgumentList "$Tweakstorun"
}
}

Write-Host "Thank you for using winutil!"
<|MERGE_RESOLUTION|>--- conflicted
+++ resolved
@@ -1,10 +1,5 @@
 #for CI/CD
-<<<<<<< HEAD
 $BranchToUse = '386/RequireAdmin'
-
-=======
-$BranchToUse = 'test'
->>>>>>> 6b1fa83b
 
 <#
 .NOTES
