--- conflicted
+++ resolved
@@ -286,8 +286,7 @@
         if($winget -eq $null){
             [System.Windows.MessageBox]::Show("No found applications to install",'Nothing to do',"OK","Info")
             return
-        }            
-
+        }           
         
     #Invoke a runspace so that the GUI does not lock up
 
@@ -305,7 +304,6 @@
 $sync.ScriptsInstallPrograms = {
 
     <#
-
         .DESCRIPTION
         This scriptblock will detect if winget is installed and if not attempt to install it. Once ready it will then either upgrade any installs or attempt to install any applications provided.
 
@@ -542,19 +540,11 @@
     $ScheduledTaskToModify = $Tweakstorun | ForEach-Object {
         $sync.tweaks.$psitem.ScheduledTask
     }
-<<<<<<< HEAD
 
     $AppxToModify = $Tweakstorun | ForEach-Object {
         $sync.tweaks.$psitem.appx
     }
 
-=======
-
-    $AppxToModify = $Tweakstorun | ForEach-Object {
-        $sync.tweaks.$psitem.appx
-    }
-
->>>>>>> ae94df12
     $ScriptsToRun = $Tweakstorun | ForEach-Object {
         $sync.tweaks.$psitem.InvokeScript
     }
@@ -606,17 +596,10 @@
 
         Write-Logs -Level INFO -Message "Finished setting ScheduledTasks" -LogPath $sync.logfile
     }
-<<<<<<< HEAD
 
     if($AppxToModify){
         Write-Logs -Level INFO -Message "Starting Appx Modification" -LogPath $sync.logfile
 
-=======
-
-    if($AppxToModify){
-        Write-Logs -Level INFO -Message "Starting Appx Modification" -LogPath $sync.logfile
-
->>>>>>> ae94df12
         $AppxToModify | ForEach-Object {
             Try{
                 Get-AppxPackage -Name $psitem| Remove-AppxPackage -ErrorAction Stop
@@ -1322,11 +1305,8 @@
     if($env:branch){
         $branch = $env:branch
     }
-<<<<<<< HEAD
+    
     Else {$branch = $BranchToUse}
-=======
-    Else {$branch = "main"}
->>>>>>> ae94df12
 
     if($IsAdmin -eq $false){
         Write-Output "This application needs to be run as an administrator. Attempting relaunch"
