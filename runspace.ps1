#for CI/CD
<<<<<<< HEAD
$BranchToUse = '386/RequireAdmin'
=======
$BranchToUse = 'feature/updatepester'
>>>>>>> e7ab5375

<#
.NOTES
    Author              : @ChrisTitusTech   
    Runspace Author     : @DeveloperDurp
    Version 0.1
#>

#region Variables

    $sync = [Hashtable]::Synchronized(@{})
    $sync.logfile = "$env:TEMP\winutil.log"

    $sync.taskrunning = $false
    $sync.taskmessage = "There is currently a task running. Please try again once previous task is complete."
    $sync.tasktitle = "Task in progress"

    $VerbosePreference = "Continue"
    if(!$env:args){$gui = $true}

#endregion Variables

#region Functions

#===========================================================================
# Button clicks
#===========================================================================

function Invoke-Button {

    <#
    
        .DESCRIPTION
        Meant to make creating buttons easier. There is a section below in the gui that will assign this function to every button.
        This way you can dictate what each button does from this function. 
    
        Input will be the name of the button that is clicked. 
    #>
    
    Param ([string]$Button) 

    #Use this to get the name of the button
    #[System.Windows.MessageBox]::Show("$Button","Chris Titus Tech's Windows Utility","OK","Info")

    Switch -Wildcard ($Button){

        "*Tab*BT*" {switchtab $Button}
        "*InstallUpgrade*" {Invoke-command $sync.GUIInstallPrograms -ArgumentList "Upgrade"}
        "*desktop*" {Tweak-Buttons $Button}
        "*laptop*" {Tweak-Buttons $Button}
        "*minimal*" {Tweak-Buttons $Button}
        "*undoall*" {Invoke-command $Sync.GUIUndoTweaks}
        "install" {Invoke-command $sync.GUIInstallPrograms -ArgumentList "$(uncheckall "Install")"}
        "tweaksbutton" {Invoke-command $Sync.GUITweaks -ArgumentList "$(uncheckall "tweaks")"}
        "FeatureInstall" {Invoke-command $Sync.GUIFeatures -ArgumentList "$(uncheckall "feature")"}
        "Panelcontrol" {cmd /c control}
        "Panelnetwork" {cmd /c ncpa.cpl}
        "Panelpower" {cmd /c powercfg.cpl}
        "Panelsound" {cmd /c mmsys.cpl}
        "Panelsystem" {cmd /c sysdm.cpl}
        "Paneluser" {cmd /c "control userpasswords2"}
        "Updates*" {Invoke-command $sync.GUIUpdates -ArgumentList "$button"}
        "FixesUpdate" {Invoke-command $sync.GUIUpdates -ArgumentList "$button"}
        "*AutoLogin" {Invoke-Runspace $Sync.AutologinInstall}
        "DisableDarkMode" {Invoke-Runspace $Sync.DarkModeToggle -ArgumentList "$False"}
        "EnableDarkMode" {Invoke-Runspace $Sync.DarkModeToggle -ArgumentList "$True"}
        "PanelDISM" {
            Start-Process PowerShell -ArgumentList "Write-Host '(1/4) Chkdsk' -ForegroundColor Green; Chkdsk /scan; 
            Write-Host '`n(2/4) SFC - 1st scan' -ForegroundColor Green; sfc /scannow;
            Write-Host '`n(3/4) DISM' -ForegroundColor Green; DISM /Online /Cleanup-Image /Restorehealth; 
            Write-Host '`n(4/4) SFC - 2nd scan' -ForegroundColor Green; sfc /scannow; 
            Read-Host '`nPress Enter to Continue'" -verb runas
        }
    }
}

function uncheckall {

    <#
    
        .DESCRIPTION
        Function is meant to find all checkboxes that are checked on the specefic tab and input them into a script.

        Outputed data will be the names of the checkboxes comma seperated. 

        "Installadvancedip,Installbitwarden"

        .EXAMPLE

        uncheckall "Install"
    
    #>

    param($group)

    if ($sync.taskrunning -eq $true){
        return
    }

    $sync.keys | Where-Object {$psitem -like "*$($group)?*" `
                            -and $psitem -notlike "$($group)Install" `
                            -and $psitem -notlike "*GUI*" `
                            -and $psitem -notlike "*Script*"
                        } | ForEach-Object {
        if ($sync["$psitem"].IsChecked -eq $true){
            $output += ",$psitem"
            $sync["$psitem"].IsChecked = $false
        }
    }
    
    if($output){Write-Output $output.Substring(1)}
}

function Invoke-Runspace {

    <#
    
        .DESCRIPTION
        Simple function to make it easier to invoke a runspace from inside the script. 

        .EXAMPLE

        $params = @{
            ScriptBlock = $sync.ScriptsInstallPrograms
            ArgumentList = "Installadvancedip,Installbitwarden"
            Verbose = $true
        }

        Invoke-Runspace @params
    
    #>

    [CmdletBinding()]
    Param (
        $ScriptBlock,
        $ArgumentList
    ) 

    $Script = [PowerShell]::Create().AddScript($ScriptBlock).AddArgument($ArgumentList)

    $Script.Runspace = $runspace
    $Script.BeginInvoke()
}

#===========================================================================
# Navigation Controls
#===========================================================================

function switchtab {

    <#
    
        .DESCRIPTION
        Sole purpose of this fuction reduce duplicated code for switching between tabs. 
    
    #>

    Param ($button)
    $x = [int]($button -replace "Tab","" -replace "BT","") - 1

    0..3 | ForEach-Object {
        
        if ($x -eq $psitem){$sync["TabNav"].Items[$psitem].IsSelected = $true}
        else{$sync["TabNav"].Items[$psitem].IsSelected = $false}
    }
}

Function Tweak-Buttons {

    <#
    
        .DESCRIPTION
        Meant to make settings presets easier in the tweaks tab. Will pull the data from config/preset.json
    
    #>

    Param ($button)
    $preset = $sync.preset.$button

    $sync.keys | Where-Object {$psitem -like "*tweaks?*" -and $psitem -notlike "tweaksbutton"} | ForEach-Object {
        if ($preset -contains $psitem ){$sync["$psitem"].IsChecked = $True}
        Else{$sync["$psitem"].IsChecked = $false} 
    }
}

#endregion Functions

#===========================================================================
# Scritps to be ran inside a runspace
#===========================================================================

#region Scripts

#===========================================================================
# Generic Scripts
#===========================================================================

$sync.WriteLogs = {

    <#
    
        .DESCRIPTION
        Simple function to write logs to a temp directory.

        .EXAMPLE

        $Level = "INFO"
        $Message = "This is a test message!"
        $LogPath = "$ENV:TEMP\winutil.log"
        Invoke-command $sync.WriteLogs -ArgumentList ($Level,$Message,$LogPath)
    
    #>

    [cmdletbinding()]
    param(
        $Level = "Info", 
        $Message, 
        $LogPath = "$env:TEMP\winutil.log"
    )

    $date = get-date
    $delimiter = '|'
    write-output "$date $delimiter $Level $delimiter $message" |  out-file -Append -Encoding ascii -FilePath $LogPath
    if($Level -eq "ERROR" -or $Level -eq "FAILURE"){
        write-Error "$date $delimiter $Level $delimiter $message"
        return
    }
    if($Level -eq "Warning"){
        Write-Warning "$date $delimiter $Level $delimiter $message"
        return
    }
    Write-Verbose "$date $delimiter $Level $delimiter $message"
}

$Sync.AutologinInstall = {

    # Official Microsoft recommendation https://learn.microsoft.com/en-us/sysinternals/downloads/autologon
    Invoke-WebRequest "https://live.sysinternals.com/Autologon.exe" -OutFile $env:TEMP\autologin.exe
    Start-Process -FilePath powershell.exe -Verb runas -ArgumentList "-c $ENV:Temp\autologin.exe" -WindowStyle Hidden

}

$Sync.DarkModeToggle = {
    param($enabled)

    $Theme = "HKCU:\SOFTWARE\Microsoft\Windows\CurrentVersion\Themes\Personalize"

    if($enabled -eq $True){
        Set-ItemProperty $Theme AppsUseLightTheme -Value 0
        Invoke-command $sync.WriteLogs -ArgumentList ("INFO","Dark Mode has been enabled",$sync.logfile)
    }
    if($enabled -eq $False){
        Set-ItemProperty $Theme AppsUseLightTheme -Value 1
        Invoke-command $sync.WriteLogs -ArgumentList ("INFO","Dark Mode has been disabled",$sync.logfile)
    }

}

#===========================================================================
# Install Tab
#===========================================================================

<#

    This section is working as expected and logs output to console and $ENV:Temp\winutil.log

    TODO: Error Handling with winget. Currently it does not handle errors as expected.

#>

$Sync.GUIInstallPrograms = {

    <#

        .DESCRIPTION
        This Scriptblock is meant to be ran from inside the GUI and will prevent the user from starting another install task. 

        Input data will look like below and link with the name of the check box. This will then look to the config/applications.json file to find
        the winget install commands for the selected applications.

        Installadvancedip,Installbitwarden

        .EXAMPLE

        Invoke-command $sync.GUIInstallPrograms -ArgumentList "Installadvancedip,Installbitwarden"

    #>

    Param ($programstoinstall)

    #Check if any check boxes have been checked and if a task is currently running

        if ($sync.taskrunning -eq $true){
            [System.Windows.MessageBox]::Show($sync.taskmessage,$sync.tasktitle,"OK","Info")
            return
        }

        if($programstoinstall -notlike "*install*"){
            [System.Windows.MessageBox]::Show("Please check the applications you wish to install",'Nothing to do',"OK","Info")
            return
        }

    #Section to see if winget will upgrade all installs or which winget commands to run from  config/applications.json
    
        $programstoinstall = $programstoinstall -split ","

        if($programstoinstall -eq "Upgrade"){
            $winget = ",Upgrade"
        }
        else{
            foreach ($program in $programstoinstall){

                $($sync.applications.install.$("WPF" + $program).winget) -split ";" | ForEach-Object {
                    if($psitem){
                        $winget += ",$psitem"
                    }Else{
                        Invoke-command $sync.WriteLogs -ArgumentList ("WARNING","$Program Not found") 
                    }
                }
            }
        }
        
        if($winget -eq $null){
            [System.Windows.MessageBox]::Show("No found applications to install",'Nothing to do',"OK","Info")
            return
        }           
        
    #Invoke a runspace so that the GUI does not lock up

        $sync.taskrunning = $true

        $params = @{
            ScriptBlock = $sync.ScriptsInstallPrograms
            ArgumentList = "$($winget.substring(1))"
            Verbose = $true
        }
        Invoke-Runspace @params

}

$sync.ScriptsInstallPrograms = {

    <#
        .DESCRIPTION
        This scriptblock will detect if winget is installed and if not attempt to install it. Once ready it will then either upgrade any installs or attempt to install any applications provided.

        .EXAMPLE

        $params = @{
            ScriptBlock = $sync.ScriptsInstallPrograms
            ArgumentList = "git.git,WinDirStat.WinDirStat"
        }
        VerbosePreference = "Continue"
        Invoke-Command @params

    .EXAMPLE

        $params = @{
            ScriptBlock = $sync.ScriptsInstallPrograms
            ArgumentList = "Upgrade"
        }

        VerbosePreference = "Continue"
        Invoke-Command @params

    #>

    Param ($programstoinstall)
    $programstoinstall = $programstoinstall -split ","

    function Write-Logs {
        param($Level, $Message, $LogPath)
        Invoke-command $sync.WriteLogs -ArgumentList ($Level,$Message,$LogPath)
    }

    #region Check for WinGet and install if not present

        if (Test-Path $env:userprofile\AppData\Local\Microsoft\WindowsApps\winget.exe) {
            #Checks if winget executable exists and if the Windows Version is 1809 or higher
            Write-Logs -Level INFO -Message "WinGet was detected" -LogPath $sync.logfile
        }
        else {

            if (($sync.ComputerInfo.WindowsVersion) -lt "1809") {
                #Checks if Windows Version is too old for winget
                Write-Logs -Level Warning -Message "Winget is not supported on this version of Windows (Pre-1809). Stopping installs" -LogPath $sync.logfile
                return
            }

            Write-Logs -Level INFO -Message "WinGet was not detected" -LogPath $sync.logfile

            if (((($sync.ComputerInfo.OSName.IndexOf("LTSC")) -ne -1) -or ($sync.ComputerInfo.OSName.IndexOf("Server") -ne -1)) -and (($sync.ComputerInfo.WindowsVersion) -ge "1809")) {
                Try{
                    #Checks if Windows edition is LTSC/Server 2019+
                    #Manually Installing Winget
                    Write-Logs -Level INFO -Message "LTSC/Server Edition detected. Running Alternative Installer" -LogPath $sync.logfile
    
                    #Download Needed Files
                    $step = "Downloading the required files"
                    Write-Logs -Level INFO -Message $step -LogPath $sync.logfile
                    Start-BitsTransfer -Source "https://aka.ms/Microsoft.VCLibs.x64.14.00.Desktop.appx" -Destination "$ENV:TEMP\Microsoft.VCLibs.x64.14.00.Desktop.appx" -ErrorAction Stop
                    Start-BitsTransfer -Source "https://github.com/microsoft/winget-cli/releases/download/v1.2.10271/Microsoft.DesktopAppInstaller_8wekyb3d8bbwe.msixbundle" -Destination "$ENV:TEMP/Microsoft.DesktopAppInstaller_8wekyb3d8bbwe.msixbundle" -ErrorAction Stop
                    Start-BitsTransfer -Source "https://github.com/microsoft/winget-cli/releases/download/v1.2.10271/b0a0692da1034339b76dce1c298a1e42_License1.xml" -Destination "$ENV:TEMP/b0a0692da1034339b76dce1c298a1e42_License1.xml" -ErrorAction Stop
    
                    #Installing Packages
                    $step = "Installing Packages"
                    Write-Logs -Level INFO -Message $step -LogPath $sync.logfile
                    Add-AppxProvisionedPackage -Online -PackagePath "$ENV:TEMP\Microsoft.VCLibs.x64.14.00.Desktop.appx" -SkipLicense -ErrorAction Stop
                    Add-AppxProvisionedPackage -Online -PackagePath "$ENV:TEMP\Microsoft.DesktopAppInstaller_8wekyb3d8bbwe.msixbundle" -LicensePath "$ENV:TEMP\b0a0692da1034339b76dce1c298a1e42_License1.xml" -ErrorAction Stop
                    
                    #Sleep for 5 seconds to maximize chance that winget will work without reboot
                    Start-Sleep -s 5
    
                    #Removing no longer needed Files
                    $step = "Removing Files"
                    Write-Logs -Level INFO -Message $step -LogPath $sync.logfile
                    Remove-Item -Path "$ENV:TEMP\Microsoft.VCLibs.x64.14.00.Desktop.appx" -Force
                    Remove-Item -Path "$ENV:TEMP\Microsoft.DesktopAppInstaller_8wekyb3d8bbwe.msixbundle" -Force
                    Remove-Item -Path "$ENV:TEMP\b0a0692da1034339b76dce1c298a1e42_License1.xml" -Force

                    $step = "WinGet Sucessfully installed"
                    Write-Logs -Level INFO -Message $step -LogPath $sync.logfile

                }Catch{Write-Logs -Level FAILURE -Message "WinGet Install failed at $step" -LogPath $sync.logfile}
            }
            else {
                Try{
                    #Installing Winget from the Microsoft Store                       
                    $step = "Installing WinGet"
                    Write-Logs -Level INFO -Message $step -LogPath $sync.logfile
                    Start-Process "ms-appinstaller:?source=https://aka.ms/getwinget"
                    $nid = (Get-Process AppInstaller).Id
                    Wait-Process -Id $nid

                    $step = "Winget Installed"
                    Write-Logs -Level INFO -Message $step -LogPath $sync.logfile
                }Catch{Write-Logs -Level FAILURE -Message "WinGet Install failed at $step" -LogPath $sync.logfile}
            }
            Write-Logs -Level INFO -Message "WinGet has been installed" -LogPath $sync.logfile
            Start-Sleep -Seconds 15
        }

    #endregion Check for WinGet and install if not present

    $results = @()
    foreach ($program in $programstoinstall){
        if($programstoinstall -eq "Upgrade"){
            $Message = "Attempting to upgrade packages"
            $ErrorMessage = "Failed to upgrade packages"
            $SuccessMessage = "Upgardes have completed"
            $ArgumentList = "upgrade --all"
        }
        else{
            $Message = "$($program) was selected to be installed."
            $ErrorMessage = "$($program) failed to installed."
            $SuccessMessage = "$($program) has been installed"
            $ArgumentList = "install -e --accept-source-agreements --accept-package-agreements --silent $($program)"
        }

        try {
            Write-Logs -Level INFO -Message "$Message" -LogPath $sync.logfile
            Write-Host ""
            
            $installs = Start-Process -FilePath winget -ArgumentList $ArgumentList -ErrorAction Stop -Wait -PassThru -NoNewWindow
        }
        catch {
            Write-Logs -Level FAILURE -Message $ErrorMessage -LogPath $sync.logfile
            $results += $program
        }
    }

    Write-Logs -Level INFO -Message "Installs have completed" -LogPath $sync.logfile
    if($sync["Form"]){
        $sync.taskrunning = $false
        [System.Windows.MessageBox]::Show("All applications have been installed",'Installs are done!',"OK","Info")
    }
}

#===========================================================================
# Tab 2 - Tweaks Buttons
#===========================================================================

<#

    This section is working as expected and logs output to console and $ENV:Temp\winutil.log

    TODO: Error Handling as Try blocks and -erroraction stop causes runspace to lock up

#>

$Sync.GUITweaks = {

    <#

        .DESCRIPTION
        This Scriptblock is meant to be ran from inside the GUI and will prevent the user from starting another install task. 

        Input data will look like below and link with the name of the check box. This will then look to the config/applications.json file to find
        the modifications for the selected task.

        EssTweaksDeBloat,MiscTweaksUTC

        .EXAMPLE

        Invoke-command $sync.GUIInstallPrograms -ArgumentList "EssTweaksDeBloat,MiscTweaksUTC"

    #>

    Param($Tweakstorun)

    #Check if any check boxes have been checked and if a task is currently running

        if ($sync.taskrunning -eq $true){
            [System.Windows.MessageBox]::Show($sync.taskmessage,$sync.tasktitle,"OK","Info")
            return
        }

        if($Tweakstorun -notlike "*Tweaks*"){
            [System.Windows.MessageBox]::Show("Please check the applications you wish to install",'Nothing to do',"OK","Info")
            return
        }

        $sync.taskrunning = $true

    #Invoke a runspace so that the GUI does not lock up

        $params = @{
            ScriptBlock = $sync.ScriptTweaks
            ArgumentList = ("$Tweakstorun")
        }
        
        Invoke-Runspace @params

}

$Sync.ScriptTweaks = {

    <#

        .DESCRIPTION
        This scriptblock will run a series of modifications included in the config/tweaks.json file. 

        TODO: Figure out error handling as any errors in this runspace will crash the powershell session.

        .EXAMPLE

        $params = @{
            ScriptBlock = $sync.ScriptsInstallPrograms
            ArgumentList = "EssTweaksTele,EssTweaksServices"
            Verbose = $true
        }
        VerbosePreference = "Continue"
        Invoke-Command @params

    #>

    Param($Tweakstorun)
    $Tweakstorun = $Tweakstorun -split ","
    
    $ErrorActionPreference = "SilentlyContinue"

    function Write-Logs {
        param($Level, $Message, $LogPath)
        Invoke-command $sync.WriteLogs -ArgumentList ($Level,$Message, $LogPath)
    }

    Write-Logs -Level INFO -Message "Gathering required modifications" -LogPath $sync.logfile

    $RegistryToModify = $Tweakstorun | ForEach-Object {
        $sync.tweaks.$psitem.registry
    }

    $ServicesToModify = $Tweakstorun | ForEach-Object {
        $sync.tweaks.$psitem.service
    }

    $ScheduledTaskToModify = $Tweakstorun | ForEach-Object {
        $sync.tweaks.$psitem.ScheduledTask
    }

    $AppxToModify = $Tweakstorun | ForEach-Object {
        $sync.tweaks.$psitem.appx
    }

    $ScriptsToRun = $Tweakstorun | ForEach-Object {
        $sync.tweaks.$psitem.InvokeScript
    }

    if($RegistryToModify){
        Write-Logs -Level INFO -Message "Starting Registry Modification" -LogPath $sync.logfile

        $RegistryToModify | ForEach-Object {
            if(!(Test-Path $psitem.path)){
                $Step = "create"
                Write-Logs -Level INFO -Message "$($psitem.path) did not exist. Creating" -LogPath $sync.logfile
                New-Item -Path $psitem.path -Force | Out-Null
            }

            $step = "set"
            Write-Logs -Level INFO -Message "Setting $("$($psitem.path)\$($psitem.name)") to $($psitem.value)" -LogPath $sync.logfile
            Set-ItemProperty -Path $psitem.path -Name $psitem.name -Type $psitem.type -Value $psitem.value
        }

        Write-Logs -Level INFO -Message "Finished setting registry" -LogPath $sync.logfile
    }

    if($ServicesToModify){
        Write-Logs -Level INFO -Message "Starting Services Modification" -LogPath $sync.logfile

        $ServicesToModify | ForEach-Object {
                Stop-Service "$($psitem.name)" 
                Set-Service "$($psitem.name)" -StartupType $($psitem.StartupType)
                Write-Logs -Level INFO -Message "Service $($psitem.name) set to  $($psitem.StartupType)" -LogPath $sync.logfile
        }

        Write-Logs -Level INFO -Message "Finished setting Services" -LogPath $sync.logfile
    }
    
    if($ScheduledTaskToModify){
        Write-Logs -Level INFO -Message "Starting ScheduledTask Modification" -LogPath $sync.logfile

        $ScheduledTaskToModify | ForEach-Object {
            Try{
                if($($psitem.State) -eq "Disabled"){
                    Disable-ScheduledTask -TaskName "$($psitem.name)" -ErrorAction Stop | Out-Null
                }
                if($($psitem.State) -eq "Enabled"){
                    Enable-TaskName "$($psitem.name)" -ErrorAction Stop | Out-Null
                }
                Write-Logs -Level INFO -Message "Scheduled Task $($psitem.name) set to  $($psitem.State)" -LogPath $sync.logfile
            }Catch{Write-Logs -Level ERROR -Message "Unable to set Scheduled Task $($psitem.name) set to  $($psitem.State)" -LogPath $sync.logfile}
        }

        Write-Logs -Level INFO -Message "Finished setting ScheduledTasks" -LogPath $sync.logfile
    }

    if($AppxToModify){
        Write-Logs -Level INFO -Message "Starting Appx Modification" -LogPath $sync.logfile

        $AppxToModify | ForEach-Object {
            Try{
                Get-AppxPackage -Name $psitem| Remove-AppxPackage -ErrorAction Stop
                Get-AppxProvisionedPackage -Online | Where-Object DisplayName -like $psitem | Remove-AppxProvisionedPackage -ErrorAction stop -Online
                Write-Logs -Level INFO -Message "Uninstalled $psitem" -LogPath $sync.logfile
            }Catch{Write-Logs -Level ERROR -Message "Failed to uninstall $psitem" -LogPath $sync.logfile }
        }

        Write-Logs -Level INFO -Message "Finished uninstalling Appx" -LogPath $sync.logfile
    }

    if($ScriptsToRun){
        Write-Logs -Level INFO -Message "Running Scripts" -LogPath $sync.logfile

        $ScriptsToRun | ForEach-Object {
            $Scriptblock = [scriptblock]::Create($psitem)
            #Invoke-Command -ScriptBlock $Scriptblock
            Start-Process $PSHOME\powershell.exe -Verb runas -ArgumentList "-Command  $scriptblock" -Wait
        }

        # 
        # Fix bad tweaks made from previous versions
        #
        Remove-ItemProperty -Path "HKCU:\Control Panel\Desktop" -Name "HungAppTimeout" -ErrorAction SilentlyContinue
        Set-ItemProperty -Path "HKLM:\SYSTEM\CurrentControlSet\Control\Session Manager\Memory Management" -Name "ClearPageFileAtShutdown" -Type DWord -Value 0

        Write-Logs -Level INFO -Message "Finished Scripts" -LogPath $sync.logfile
    }

    Write-Logs -Level INFO -Message "Tweaks finished" -LogPath $sync.logfile
    
    if($sync["Form"]){
        $sync.taskrunning = $false
        [System.Windows.MessageBox]::Show("All modifications have finished",'Tweaks are done!',"OK","Info")
    }
}

$Sync.GUIUndoTweaks = {

    <#

        .DESCRIPTION
        This Scriptblock is meant to be ran from inside the GUI and will prevent the user from starting another tweak task. 

        .EXAMPLE

        Invoke-command $sync.GUIUndoTweaks

    #>

    #Check if any check boxes have been checked and if a task is currently running

        if ($sync.taskrunning -eq $true){
            [System.Windows.MessageBox]::Show($sync.taskmessage,$sync.tasktitle,"OK","Info")
            return
        }

        $sync.taskrunning = $true

    #Invoke a runspace so that the GUI does not lock up            

        Invoke-Runspace $sync.ScriptUndoTweaks
}

$sync.ScriptUndoTweaks = {
    
    <#

        .DESCRIPTION
        This scriptblock will undo all modifications from this script. 

        TODO: Figure out error handling as any errors in this runspace will crash the powershell session.

        .EXAMPLE

        VerbosePreference = "Continue"
        Invoke-Command -ScriptBlock $sync.ScriptUndoTweaks
    #>

    $ErrorActionPreference = "SilentlyContinue"

    function Write-Logs {
        param($Level, $Message, $LogPath)
        Invoke-command $sync.WriteLogs -ArgumentList ($Level,$Message, $LogPath)
    }

    Write-Logs -Level INFO -Message "Creating Restore Point incase something bad happens" -LogPath $sync.logfile
    Enable-ComputerRestore -Drive "C:\"
    Checkpoint-Computer -Description "RestorePoint1" -RestorePointType "MODIFY_SETTINGS"

    foreach ($tweak in $($sync.tweaks.psobject.properties)) {

            #registry reset
            Foreach ($registries in $($tweak.value.registry)){
                foreach($registry in $registries){
                    Write-Logs -Level INFO -Message "Setting $("$($registry.path)\$($registry.name)") to $($registry.OriginalValue)" -LogPath $sync.logfile
                    Set-ItemProperty -Path $registry.path -Name $registry.name -Type $registry.type -Value $registry.OriginalValue
                }
            }
            Write-Logs -Level INFO -Message "Finished reseting $($tweak.name) registries" -LogPath $sync.logfile

            #Services modification 
            Foreach ($services in $($tweak.value.service)){
                foreach($service in $services) {
                    Stop-Service "$($service.name)"
                    Set-Service "$($service.name)" -StartupType $($service.OriginalType)
                    Write-Logs -Level INFO -Message "Service $($service.name) set to  $($service.OriginalType)" -LogPath $sync.logfile
                }
            }
            Write-Logs -Level INFO -Message "Finished reseting $($tweak.name) Services" -LogPath $sync.logfile

            #Scheduled Tasks Modification
            Foreach ($ScheduledTasks in $($tweak.value.ScheduledTask)){
                foreach($ScheduledTask in $ScheduledTasks) {
                    if($($ScheduledTask.OriginalState) -eq "Disabled"){
                        Disable-ScheduledTask -TaskName "$($ScheduledTask.name)" | Out-Null
                    }
                    if($($ScheduledTask.OriginalState) -eq "Enabled"){
                        Enable-TaskName "$($ScheduledTask.name)"  | Out-Null
                    }
                    Write-Logs -Level INFO -Message "Scheduled Task $($ScheduledTask.name) set to  $($ScheduledTask.OriginalState)" -LogPath $sync.logfile
                }
            }
            Write-Logs -Level INFO -Message "Finished reseting $($tweak.name) Scheduled Tasks" -LogPath $sync.logfile                  
    }

    Set-ItemProperty -Path "HKLM:\System\CurrentControlSet\Control\Session Manager\Power" -Name "HibernteEnabled" -Type Dword -Value 1
    Set-ItemProperty -Path "HKLM:\SOFTWARE\Microsoft\Windows\CurrentVersion\Explorer\FlyoutMenuSettings" -Name "ShowHibernateOption" -Type Dword -Value 1
    Remove-ItemProperty -Path "HKLM:\SOFTWARE\Policies\Microsoft\Windows\Personalization" -Name "NoLockScreen" -ErrorAction SilentlyContinue
    
    If (!(Test-Path "HKCU:\SOFTWARE\Microsoft\Windows\CurrentVersion\Explorer\OperationStatusManager")) {
        Remove-Item -Path "HKCU:\SOFTWARE\Microsoft\Windows\CurrentVersion\Explorer\OperationStatusManager" -Recurse -ErrorAction SilentlyContinue
    }
    If (!(Test-Path "HKCU:\SOFTWARE\Microsoft\Siuf\Rules")) {
        Remove-Item -Path "HKCU:\SOFTWARE\Microsoft\Siuf\Rules" -Recurse -ErrorAction SilentlyContinue
    }
    If (!(Test-Path "HKCU:\SOFTWARE\Policies\Microsoft\Windows\CloudContent")) {
        Remove-Item -Path "HKCU:\SOFTWARE\Policies\Microsoft\Windows\CloudContent" -Recurse -ErrorAction SilentlyContinue
    }
    If (!(Test-Path "HKLM:\SOFTWARE\Policies\Microsoft\Windows\AdvertisingInfo")) {
        Remove-Item -Path "HKLM:\SOFTWARE\Policies\Microsoft\Windows\AdvertisingInfo" -Recurse -ErrorAction SilentlyContinue
    }
    If (!(Test-Path "HKLM:\SOFTWARE\Policies\Microsoft\Windows\CloudContent")) {
        Remove-Item -Path "HKLM:\SOFTWARE\Policies\Microsoft\Windows\CloudContent" -Recurse -ErrorAction SilentlyContinue
    }
    If (!(Test-Path "HKLM:\SOFTWARE\Microsoft\Windows\CurrentVersion\CapabilityAccessManager\ConsentStore\location")) {
        Remove-Item -Path "HKLM:\SOFTWARE\Microsoft\Windows\CurrentVersion\CapabilityAccessManager\ConsentStore\location" -Recurse -ErrorAction SilentlyContinue
    }

    Write-Logs -Level INFO -Message "Unrestricting AutoLogger directory" -LogPath $sync.logfile
    $autoLoggerDir = "$env:PROGRAMDATA\Microsoft\Diagnosis\ETLLogs\AutoLogger"
    icacls $autoLoggerDir /grant:r SYSTEM:`(OI`)`(CI`)F | Out-Null

    Write-Logs -Level INFO -Message "Reset Local Group Policies to Stock Defaults" -LogPath $sync.logfile        
    # cmd /c secedit /configure /cfg %windir%\inf\defltbase.inf /db defltbase.sdb /verbose
    cmd /c RD /S /Q "%WinDir%\System32\GroupPolicyUsers"
    cmd /c RD /S /Q "%WinDir%\System32\GroupPolicy"
    cmd /c gpupdate /force

    Write-Logs -Level INFO -Message "Restoring Clipboard History..." -LogPath $sync.logfile        
    Remove-ItemProperty -Path "HKCU:\SOFTWARE\Microsoft\Clipboard" -Name "EnableClipboardHistory" -ErrorAction SilentlyContinue
    Remove-ItemProperty -Path "HKLM:\SOFTWARE\Policies\Microsoft\Windows\System" -Name "AllowClipboardHistory" -ErrorAction SilentlyContinue

    Set-ItemProperty -Path "HKCU:\Control Panel\Desktop" -Name "UserPreferencesMask" -Type Binary -Value ([byte[]](158,30,7,128,18,0,0,0))

    if($sync["Form"]){
        $sync.taskrunning = $false
        [System.Windows.MessageBox]::Show("All tweaks have been removed",'Undo is done!',"OK","Info")
    }
}

#===========================================================================
# Tab 3 - Config Buttons
#===========================================================================

<#

    This section is working as expected and logs output to console and $ENV:Temp\winutil.log

    TODO: Error Handling as Try blocks and -erroraction stop causes runspace to lock up

#>

$Sync.GUIFeatures = {
    
    <#

        .DESCRIPTION
        This Scriptblock is meant to be ran from inside the GUI and will prevent the user from starting another install task. 

        Input data will look like below and link with the name of the check box. This will then look to the config/features.json file to find
        the install commands for the selected features.

        Featureshyperv,Featureslegacymedia

        .EXAMPLE

        Invoke-command $sync.GUIInstallPrograms -ArgumentList "Featureshyperv,Featureslegacymedia"

    #>
    
    param ($featuretoinstall)

    #Check if any check boxes have been checked and if a task is currently running 

        if ($sync.taskrunning -eq $true){
            [System.Windows.MessageBox]::Show($sync.taskmessage,$sync.tasktitle,"OK","Info")
            return
        }

        if($featuretoinstall -notlike "*Features*"){
            [System.Windows.MessageBox]::Show("Please check the features you wish to install",'Nothing to do',"OK","Info")
            return
        }

        $sync.taskrunning = $true

    #Invoke a runspace so that the GUI does not lock up  
        
        $params = @{
            ScriptBlock = $sync.ScriptFeatureInstall
            ArgumentList = ("$featuretoinstall")
        }
        
        Invoke-Runspace @params

}

$sync.ScriptFeatureInstall = {

    <#

        .DESCRIPTION
        This scriptblock will install the selected features from the config/features.json file. 

        TODO: Figure out error handling as any errors in this runspace will crash the powershell session.

        .EXAMPLE

        $params = @{
            ScriptBlock = $sync.ScriptFeatureInstall
            ArgumentList = "Featureshyperv,Featureslegacymedia"
            Verbose = $true
        }
        VerbosePreference = "Continue"
        Invoke-Command @params

    #>

    param ($featuretoinstall)

    $featuretoinstall = $featuretoinstall -split ","

    function Write-Logs {
        param($Level, $Message, $LogPath)
        Invoke-command $sync.WriteLogs -ArgumentList ($Level,$Message, $LogPath)
    }
    
    Foreach ($feature in $featuretoinstall){

        $sync.feature.$feature | ForEach-Object {
            Try{
                Write-Logs -Level INFO -Message "Installing Windows Feature $psitem" -LogPath $sync.logfile
                Enable-WindowsOptionalFeature -Online -FeatureName "$psitem" -All -NoRestart
                Write-output $psitem
            }Catch{Write-Logs -Level ERROR -Message "Failed to install $psitem" -LogPath $sync.logfile}

        }

    }

    Write-Logs -Level INFO -Message "Finished Installing features" -LogPath $sync.logfile

    if($sync["Form"]){
        $sync.taskrunning = $false
        [System.Windows.MessageBox]::Show("Features have been installed",'Installs are done!',"OK","Info")
    }
    
}

#===========================================================================
# Tab 4 - Updates Buttons
#===========================================================================

$Sync.GUIUpdates = {
    
    <#

        .DESCRIPTION

        Current Options

        "Updatesdefault" 
        "Updatesdisable" 
        "Updatessecurity"

        .EXAMPLE

        Invoke-command $sync.GUIUpdates -ArgumentList "Updatesdefault"

    #>
    
    param ($updatestoconfigure)

    #Check if any check boxes have been checked and if a task is currently running 

        if ($sync.taskrunning -eq $true){
            [System.Windows.MessageBox]::Show($sync.taskmessage,$sync.tasktitle,"OK","Info")
            return
        }

        $sync.taskrunning = $true

    #Invoke a runspace so that the GUI does not lock up  
        
        $params = @{
            ScriptBlock = $sync.ScriptUpdates
            ArgumentList = ("$updatestoconfigure")
        }
        
        Invoke-Runspace @params

}

$sync.ScriptUpdates = {

    <#

        .DESCRIPTION
        This scriptblock will install the selected features from the config/features.json file. 

        TODO: Figure out error handling as any errors in this runspace will crash the powershell session.

        .EXAMPLE

        $params = @{
            ScriptBlock = $sync.ScriptFeatureInstall
            ArgumentList = "Featureshyperv,Featureslegacymedia"
            Verbose = $true
        }
        VerbosePreference = "Continue"
        Invoke-Command @params

    #>

    param ($updatestoconfigure)

    function Write-Logs {
        param($Level, $Message, $LogPath)
        Invoke-command $sync.WriteLogs -ArgumentList ($Level,$Message, $LogPath)
    }
    if($updatestoconfigure -eq "FixesUpdate"){
        # Source: https://github.com/rgl/windows-vagrant/blob/master/disable-windows-updates.ps1 reversed! 
        Set-StrictMode -Version Latest
        $ProgressPreference = 'SilentlyContinue'
        $ErrorActionPreference = 'Stop'
        trap {
            Write-Logs -Level "ERROR" -LogPath $sync.logfile -Message $psitem
            Write-Logs -Level "INFO" -LogPath $sync.logfile -Message "Sleeping for 60m to give you time to look around the virtual machine before self-destruction..."
        }

        # disable automatic updates.
        # XXX this does not seem to work anymore.
        # see How to configure automatic updates by using Group Policy or registry settings
        #     at https://support.microsoft.com/en-us/help/328010
        function New-Directory($path) {
            $p, $components = $path -split '[\\/]'
            $components | ForEach-Object {
                $p = "$p\$psitem"
                if (!(Test-Path $p)) {
                    New-Item -ItemType Directory $p | Out-Null
                }
            }
            $null
        }
        $auPath = 'HKLM:\SOFTWARE\Policies\Microsoft\Windows\WindowsUpdate\AU'
        New-Directory $auPath 
        # set NoAutoUpdate.
        # 0: Automatic Updates is enabled (default).
        # 1: Automatic Updates is disabled.
        New-ItemProperty `
            -Path $auPath `
            -Name NoAutoUpdate `
            -Value 0 `
            -PropertyType DWORD `
            -Force `
            | Out-Null
        # set AUOptions.
        # 1: Keep my computer up to date has been disabled in Automatic Updates.
        # 2: Notify of download and installation.
        # 3: Automatically download and notify of installation.
        # 4: Automatically download and scheduled installation.
        New-ItemProperty `
            -Path $auPath `
            -Name AUOptions `
            -Value 3 `
            -PropertyType DWORD `
            -Force `
            | Out-Null

        # disable Windows Update Delivery Optimization.
        # NB this applies to Windows 10.
        # 0: Disabled
        # 1: PCs on my local network
        # 3: PCs on my local network, and PCs on the Internet
        $deliveryOptimizationPath = 'HKLM:\SOFTWARE\Microsoft\Windows\CurrentVersion\DeliveryOptimization\Config'
        if (Test-Path $deliveryOptimizationPath) {
            New-ItemProperty `
                -Path $deliveryOptimizationPath `
                -Name DODownloadMode `
                -Value 0 `
                -PropertyType DWORD `
                -Force `
                | Out-Null
        }
        # Service tweaks for Windows Update

        $services = @(
            "BITS"
            "wuauserv"
        )

        foreach ($service in $services) {
            # -ErrorAction SilentlyContinue is so it doesn't write an error to stdout if a service doesn't exist

            Write-Logs -Level "INFO" -LogPath $sync.logfile -Message "Setting $service StartupType to Automatic"
            Get-Service -Name $service -ErrorAction SilentlyContinue | Set-Service -StartupType Automatic
        }
        Write-Logs -Level "INFO" -LogPath $sync.logfile -Message "Enabling driver offering through Windows Update..."
        Remove-ItemProperty -Path "HKLM:\SOFTWARE\Policies\Microsoft\Windows\Device Metadata" -Name "PreventDeviceMetadataFromNetwork" -ErrorAction SilentlyContinue
        Remove-ItemProperty -Path "HKLM:\SOFTWARE\Policies\Microsoft\Windows\DriverSearching" -Name "DontPromptForWindowsUpdate" -ErrorAction SilentlyContinue
        Remove-ItemProperty -Path "HKLM:\SOFTWARE\Policies\Microsoft\Windows\DriverSearching" -Name "DontSearchWindowsUpdate" -ErrorAction SilentlyContinue
        Remove-ItemProperty -Path "HKLM:\SOFTWARE\Policies\Microsoft\Windows\DriverSearching" -Name "DriverUpdateWizardWuSearchEnabled" -ErrorAction SilentlyContinue
        Remove-ItemProperty -Path "HKLM:\SOFTWARE\Policies\Microsoft\Windows\WindowsUpdate" -Name "ExcludeWUDriversInQualityUpdate" -ErrorAction SilentlyContinue
        Write-Logs -Level "INFO" -LogPath $sync.logfile -Message "Enabling Windows Update automatic restart..."
        Remove-ItemProperty -Path "HKLM:\SOFTWARE\Policies\Microsoft\Windows\WindowsUpdate\AU" -Name "NoAutoRebootWithLoggedOnUsers" -ErrorAction SilentlyContinue
        Remove-ItemProperty -Path "HKLM:\SOFTWARE\Policies\Microsoft\Windows\WindowsUpdate\AU" -Name "AUPowerManagement" -ErrorAction SilentlyContinue
        Write-Logs -Level "INFO" -LogPath $sync.logfile -Message "Enabled driver offering through Windows Update"
        Remove-ItemProperty -Path "HKLM:\SOFTWARE\Microsoft\WindowsUpdate\UX\Settings" -Name "BranchReadinessLevel" -ErrorAction SilentlyContinue
        Remove-ItemProperty -Path "HKLM:\SOFTWARE\Microsoft\WindowsUpdate\UX\Settings" -Name "DeferFeatureUpdatesPeriodInDays" -ErrorAction SilentlyContinue
        Remove-ItemProperty -Path "HKLM:\SOFTWARE\Microsoft\WindowsUpdate\UX\Settings" -Name "DeferQualityUpdatesPeriodInDays " -ErrorAction SilentlyContinue

        ### Reset Windows Update Script - reregister dlls, services, and remove registry entires.
        Write-Logs -Level "INFO" -LogPath $sync.logfile -Message "1. Stopping Windows Update Services..." 
        Stop-Service -Name BITS 
        Stop-Service -Name wuauserv 
        Stop-Service -Name appidsvc 
        Stop-Service -Name cryptsvc 

        Write-Logs -Level "INFO" -LogPath $sync.logfile -Message "2. Remove QMGR Data file..." 
        Remove-Item "$env:allusersprofile\Application Data\Microsoft\Network\Downloader\qmgr*.dat" -ErrorAction SilentlyContinue 

        Write-Logs -Level "INFO" -LogPath $sync.logfile -Message "3. Renaming the Software Distribution and CatRoot Folder..." 
        Rename-Item $env:systemroot\SoftwareDistribution SoftwareDistribution.bak -ErrorAction SilentlyContinue 
        Rename-Item $env:systemroot\System32\Catroot2 catroot2.bak -ErrorAction SilentlyContinue 

        Write-Logs -Level "INFO" -LogPath $sync.logfile -Message "4. Removing old Windows Update log..." 
        Remove-Item $env:systemroot\WindowsUpdate.log -ErrorAction SilentlyContinue 

        Write-Logs -Level "INFO" -LogPath $sync.logfile -Message "5. Resetting the Windows Update Services to defualt settings..." 
        "sc.exe sdset bits D:(A;;CCLCSWRPWPDTLOCRRC;;;SY)(A;;CCDCLCSWRPWPDTLOCRSDRCWDWO;;;BA)(A;;CCLCSWLOCRRC;;;AU)(A;;CCLCSWRPWPDTLOCRRC;;;PU)" 
        "sc.exe sdset wuauserv D:(A;;CCLCSWRPWPDTLOCRRC;;;SY)(A;;CCDCLCSWRPWPDTLOCRSDRCWDWO;;;BA)(A;;CCLCSWLOCRRC;;;AU)(A;;CCLCSWRPWPDTLOCRRC;;;PU)" 

        Set-Location $env:systemroot\system32 

        Write-Logs -Level "INFO" -LogPath $sync.logfile -Message "6. Registering some DLLs..." 
        regsvr32.exe /s atl.dll 
        regsvr32.exe /s urlmon.dll 
        regsvr32.exe /s mshtml.dll 
        regsvr32.exe /s shdocvw.dll 
        regsvr32.exe /s browseui.dll 
        regsvr32.exe /s jscript.dll 
        regsvr32.exe /s vbscript.dll 
        regsvr32.exe /s scrrun.dll 
        regsvr32.exe /s msxml.dll 
        regsvr32.exe /s msxml3.dll 
        regsvr32.exe /s msxml6.dll 
        regsvr32.exe /s actxprxy.dll 
        regsvr32.exe /s softpub.dll 
        regsvr32.exe /s wintrust.dll 
        regsvr32.exe /s dssenh.dll 
        regsvr32.exe /s rsaenh.dll 
        regsvr32.exe /s gpkcsp.dll 
        regsvr32.exe /s sccbase.dll 
        regsvr32.exe /s slbcsp.dll 
        regsvr32.exe /s cryptdlg.dll 
        regsvr32.exe /s oleaut32.dll 
        regsvr32.exe /s ole32.dll 
        regsvr32.exe /s shell32.dll 
        regsvr32.exe /s initpki.dll 
        regsvr32.exe /s wuapi.dll 
        regsvr32.exe /s wuaueng.dll 
        regsvr32.exe /s wuaueng1.dll 
        regsvr32.exe /s wucltui.dll 
        regsvr32.exe /s wups.dll 
        regsvr32.exe /s wups2.dll 
        regsvr32.exe /s wuweb.dll 
        regsvr32.exe /s qmgr.dll 
        regsvr32.exe /s qmgrprxy.dll 
        regsvr32.exe /s wucltux.dll 
        regsvr32.exe /s muweb.dll 
        regsvr32.exe /s wuwebv.dll 

        Write-Logs -Level "INFO" -LogPath $sync.logfile -Message "7) Removing WSUS client settings..." 
        #Fix to stop runspace from locking up if values not found
        start-process powershell.exe -Verb RunAs -ArgumentList "-c `"
            REG DELETE `"HKLM\SOFTWARE\Microsoft\Windows\CurrentVersion\WindowsUpdate`" /v AccountDomainSid /f
            REG DELETE `"HKLM\SOFTWARE\Microsoft\Windows\CurrentVersion\WindowsUpdate`" /v PingID /f
            REG DELETE `"HKLM\SOFTWARE\Microsoft\Windows\CurrentVersion\WindowsUpdate`" /v SusClientId /f`"
        "

        Write-Logs -Level "INFO" -LogPath $sync.logfile -Message "8) Resetting the WinSock..." 
        netsh winsock reset 
        netsh winhttp reset proxy 

        Write-Logs -Level "INFO" -LogPath $sync.logfile -Message "9) Delete all BITS jobs..." 
        Get-BitsTransfer | Remove-BitsTransfer 

        Write-Logs -Level "INFO" -LogPath $sync.logfile -Message "10) Attempting to install the Windows Update Agent..." 
        if([System.Environment]::Is64BitOperatingSystem){ 
            wusa Windows8-RT-KB2937636-x64 /quiet
        } 
        else{ 
            wusa Windows8-RT-KB2937636-x86 /quiet
        } 

        Write-Logs -Level "INFO" -LogPath $sync.logfile -Message "11) Starting Windows Update Services..." 
        Start-Service -Name BITS 
        Start-Service -Name wuauserv 
        Start-Service -Name appidsvc 
        Start-Service -Name cryptsvc 

        Write-Logs -Level "INFO" -LogPath $sync.logfile -Message "12) Forcing discovery..." 
        wuauclt /resetauthorization /detectnow 
    }
    if($updatestoconfigure -eq "Updatesdisable"){
        # Source: https://github.com/rgl/windows-vagrant/blob/master/disable-windows-updates.ps1
        Set-StrictMode -Version Latest
        $ProgressPreference = 'SilentlyContinue'
        $ErrorActionPreference = 'Stop'
        trap {
            Write-Logs -Level "ERROR" -LogPath $sync.logfile -Message $psitem
            Write-Logs -Level "INFO" -LogPath $sync.logfile -Message "Sleeping for 60m to give you time to look around the virtual machine before self-destruction..."
        }

        # disable automatic updates.
        # XXX this does not seem to work anymore.
        # see How to configure automatic updates by using Group Policy or registry settings
        #     at https://support.microsoft.com/en-us/help/328010
        function New-Directory($path) {
            $p, $components = $path -split '[\\/]'
            $components | ForEach-Object {
                $p = "$p\$_"
                If (!(Test-Path $p)) {
                    New-Item -ItemType Directory $p | Out-Null
                }
            }
            $null
        }
        $auPath = 'HKLM:\SOFTWARE\Policies\Microsoft\Windows\WindowsUpdate\AU'
        New-Directory $auPath 
        # set NoAutoUpdate.
        # 0: Automatic Updates is enabled (default).
        # 1: Automatic Updates is disabled.
        New-ItemProperty `
            -Path $auPath `
            -Name NoAutoUpdate `
            -Value 1 `
            -PropertyType DWORD `
            -Force `
        | Out-Null
        # set AUOptions.
        # 1: Keep my computer up to date has been disabled in Automatic Updates.
        # 2: Notify of download and installation.
        # 3: Automatically download and notify of installation.
        # 4: Automatically download and scheduled installation.
        New-ItemProperty `
            -Path $auPath `
            -Name AUOptions `
            -Value 1 `
            -PropertyType DWORD `
            -Force `
        | Out-Null

        # disable Windows Update Delivery Optimization.
        # NB this applies to Windows 10.
        # 0: Disabled
        # 1: PCs on my local network
        # 3: PCs on my local network, and PCs on the Internet
        $deliveryOptimizationPath = 'HKLM:\SOFTWARE\Microsoft\Windows\CurrentVersion\DeliveryOptimization\Config'
        If (Test-Path $deliveryOptimizationPath) {
            New-ItemProperty `
                -Path $deliveryOptimizationPath `
                -Name DODownloadMode `
                -Value 0 `
                -PropertyType DWORD `
                -Force `
            | Out-Null
        }
        # Service tweaks for Windows Update

        $services = @(
            "BITS"
            "wuauserv"
        )

        foreach ($service in $services) {
            # -ErrorAction SilentlyContinue is so it doesn't write an error to stdout if a service doesn't exist

            Write-Logs -Level "INFO" -LogPath $sync.logfile -Message "Setting $service StartupType to Disabled"
            Get-Service -Name $service -ErrorAction SilentlyContinue | Set-Service -StartupType Disabled
        }
    }    
    if($updatestoconfigure -eq "Updatessecurity"){
        Write-Logs -Level "INFO" -LogPath $sync.logfile -Message "Disabling driver offering through Windows Update..."
        If (!(Test-Path "HKLM:\SOFTWARE\Policies\Microsoft\Windows\Device Metadata")) {
            New-Item -Path "HKLM:\SOFTWARE\Policies\Microsoft\Windows\Device Metadata" -Force | Out-Null
        }
        Set-ItemProperty -Path "HKLM:\SOFTWARE\Policies\Microsoft\Windows\Device Metadata" -Name "PreventDeviceMetadataFromNetwork" -Type DWord -Value 1
        If (!(Test-Path "HKLM:\SOFTWARE\Policies\Microsoft\Windows\DriverSearching")) {
            New-Item -Path "HKLM:\SOFTWARE\Policies\Microsoft\Windows\DriverSearching" -Force | Out-Null
        }
        Set-ItemProperty -Path "HKLM:\SOFTWARE\Policies\Microsoft\Windows\DriverSearching" -Name "DontPromptForWindowsUpdate" -Type DWord -Value 1
        Set-ItemProperty -Path "HKLM:\SOFTWARE\Policies\Microsoft\Windows\DriverSearching" -Name "DontSearchWindowsUpdate" -Type DWord -Value 1
        Set-ItemProperty -Path "HKLM:\SOFTWARE\Policies\Microsoft\Windows\DriverSearching" -Name "DriverUpdateWizardWuSearchEnabled" -Type DWord -Value 0
        If (!(Test-Path "HKLM:\SOFTWARE\Policies\Microsoft\Windows\WindowsUpdate")) {
            New-Item -Path "HKLM:\SOFTWARE\Policies\Microsoft\Windows\WindowsUpdate" | Out-Null
        }
        Set-ItemProperty -Path "HKLM:\SOFTWARE\Policies\Microsoft\Windows\WindowsUpdate" -Name "ExcludeWUDriversInQualityUpdate" -Type DWord -Value 1
        Write-Logs -Level "INFO" -LogPath $sync.logfile -Message "Disabling Windows Update automatic restart..."
        If (!(Test-Path "HKLM:\SOFTWARE\Policies\Microsoft\Windows\WindowsUpdate\AU")) {
            New-Item -Path "HKLM:\SOFTWARE\Policies\Microsoft\Windows\WindowsUpdate\AU" -Force | Out-Null
        }
        Set-ItemProperty -Path "HKLM:\SOFTWARE\Policies\Microsoft\Windows\WindowsUpdate\AU" -Name "NoAutoRebootWithLoggedOnUsers" -Type DWord -Value 1
        Set-ItemProperty -Path "HKLM:\SOFTWARE\Policies\Microsoft\Windows\WindowsUpdate\AU" -Name "AUPowerManagement" -Type DWord -Value 0
        Write-Logs -Level "INFO" -LogPath $sync.logfile -Message "Disabled driver offering through Windows Update"
        Set-ItemProperty -Path "HKLM:\SOFTWARE\Microsoft\WindowsUpdate\UX\Settings" -Name "BranchReadinessLevel" -Type DWord -Value 20
        Set-ItemProperty -Path "HKLM:\SOFTWARE\Microsoft\WindowsUpdate\UX\Settings" -Name "DeferFeatureUpdatesPeriodInDays" -Type DWord -Value 365
        Set-ItemProperty -Path "HKLM:\SOFTWARE\Microsoft\WindowsUpdate\UX\Settings" -Name "DeferQualityUpdatesPeriodInDays " -Type DWord -Value 4
    }    
    if($updatestoconfigure -eq "Updatesdefault"){
        If (!(Test-Path "HKLM:\SOFTWARE\Policies\Microsoft\Windows\WindowsUpdate\AU")) {
            New-Item -Path "HKLM:\SOFTWARE\Policies\Microsoft\Windows\WindowsUpdate\AU" -Force | Out-Null
        }
        Set-ItemProperty -Path "HKLM:\SOFTWARE\Policies\Microsoft\Windows\WindowsUpdate\AU" -Name "NoAutoUpdate" -Type DWord -Value 0
        Set-ItemProperty -Path "HKLM:\SOFTWARE\Policies\Microsoft\Windows\WindowsUpdate\AU" -Name "AUOptions" -Type DWord -Value 3
        If (!(Test-Path "HKLM:\SOFTWARE\Microsoft\Windows\CurrentVersion\DeliveryOptimization\Config")) {
            New-Item -Path "HKLM:\SOFTWARE\Microsoft\Windows\CurrentVersion\DeliveryOptimization\Config" -Force | Out-Null
        }
        Set-ItemProperty -Path "HKLM:\SOFTWARE\Microsoft\Windows\CurrentVersion\DeliveryOptimization\Config" -Name "DODownloadMode" -Type DWord -Value 1
        
        $services = @(
            "BITS"
            "wuauserv"
        )

        foreach ($service in $services) {
            # -ErrorAction SilentlyContinue is so it doesn't write an error to stdout if a service doesn't exist

            Write-Host "Setting $service StartupType to Automatic"
            Get-Service -Name $service -ErrorAction SilentlyContinue | Set-Service -StartupType Automatic
        }
        Write-Logs -Level "INFO" -LogPath $sync.logfile -Message "Enabling driver offering through Windows Update..."
        Remove-ItemProperty -Path "HKLM:\SOFTWARE\Policies\Microsoft\Windows\Device Metadata" -Name "PreventDeviceMetadataFromNetwork" -ErrorAction SilentlyContinue
        Remove-ItemProperty -Path "HKLM:\SOFTWARE\Policies\Microsoft\Windows\DriverSearching" -Name "DontPromptForWindowsUpdate" -ErrorAction SilentlyContinue
        Remove-ItemProperty -Path "HKLM:\SOFTWARE\Policies\Microsoft\Windows\DriverSearching" -Name "DontSearchWindowsUpdate" -ErrorAction SilentlyContinue
        Remove-ItemProperty -Path "HKLM:\SOFTWARE\Policies\Microsoft\Windows\DriverSearching" -Name "DriverUpdateWizardWuSearchEnabled" -ErrorAction SilentlyContinue
        Remove-ItemProperty -Path "HKLM:\SOFTWARE\Policies\Microsoft\Windows\WindowsUpdate" -Name "ExcludeWUDriversInQualityUpdate" -ErrorAction SilentlyContinue
        Write-Logs -Level "INFO" -LogPath $sync.logfile -Message "Enabling Windows Update automatic restart..."
        Remove-ItemProperty -Path "HKLM:\SOFTWARE\Policies\Microsoft\Windows\WindowsUpdate\AU" -Name "NoAutoRebootWithLoggedOnUsers" -ErrorAction SilentlyContinue
        Remove-ItemProperty -Path "HKLM:\SOFTWARE\Policies\Microsoft\Windows\WindowsUpdate\AU" -Name "AUPowerManagement" -ErrorAction SilentlyContinue
        Write-Logs -Level "INFO" -LogPath $sync.logfile -Message "Enabled driver offering through Windows Update"
        Remove-ItemProperty -Path "HKLM:\SOFTWARE\Microsoft\WindowsUpdate\UX\Settings" -Name "BranchReadinessLevel" -ErrorAction SilentlyContinue
        Remove-ItemProperty -Path "HKLM:\SOFTWARE\Microsoft\WindowsUpdate\UX\Settings" -Name "DeferFeatureUpdatesPeriodInDays" -ErrorAction SilentlyContinue
        Remove-ItemProperty -Path "HKLM:\SOFTWARE\Microsoft\WindowsUpdate\UX\Settings" -Name "DeferQualityUpdatesPeriodInDays " -ErrorAction SilentlyContinue
        Write-Logs -Level "INFO" -LogPath $sync.logfile -Message "Updates set to default"
    }    

    Write-Logs -Level "INFO" -LogPath $sync.logfile -Message "Process complete. Please reboot your computer."

    if($sync["Form"]){
        $sync.taskrunning = $false
        [System.Windows.MessageBox]::Show("Updates have been configured",'Configuration is done!',"OK","Info")
    }
    
}

#endregion Scripts

$runspace = [RunspaceFactory]::CreateRunspace()
$runspace.ApartmentState = "STA"
$runspace.ThreadOptions = "ReuseThread"
$runspace.Open()
$runspace.SessionStateProxy.SetVariable("sync", $sync)

#Get ComputerInfo in the background
Invoke-Runspace -ScriptBlock {$sync.ComputerInfo = Get-ComputerInfo} | Out-Null

#region form

#WinForms dependancies 
[Reflection.Assembly]::LoadWithPartialName("System.Windows.Forms") | Out-Null
Add-Type -AssemblyName System.Windows.Forms
Add-Type -AssemblyName PresentationFramework
[System.Windows.Forms.Application]::EnableVisualStyles()

#List of config files to import
$configs = (
    "applications", 
    "tweaks",
    "preset", 
    "feature"
)

#Test for admin credentials
if (!([Security.Principal.WindowsPrincipal][Security.Principal.WindowsIdentity]::GetCurrent()).IsInRole([Security.Principal.WindowsBuiltInRole]::Administrator)) {
    $IsAdmin = $false
}

#To use local files run $env:environment = "dev" before starting the ps1 file
if($env:environment -eq "dev"){

    if($IsAdmin -eq $false){
        [System.Windows.MessageBox]::Show("This application needs to be run as Admin",'Administrative privileges required',"OK","Info")
        return
    }
    
    $confirm = [System.Windows.MessageBox]::Show('$ENV:Evnronment is set to dev. Do you wish to load the dev environment?','Dev Environment tag detected',"YesNo","Info")
}

if($confirm -eq "yes"){
    $inputXML = Get-Content "MainWindow.xaml"
    $configs | ForEach-Object {
        $sync["$PSItem"] = Get-Content .\config\$PSItem.json | ConvertFrom-Json
    }        
}
else{

    #Select the working branch
    if($env:branch){
        $branch = $env:branch
    }
    
    Else {$branch = $BranchToUse}

    if($IsAdmin -eq $false){
        Write-Output "This application needs to be run as an administrator. Attempting relaunch"
        Start-Process -Verb runas -FilePath powershell.exe -ArgumentList "iwr -useb https://christitus.com/win | iex"
        break
    }

    $inputXML = (new-object Net.WebClient).DownloadString("https://raw.githubusercontent.com/ChrisTitusTech/winutil/$branch/MainWindow.xaml")
    $configs | ForEach-Object {
        $sync["$psitem"] = Invoke-RestMethod "https://raw.githubusercontent.com/ChrisTitusTech/winutil/$branch/config/$psitem.json"
    }
}

#endregion form    

write-host ""                                                                                                                             
write-host "    CCCCCCCCCCCCCTTTTTTTTTTTTTTTTTTTTTTTTTTTTTTTTTTTTTTTTTTTTTT   "
write-host " CCC::::::::::::CT:::::::::::::::::::::TT:::::::::::::::::::::T   "
write-host "CC:::::::::::::::CT:::::::::::::::::::::TT:::::::::::::::::::::T  "
write-host "C:::::CCCCCCCC::::CT:::::TT:::::::TT:::::TT:::::TT:::::::TT:::::T "
write-host "C:::::C       CCCCCCTTTTTT  T:::::T  TTTTTTTTTTTT  T:::::T  TTTTTT"
write-host "C:::::C                     T:::::T                T:::::T        "
write-host "C:::::C                     T:::::T                T:::::T        "
write-host "C:::::C                     T:::::T                T:::::T        "
write-host "C:::::C                     T:::::T                T:::::T        "
write-host "C:::::C                     T:::::T                T:::::T        "
write-host "C:::::C                     T:::::T                T:::::T        "
write-host "C:::::C       CCCCCC        T:::::T                T:::::T        "
write-host "C:::::CCCCCCCC::::C      TT:::::::TT            TT:::::::TT       "
write-host "CC:::::::::::::::C       T:::::::::T            T:::::::::T       "
write-host "CCC::::::::::::C         T:::::::::T            T:::::::::T       "
write-host "  CCCCCCCCCCCCC          TTTTTTTTTTT            TTTTTTTTTTT       "
write-host ""
write-host "====Chris Titus Tech====="
write-host "=====Windows Toolbox====="

if($gui -eq $true){
    $inputXML = $inputXML -replace 'mc:Ignorable="d"','' -replace "x:N",'N' -replace '^<Win.*', '<Window'
    [xml]$XAML = $inputXML
    $reader=(New-Object System.Xml.XmlNodeReader $xaml) 

    try{$sync["Form"]=[Windows.Markup.XamlReader]::Load( $reader )}
    catch [System.Management.Automation.MethodInvocationException] {
        Write-Warning "We ran into a problem with the XAML code.  Check the syntax for this control..."
        write-host $error[0].Exception.Message -ForegroundColor Red
        if ($error[0].Exception.Message -like "*button*"){
            write-warning "Ensure your &lt;button in the `$inputXML does NOT have a Click=ButtonClick property.  PS can't handle this`n`n`n`n"}
    }
    catch{#if it broke some other way <img draggable="false" role="img" class="emoji" alt="ðŸ˜€" src="https://s0.wp.com/wp-content/mu-plugins/wpcom-smileys/twemoji/2/svg/1f600.svg">
        Write-Host "Unable to load Windows.Markup.XamlReader. Double-check syntax and ensure .net is installed."
    }

    # Store Form Objects In PowerShell
    $xaml.SelectNodes("//*[@Name]") | ForEach-Object {$sync["$("$($psitem.Name)")"] = $sync["Form"].FindName($psitem.Name)}

    #Gives every button the invoke-button function
    $sync.keys | ForEach-Object {
        if($sync.$psitem){
            if($($sync["$psitem"].GetType() | Select-Object -ExpandProperty Name) -eq "Button"){
                $sync["$psitem"].Add_Click({
                    [System.Object]$Sender = $args[0]
                    Invoke-Button $Sender.name
                })
            }
        }
    }

    $sync["Form"].ShowDialog() | out-null
}

<#
How to run Arguments

First step is to set the $env:args variable with the setups you wish to do. To do multiple items put a " " space between each command. 
For commands that require input seperate the command with a colon ":" and provide the values to pass to that argument seperated by a comma ",". (IE: Install:git.git,windirstat.windirstat)

Supported arguments:

    InstallUpgrade
    UndoTweaks
    PanelControl
    PanelNetwork
    PanelPower
    PanelSound
    PanelSystem
    PanelUser
    DefaultUpdates
    DisableUpdates
    EnableSecurity
    QuitAfter
    Install:value1,values2,...
        - Values should be the same values you would use for winget
    Tweaks:value1,values2,...
        - Values should be what you find inside the tweaks.json file

Example usage: 
  
    $env:args = "Install:git.git,WinDirStat.WinDirStat "; iwr -useb https://christitus.com/win | iex

    $env:args = "Tweaks:EssTweaksLoc,EssTweaksServices"; iwr -useb https://christitus.com/win | iex

    $env:args = "DefaultUpdates"; iwr -useb https://christitus.com/win | iex

    $env:args = "Install:git.git,WinDirStat.WinDirStat Tweaks:EssTweaksLoc,EssTweaksServices DefaultUpdates"; iwr -useb https://christitus.com/win | iex

#>

If($env:args){
Write-Verbose "Arguments Detected, Running Args"

#Ensure Computer Info is populated before continuing
$x = 0
do{
    Start-Sleep -Seconds 1
    $x++
}until($sync.ComputerInfo -or $x -eq 10)
if($x -eq 5){Invoke-command $sync.WriteLogs -ArgumentList ("WARINING","Failed to pull computer info after 5 seconds, this can cause some scripts to fail.", $sync.logfile)}

If($env:args -match '\bInstallUpgrade\b'){Invoke-command $sync.ScriptsInstallPrograms -ArgumentList "Upgrade"}
If($env:args -match '\bUndoTweaks\b'){Invoke-command $sync.ScriptUndoTweaks}
If($env:args -match '\bPanelControl\b'){cmd /c control}
If($env:args -match '\bPanelNetwork\b'){cmd /c ncpa.cpl}
If($env:args -match '\bPanelPower\b'){cmd /c powercfg.cpl}
If($env:args -match '\bPanelSound\b'){cmd /c mmsys.cpl}
If($env:args -match '\bPanelSystem\b'){cmd /c sysdm.cpl}
If($env:args -match '\bPanelUser\b'){cmd /c "control userpasswords2"}
If($env:args -match '\bDefaultUpdates\b'){Invoke-command $sync.ScriptUpdates -ArgumentList "Updatesdefault"}
If($env:args -match '\bDisableUpdates\b'){Invoke-command $sync.ScriptUpdates -ArgumentList "Updatesdisable"}
If($env:args -match '\bEnableSecurity\b'){Invoke-command $sync.ScriptUpdates -ArgumentList "Updatessecurity"}
If($env:args -match '\bQuitAfter\b'){Break}
If($env:args -match '\bInstall\b'){
    $ProgramstoInstall = (($env:args-split " " | Where-Object {$_ -like "install*"} ) -split ":")[1]
    Write-Verbose "Installing $ProgramstoInstall."
    Invoke-command $sync.ScriptsInstallPrograms -ArgumentList "$ProgramstoInstall"
}
If($env:args -match '\bTweaks\b'){
    $Tweakstorun = (($env:args-split " " | Where-Object {$_ -like "Tweaks*"} ) -split ":")[1]
    Write-Verbose "Running the following tweaks $Tweakstorun."
    Invoke-command $sync.ScriptTweaks -ArgumentList "$Tweakstorun"
}
}

Write-Host "Thank you for using winutil!"
<|MERGE_RESOLUTION|>--- conflicted
+++ resolved
@@ -1,9 +1,6 @@
 #for CI/CD
-<<<<<<< HEAD
 $BranchToUse = '386/RequireAdmin'
-=======
-$BranchToUse = 'feature/updatepester'
->>>>>>> e7ab5375
+
 
 <#
 .NOTES
