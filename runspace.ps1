--- conflicted
+++ resolved
@@ -1,9 +1,5 @@
 #for CI/CD
-<<<<<<< HEAD
-$BranchToUse = 'test'
-=======
 $BranchToUse = 'main'
->>>>>>> 428f340f
 
 <#
 .NOTES
