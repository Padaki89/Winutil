--- conflicted
+++ resolved
@@ -156,444 +156,8 @@
 #===========================================================================
 
 $WPFinstall.Add_Click({
-<<<<<<< HEAD
-        $wingetinstall = New-Object System.Collections.Generic.List[System.Object]
-        If ( $WPFInstalllibreoffice.IsChecked -eq $true ) { 
-            $wingetinstall.Add("TheDocumentFoundation.LibreOffice")
-            $WPFInstalllibreoffice.IsChecked = $false
-        }
-        If ( $WPFInstalladobe.IsChecked -eq $true ) { 
-            $wingetinstall.Add("Adobe.Acrobat.Reader.64-bit")
-            $WPFInstalladobe.IsChecked = $false
-        }
-        If ( $WPFInstalladvancedip.IsChecked -eq $true ) { 
-            $wingetinstall.Add("Famatech.AdvancedIPScanner")
-            $WPFInstalladvancedip.IsChecked = $false
-        }
-        If ( $WPFInstallatom.IsChecked -eq $true ) { 
-            $wingetinstall.Add("GitHub.Atom")
-            $WPFInstallatom.IsChecked = $false
-        }
-        If ( $WPFInstallaudacity.IsChecked -eq $true ) { 
-            $wingetinstall.Add("Audacity.Audacity")
-            $WPFInstallaudacity.IsChecked = $false
-        }
-        If ( $WPFInstallautohotkey.IsChecked -eq $true ) { 
-            $wingetinstall.Add("Lexikos.AutoHotkey")
-            $WPFInstallautohotkey.IsChecked = $false
-        }  
-        If ( $WPFInstallbrave.IsChecked -eq $true ) { 
-            $wingetinstall.Add("Brave.Brave")
-            $WPFInstallbrave.IsChecked = $false
-        }
-        If ( $WPFInstallchrome.IsChecked -eq $true ) { 
-            $wingetinstall.Add("Google.Chrome")
-            $WPFInstallchrome.IsChecked = $false
-        }
-        If ( $WPFInstalltor.IsChecked -eq $true ) { 
-            $wingetinstall.Add("TorProject.TorBrowser")
-            $WPFInstalltor.IsChecked = $false
-        }
-        If ( $WPFInstalldiscord.IsChecked -eq $true ) { 
-            $wingetinstall.Add("Discord.Discord")
-            $WPFInstalldiscord.IsChecked = $false
-        }
-        If ( $WPFInstallesearch.IsChecked -eq $true ) { 
-            $wingetinstall.Add("voidtools.Everything --source winget")
-            $WPFInstallesearch.IsChecked = $false
-        }
-        If ( $WPFInstalletcher.IsChecked -eq $true ) { 
-            $wingetinstall.Add("Balena.Etcher")
-            $WPFInstalletcher.IsChecked = $false
-        }
-        If ( $WPFInstallfirefox.IsChecked -eq $true ) { 
-            $wingetinstall.Add("Mozilla.Firefox")
-            $WPFInstallfirefox.IsChecked = $false
-        }
-        If ( $WPFInstallgimp.IsChecked -eq $true ) { 
-            $wingetinstall.Add("GIMP.GIMP")
-            $WPFInstallgimp.IsChecked = $false
-        }
-        If ( $WPFInstallgit.IsChecked -eq $true ) { 
-            $wingetinstall.Add("Git.Git")
-            $WPFInstallgithubdesktop.IsChecked = $false
-        }
-        If ( $WPFInstallgithubdesktop.IsChecked -eq $true ) { 
-            $wingetinstall.Add("GitHub.GitHubDesktop")
-            $WPFInstallgithubdesktop.IsChecked = $false
-        }
-        If ( $WPFInstallimageglass.IsChecked -eq $true ) { 
-            $wingetinstall.Add("DuongDieuPhap.ImageGlass")
-            $WPFInstallimageglass.IsChecked = $false
-        }
-        If ( $WPFInstalljava8.IsChecked -eq $true ) { 
-            $wingetinstall.Add("AdoptOpenJDK.OpenJDK.8")
-            $WPFInstalljava8.IsChecked = $false
-        }
-        If ( $WPFInstalljava16.IsChecked -eq $true ) { 
-            $wingetinstall.Add("AdoptOpenJDK.OpenJDK.16")
-            $WPFInstalljava16.IsChecked = $false
-        }
-        If ( $WPFInstalljava18.IsChecked -eq $true ) { 
-            $wingetinstall.Add("Oracle.JDK.18")
-            $WPFInstalljava18.IsChecked = $false
-        }
-        If ( $WPFInstalljetbrains.IsChecked -eq $true ) { 
-            $wingetinstall.Add("JetBrains.Toolbox")
-            $WPFInstalljetbrains.IsChecked = $false
-        }
-        If ( $WPFInstallmpc.IsChecked -eq $true ) { 
-            $wingetinstall.Add("clsid2.mpc-hc")
-            $WPFInstallmpc.IsChecked = $false
-        }
-        If ( $WPFInstallnodejs.IsChecked -eq $true ) { 
-            $wingetinstall.Add("OpenJS.NodeJS")
-            $WPFInstallnodejs.IsChecked = $false
-        }
-        If ( $WPFInstallnodejslts.IsChecked -eq $true ) { 
-            $wingetinstall.Add("OpenJS.NodeJS.LTS")
-            $WPFInstallnodejslts.IsChecked = $false
-        }
-        If ( $WPFInstallnotepadplus.IsChecked -eq $true ) { 
-            $wingetinstall.Add("Notepad++.Notepad++")
-            $WPFInstallnotepadplus.IsChecked = $false
-        }
-        If ( $WPFInstallpowertoys.IsChecked -eq $true ) { 
-            $wingetinstall.Add("Microsoft.PowerToys")
-            $WPFInstallpowertoys.IsChecked = $false
-        }
-        If ( $WPFInstallputty.IsChecked -eq $true ) { 
-            $wingetinstall.Add("PuTTY.PuTTY")
-            $WPFInstallputty.IsChecked = $false
-        }
-        If ( $WPFInstallpython3.IsChecked -eq $true ) { 
-            $wingetinstall.Add("Python.Python.3")
-            $WPFInstallpython3.IsChecked = $false
-        }
-        If ( $WPFInstallrustlang.IsChecked -eq $true ) { 
-            $wingetinstall.Add("Rustlang.Rust.MSVC")
-            $WPFInstallrustlang.IsChecked = $false
-        }
-        If ( $WPFInstallsevenzip.IsChecked -eq $true ) { 
-            $wingetinstall.Add("7zip.7zip")
-            $WPFInstallsevenzip.IsChecked = $false
-        }
-        If ( $WPFInstallsharex.IsChecked -eq $true ) { 
-            $wingetinstall.Add("ShareX.ShareX")
-            $WPFInstallsharex.IsChecked = $false
-        }
-        If ( $WPFInstallsublime.IsChecked -eq $true ) { 
-            $wingetinstall.Add("SublimeHQ.SublimeText.4")
-            $WPFInstallsublime.IsChecked = $false
-        }
-        If ( $WPFInstallsumatra.IsChecked -eq $true ) { 
-            $wingetinstall.Add("SumatraPDF.SumatraPDF")
-            $WPFInstallsumatra.IsChecked = $false
-        }
-        If ( $WPFInstallterminal.IsChecked -eq $true ) { 
-            $wingetinstall.Add("Microsoft.WindowsTerminal")
-            $WPFInstallterminal.IsChecked = $false
-        }
-        If ( $WPFInstallidm.IsChecked -eq $true ) { 
-            $wingetinstall.Add("Tonec.InternetDownloadManager")
-            $WPFInstallidm.IsChecked = $false
-        }
-        If ( $WPFInstallalacritty.IsChecked -eq $true ) { 
-            $wingetinstall.Add("Alacritty.Alacritty")
-            $WPFInstallalacritty.IsChecked = $false
-        }
-        If ( $WPFInstallttaskbar.IsChecked -eq $true ) { 
-            $wingetinstall.Add("9PF4KZ2VN4W9")
-            $WPFInstallttaskbar.IsChecked = $false
-        }
-        If ( $WPFInstallvlc.IsChecked -eq $true ) { 
-            $wingetinstall.Add("VideoLAN.VLC")
-            $WPFInstallvlc.IsChecked = $false
-        }
-        If ( $WPFInstallkdenlive.IsChecked -eq $true ) {
-            $wingetinstall.Add("KDE.Kdenlive")
-            $WPFInstallkdenlive.IsChecked = $false
-        }
-        If ( $WPFInstallvscode.IsChecked -eq $true ) { 
-            $wingetinstall.Add("Git.Git")
-            $wingetinstall.Add("Microsoft.VisualStudioCode --source winget")
-            $WPFInstallvscode.IsChecked = $false
-        }
-        If ( $WPFInstallvscodium.IsChecked -eq $true ) { 
-            $wingetinstall.Add("Git.Git")
-            $wingetinstall.Add("VSCodium.VSCodium")
-            $WPFInstallvscodium.IsChecked = $false
-        }
-        If ( $WPFInstallscp.IsChecked -eq $true ) { 
-            $wingetinstall.Add("WinSCP.WinSCP")
-            $WPFInstallscp.IsChecked = $false
-        }
-        If ( $WPFInstallanydesk.IsChecked -eq $true ) { 
-            $wingetinstall.Add("AnyDeskSoftwareGmbH.AnyDesk")
-            $WPFInstallanydesk.IsChecked = $false
-        }
-        If ( $WPFInstallbitwarden.IsChecked -eq $true ) { 
-            $wingetinstall.Add("Bitwarden.Bitwarden")
-            $WPFInstallbitwarden.IsChecked = $false
-        }        
-        If ( $WPFInstallblender.IsChecked -eq $true ) { 
-            $wingetinstall.Add("BlenderFoundation.Blender")
-            $WPFInstallblender.IsChecked = $false
-        }                    
-        If ( $WPFInstallchromium.IsChecked -eq $true ) { 
-            $wingetinstall.Add("eloston.ungoogled-chromium")
-            $WPFInstallchromium.IsChecked = $false
-        }             
-        If ( $WPFInstallcpuz.IsChecked -eq $true ) { 
-            $wingetinstall.Add("CPUID.CPU-Z")
-            $WPFInstallcpuz.IsChecked = $false
-        }                            
-        If ( $WPFInstalleartrumpet.IsChecked -eq $true ) { 
-            $wingetinstall.Add("File-New-Project.EarTrumpet")
-            $WPFInstalleartrumpet.IsChecked = $false
-        }           
-        If ( $WPFInstallepicgames.IsChecked -eq $true ) { 
-            $wingetinstall.Add("EpicGames.EpicGamesLauncher")
-            $WPFInstallepicgames.IsChecked = $false
-        }                                      
-        If ( $WPFInstallflameshot.IsChecked -eq $true ) { 
-            $wingetinstall.Add("Flameshot.Flameshot")
-            $WPFInstallflameshot.IsChecked = $false
-        }            
-        If ( $WPFInstallfoobar.IsChecked -eq $true ) { 
-            $wingetinstall.Add("PeterPawlowski.foobar2000")
-            $WPFInstallfoobar.IsChecked = $false
-        }                     
-        If ( $WPFInstallgog.IsChecked -eq $true ) { 
-            $wingetinstall.Add("GOG.Galaxy")
-            $WPFInstallgog.IsChecked = $false
-        }                  
-        If ( $WPFInstallgpuz.IsChecked -eq $true ) { 
-            $wingetinstall.Add("TechPowerUp.GPU-Z")
-            $WPFInstallgpuz.IsChecked = $false
-        }                 
-        If ( $WPFInstallglaryutilities.IsChecked -eq $true ) { 
-            $wingetinstall.Add("Glarysoft.GlaryUtilities")
-            $WPFInstallglaryutilities.IsChecked = $false
-        }                 
-        If ( $WPFInstallgreenshot.IsChecked -eq $true ) { 
-            $wingetinstall.Add("Greenshot.Greenshot")
-            $WPFInstallgreenshot.IsChecked = $false
-        }            
-        If ( $WPFInstallhandbrake.IsChecked -eq $true ) { 
-            $wingetinstall.Add("HandBrake.HandBrake")
-            $WPFInstallhandbrake.IsChecked = $false
-        }      
-        If ( $WPFInstallhexchat.IsChecked -eq $true ) { 
-            $wingetinstall.Add("HexChat.HexChat")
-            $WPFInstallhexchat.IsChecked = $false
-        }       
-        If ( $WPFInstallhwinfo.IsChecked -eq $true ) { 
-            $wingetinstall.Add("REALiX.HWiNFO")
-            $WPFInstallhwinfo.IsChecked = $false
-        }                       
-        If ( $WPFInstallinkscape.IsChecked -eq $true ) { 
-            $wingetinstall.Add("Inkscape.Inkscape")
-            $WPFInstallinkscape.IsChecked = $false
-        }             
-        If ( $WPFInstallkeepass.IsChecked -eq $true ) { 
-            $wingetinstall.Add("KeePassXCTeam.KeePassXC")
-            $WPFInstallkeepass.IsChecked = $false
-        }              
-        If ( $WPFInstalllibrewolf.IsChecked -eq $true ) { 
-            $wingetinstall.Add("LibreWolf.LibreWolf")
-            $WPFInstalllibrewolf.IsChecked = $false
-        }            
-        If ( $WPFInstallmalwarebytes.IsChecked -eq $true ) { 
-            $wingetinstall.Add("Malwarebytes.Malwarebytes")
-            $WPFInstallmalwarebytes.IsChecked = $false
-        }          
-        If ( $WPFInstallmatrix.IsChecked -eq $true ) { 
-            $wingetinstall.Add("Element.Element")
-            $WPFInstallmatrix.IsChecked = $false
-        } 
-        If ( $WPFInstallmremoteng.IsChecked -eq $true ) { 
-            $wingetinstall.Add("mRemoteNG.mRemoteNG")
-            $WPFInstallmremoteng.IsChecked = $false
-        }                    
-        If ( $WPFInstallnvclean.IsChecked -eq $true ) { 
-            $wingetinstall.Add("TechPowerUp.NVCleanstall")
-            $WPFInstallnvclean.IsChecked = $false
-        }              
-        If ( $WPFInstallobs.IsChecked -eq $true ) { 
-            $wingetinstall.Add("OBSProject.OBSStudio")
-            $WPFInstallobs.IsChecked = $false
-        }                  
-        If ( $WPFInstallobsidian.IsChecked -eq $true ) { 
-            $wingetinstall.Add("Obsidian.Obsidian")
-            $WPFInstallobsidian.IsChecked = $false
-        }                           
-        If ( $WPFInstallrevo.IsChecked -eq $true ) { 
-            $wingetinstall.Add("RevoUninstaller.RevoUninstaller")
-            $WPFInstallrevo.IsChecked = $false
-        }                 
-        If ( $WPFInstallrufus.IsChecked -eq $true ) { 
-            $wingetinstall.Add("Rufus.Rufus")
-            $WPFInstallrufus.IsChecked = $false
-        }   
-        If ( $WPFInstallsignal.IsChecked -eq $true ) { 
-            $wingetinstall.Add("OpenWhisperSystems.Signal")
-            $WPFInstallsignal.IsChecked = $false
-        }
-        If ( $WPFInstallskype.IsChecked -eq $true ) { 
-            $wingetinstall.Add("Microsoft.Skype")
-            $WPFInstallskype.IsChecked = $false
-        }                               
-        If ( $WPFInstallslack.IsChecked -eq $true ) { 
-            $wingetinstall.Add("SlackTechnologies.Slack")
-            $WPFInstallslack.IsChecked = $false
-        }                
-        If ( $WPFInstallspotify.IsChecked -eq $true ) { 
-            $wingetinstall.Add("Spotify.Spotify")
-            $WPFInstallspotify.IsChecked = $false
-        }              
-        If ( $WPFInstallsteam.IsChecked -eq $true ) { 
-            $wingetinstall.Add("Valve.Steam")
-            $WPFInstallsteam.IsChecked = $false
-        }                             
-        If ( $WPFInstallteamviewer.IsChecked -eq $true ) { 
-            $wingetinstall.Add("TeamViewer.TeamViewer")
-            $WPFInstallteamviewer.IsChecked = $false
-        }
-        If ( $WPFInstallteams.IsChecked -eq $true ) { 
-            $wingetinstall.Add("Microsoft.Teams")
-            $WPFInstallteams.IsChecked = $false
-        }                        
-        If ( $WPFInstalltreesize.IsChecked -eq $true ) { 
-            $wingetinstall.Add("JAMSoftware.TreeSize.Free")
-            $WPFInstalltreesize.IsChecked = $false
-        }                         
-        If ( $WPFInstallvisualstudio.IsChecked -eq $true ) { 
-            $wingetinstall.Add("Microsoft.VisualStudio.2022.Community")
-            $WPFInstallvisualstudio.IsChecked = $false
-        }         
-        If ( $WPFInstallvivaldi.IsChecked -eq $true ) { 
-            $wingetinstall.Add("VivaldiTechnologies.Vivaldi")
-            $WPFInstallvivaldi.IsChecked = $false
-        }                              
-        If ( $WPFInstallvoicemeeter.IsChecked -eq $true ) { 
-            $wingetinstall.Add("VB-Audio.Voicemeeter")
-            $WPFInstallvoicemeeter.IsChecked = $false
-        }                    
-        If ( $WPFInstallwindirstat.IsChecked -eq $true ) { 
-            $wingetinstall.Add("WinDirStat.WinDirStat")
-            $WPFInstallwindirstat.IsChecked = $false
-        }  
-        If ( $WPFInstallwiztree.IsChecked -eq $true ) { 
-            $wingetinstall.Add("AntibodySoftware.WizTree")
-            $WPFInstallwiztree.IsChecked = $false
-        }          
-        If ( $WPFInstallwireshark.IsChecked -eq $true ) { 
-            $wingetinstall.Add("WiresharkFoundation.Wireshark")
-            $WPFInstallwireshark.IsChecked = $false
-        } 
-        If ( $WPFInstallsimplewall.IsChecked -eq $true ) { 
-            $wingetinstall.Add("Henry++.simplewall")
-            $WPFInstallsimplewall.IsChecked = $false
-        }             
-        If ( $WPFInstallzoom.IsChecked -eq $true ) { 
-            $wingetinstall.Add("Zoom.Zoom")
-            $WPFInstallzoom.IsChecked = $false
-        }
-        If ( $WPFInstallviber.IsChecked -eq $true ) { 
-            $wingetinstall.Add("Viber.Viber")
-            $WPFInstallviber.IsChecked = $false
-        }
-        If ( $WPFInstalltwinkletray.IsChecked -eq $true ) {
-            $wingetinstall.Add("xanderfrangos.twinkletray")
-            $WPFInstalltwinkletray.IsChecked = $false
-        }
-        # Fall 2022 Additions
-        If ( $WPFInstallshell.IsChecked -eq $true ) {
-            $wingetinstall.Add("Nilesoft.Shell")
-            $WPFInstallshell.IsChecked = $false
-        }
-        If ( $WPFInstallklite.IsChecked -eq $true ) {
-            $wingetinstall.Add("CodecGuide.K-LiteCodecPack.Standard")
-            $WPFInstallklite.IsChecked = $false
-        }
-        If ( $WPFInstallsandboxie.IsChecked -eq $true ) {
-            $wingetinstall.Add("Sandboxie.Plus")
-            $WPFInstallsandboxie.IsChecked = $false
-        }
-        If ( $WPFInstallprocesslasso.IsChecked -eq $true ) {
-            $wingetinstall.Add("BitSum.ProcessLasso")
-            $WPFInstallprocesslasso.IsChecked = $false
-        }
-        If ( $WPFInstallwinmerge.IsChecked -eq $true ) {
-            $wingetinstall.Add("WinMerge.WinMerge")
-            $WPFInstallwinmerge.IsChecked = $false
-        }
-        If ( $WPFInstalldotnet3.IsChecked -eq $true ) {
-            $wingetinstall.Add("Microsoft.DotNet.DesktopRuntime.3_1")
-            $WPFInstalldotnet3.IsChecked = $false
-        }
-        If ( $WPFInstalldotnet5.IsChecked -eq $true ) {
-            $wingetinstall.Add("Microsoft.DotNet.DesktopRuntime.5")
-            $WPFInstalldotnet5.IsChecked = $false
-        }
-        If ( $WPFInstalldotnet6.IsChecked -eq $true ) {
-            $wingetinstall.Add("Microsoft.DotNet.DesktopRuntime.6")
-            $WPFInstalldotnet6.IsChecked = $false
-        }
-        If ( $WPFInstallvc2015_64.IsChecked -eq $true ) {
-            $wingetinstall.Add("Microsoft.VC++2015-2022Redist-x64")
-            $WPFInstallvc2015_64.IsChecked = $false
-        }
-        If ( $WPFInstallvc2015_32.IsChecked -eq $true ) {
-            $wingetinstall.Add("Microsoft.VC++2015-2022Redist-x86")
-            $WPFInstallvc2015_32.IsChecked = $false
-        }
-        If ( $WPFInstallfoxpdf.IsChecked -eq $true ) { 
-            $wingetinstall.Add("Foxit.PhantomPDF")
-            $WPFInstallfoxpdf.IsChecked = $false
-        }
-        If ( $WPFInstallonlyoffice.IsChecked -eq $true ) { 
-            $wingetinstall.Add("ONLYOFFICE.DesktopEditors")
-            $WPFInstallonlyoffice.IsChecked = $false
-        }
-        If ( $WPFInstallflux.IsChecked -eq $true ) { 
-            $wingetinstall.Add("flux.flux")
-            $WPFInstallflux.IsChecked = $false
-        }
-        If ( $WPFInstallitunes.IsChecked -eq $true ) { 
-            $wingetinstall.Add("Apple.iTunes")
-            $WPFInstallitunes.IsChecked = $false
-        }
-        If ( $WPFInstallcider.IsChecked -eq $true ) { 
-            $wingetinstall.Add("CiderCollective.Cider")
-            $WPFInstallcider.IsChecked = $false
-        }
-        If ( $WPFInstalljoplin.IsChecked -eq $true ) { 
-            $wingetinstall.Add("Joplin.Joplin")
-            $WPFInstalljoplin.IsChecked = $false
-        }
-        If ( $WPFInstallopenoffice.IsChecked -eq $true ) { 
-            $wingetinstall.Add("Apache.OpenOffice")
-            $WPFInstallopenoffice.IsChecked = $false
-        }
-        If ( $WPFInstallrustdesk.IsChecked -eq $true ) { 
-            $wingetinstall.Add("RustDesk.RustDesk")
-            $WPFInstallrustdesk.IsChecked = $false
-        }
-        If ( $WPFInstalljami.IsChecked -eq $true ) { 
-            $wingetinstall.Add("SFLinux.Jami")
-            $WPFInstalljami.IsChecked = $false
-        }
-        If ( $WPFInstalljdownloader.IsChecked -eq $true ) { 
-            $wingetinstall.Add("AppWork.JDownloader")
-            $WPFInstalljdownloader.IsChecked = $false
-        }
-=======
-
         $WingetInstall = Get-CheckBoxes -Group "WPFInstall"
 
->>>>>>> f85e1bcc
         # Check if winget is installed
         Write-Host "Checking if Winget is Installed..."
         if (Test-Path ~\AppData\Local\Microsoft\WindowsApps\winget.exe) {
