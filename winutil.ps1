--- conflicted
+++ resolved
@@ -725,14 +725,6 @@
             Stop-Service "DiagTrack"
             Set-Service "DiagTrack" -StartupType Disabled
 
-<<<<<<< HEAD
-            Write-Host "Doing Security checks for Administrator Account and Group Policy"
-            if (([System.Security.Principal.WindowsIdentity]::GetCurrent().Name).IndexOf('Administrator') -eq -1) {
-                net user administrator /active:no
-            }
-
-=======
->>>>>>> b7fa0661
             $WPFEssTweaksTele.IsChecked = $false
         }
         If ( $WPFEssTweaksWifi.IsChecked -eq $true ) {
