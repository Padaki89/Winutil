#for CI/CD
$BranchToUse = 'test-12-2022'

<#
.NOTES
   Author      : Chris Titus @christitustech
   GitHub      : https://github.com/ChrisTitusTech
    Version 0.0.1
#>

#region exception classes

    class WingetFailedInstall : Exception {
        [string] $additionalData

        WingetFailedInstall($Message) : base($Message) {}
    }
    
    class ChocoFailedInstall : Exception {
        [string] $additionalData

        ChocoFailedInstall($Message) : base($Message) {}
    }

#endregion exception classes

Start-Transcript $ENV:TEMP\Winutil.log -Append

# variable to sync between runspaces
$sync = [Hashtable]::Synchronized(@{})
#$sync.IsDev = $true
$sync.BranchToUse = $BranchToUse
$sync.PSScriptRoot = $PSScriptRoot
if (!$sync.PSScriptRoot){$sync.PSScriptRoot = (Get-Location).Path}

if($sync.IsDev -eq $true){
    $inputXML = Get-Content "$($sync.PSScriptRoot)\MainWindow.xaml"
}
Else{
    $inputXML = (new-object Net.WebClient).DownloadString("https://raw.githubusercontent.com/ChrisTitusTech/winutil/$BranchToUse/MainWindow.xaml")
}

$inputXML = $inputXML -replace 'mc:Ignorable="d"', '' -replace "x:N", 'N' -replace '^<Win.*', '<Window'
[void][System.Reflection.Assembly]::LoadWithPartialName('presentationframework')
[xml]$XAML = $inputXML
#Read XAML

$reader = (New-Object System.Xml.XmlNodeReader $xaml)
try { $Form = [Windows.Markup.XamlReader]::Load( $reader ) }
catch [System.Management.Automation.MethodInvocationException] {
    Write-Warning "We ran into a problem with the XAML code.  Check the syntax for this control..."
    Write-Host $error[0].Exception.Message -ForegroundColor Red
    If ($error[0].Exception.Message -like "*button*") {
        write-warning "Ensure your &lt;button in the `$inputXML does NOT have a Click=ButtonClick property.  PS can't handle this`n`n`n`n"
    }
}
catch {
    # If it broke some other way <img draggable="false" role="img" class="emoji" alt="😀" src="https://s0.wp.com/wp-content/mu-plugins/wpcom-smileys/twemoji/2/svg/1f600.svg">
    Write-Host "Unable to load Windows.Markup.XamlReader. Double-check syntax and ensure .net is installed."
}

#===========================================================================
# Store Form Objects In PowerShell
#===========================================================================

$xaml.SelectNodes("//*[@Name]") | ForEach-Object { Set-Variable -Name "WPF$($_.Name)" -Value $Form.FindName($_.Name) }

#===========================================================================
# Functions
#===========================================================================

Function Get-FormVariables {
    #If ($global:ReadmeDisplay -ne $true) { Write-Host "If you need to reference this display again, run Get-FormVariables" -ForegroundColor Yellow; $global:ReadmeDisplay = $true }


    Write-Host ""
    Write-Host "    CCCCCCCCCCCCCTTTTTTTTTTTTTTTTTTTTTTTTTTTTTTTTTTTTTTTTTTTTTT   "
    Write-Host " CCC::::::::::::CT:::::::::::::::::::::TT:::::::::::::::::::::T   "
    Write-Host "CC:::::::::::::::CT:::::::::::::::::::::TT:::::::::::::::::::::T  "
    Write-Host "C:::::CCCCCCCC::::CT:::::TT:::::::TT:::::TT:::::TT:::::::TT:::::T "
    Write-Host "C:::::C       CCCCCCTTTTTT  T:::::T  TTTTTTTTTTTT  T:::::T  TTTTTT"
    Write-Host "C:::::C                     T:::::T                T:::::T        "
    Write-Host "C:::::C                     T:::::T                T:::::T        "
    Write-Host "C:::::C                     T:::::T                T:::::T        "
    Write-Host "C:::::C                     T:::::T                T:::::T        "
    Write-Host "C:::::C                     T:::::T                T:::::T        "
    Write-Host "C:::::C                     T:::::T                T:::::T        "
    Write-Host "C:::::C       CCCCCC        T:::::T                T:::::T        "
    Write-Host "C:::::CCCCCCCC::::C      TT:::::::TT            TT:::::::TT       "
    Write-Host "CC:::::::::::::::C       T:::::::::T            T:::::::::T       "
    Write-Host "CCC::::::::::::C         T:::::::::T            T:::::::::T       "
    Write-Host "  CCCCCCCCCCCCC          TTTTTTTTTTT            TTTTTTTTTTT       "
    Write-Host ""
    Write-Host "====Chris Titus Tech====="
    Write-Host "=====Windows Toolbox====="


    #====DEBUG GUI Elements====

    #Write-Host "Found the following interactable elements from our form" -ForegroundColor Cyan
    #get-variable WPF*
}

Function Get-CheckBoxes {

    <#

        .DESCRIPTION
        Function is meant to find all checkboxes that are checked on the specefic tab and input them into a script.

        Outputed data will be the names of the checkboxes that were checked

        .EXAMPLE

        Get-CheckBoxes "WPFInstall"

    #>

    Param($Group)


    $Output = New-Object System.Collections.Generic.List[System.Object]

    if($Group -eq "WPFInstall"){
        $CheckBoxes = get-variable | Where-Object {$psitem.name -like "WPFInstall*" -and $psitem.value.GetType().name -eq "CheckBox"}
        Foreach ($CheckBox in $CheckBoxes){
            if($CheckBox.value.ischecked -eq $true){
                $sync.configs.applications.$($CheckBox.name).winget -split ";" | ForEach-Object {
                    $Output.Add($psitem)
                }
    
                $CheckBox.value.ischecked = $false
            }
        }
    }
    if($Group -eq "WPFTweaks"){
        $CheckBoxes = get-variable | Where-Object {$psitem.name -like "WPF*Tweaks*" -and $psitem.value.GetType().name -eq "CheckBox"}
        Foreach ($CheckBox in $CheckBoxes){
            if($CheckBox.value.ischecked -eq $true){
                $Output.Add($Checkbox.Name)
                $CheckBox.value.ischecked = $false
            }
        }
    }

    Write-Output $($Output | Select-Object -Unique)
}

function Set-Presets {
    <#

        .DESCRIPTION
        Meant to make settings presets easier in the tweaks tab. Will pull the data from config/preset.json

    #>

    param($preset)
    $CheckBoxesToCheck = $sync.configs.preset.$preset

    #Uncheck all
    get-variable | Where-Object {$_.name -like "*tweaks*"} | ForEach-Object {
        if ($psitem.value.gettype().name -eq "CheckBox"){
            $CheckBox = Get-Variable $psitem.Name
            if ($CheckBoxesToCheck -contains $CheckBox.name){
                $checkbox.value.ischecked = $true
            }
            else{$checkbox.value.ischecked = $false}
        }
    }

}

function Switch-Tab {

    <#
    
        .DESCRIPTION
        Sole purpose of this fuction reduce duplicated code for switching between tabs. 
    
    #>

    Param ($ClickedTab)
    $Tabs = Get-Variable WPFTab?BT
    $TabNav = Get-Variable WPFTabNav
    $x = [int]($ClickedTab -replace "WPFTab","" -replace "BT","") - 1

    0..($Tabs.Count -1 ) | ForEach-Object {
        
        if ($x -eq $psitem){
            $TabNav.value.Items[$psitem].IsSelected = $true
        }
        else{
            $TabNav.value.Items[$psitem].IsSelected = $false
        }
    }
}

function Get-InstallerProcess {
    <#
    
        .DESCRIPTION
        Meant to check for running processes and will return a boolean response
    
    #>

    param($Process)

    if ($Null -eq $Process){
        return $false
    }
    if (Get-Process -Id $Process.Id -ErrorAction SilentlyContinue){
        return $true
    }
    return $false
}

Function Install-ProgramWinget {

    <#
    
        .DESCRIPTION
        This will install programs via Winget using a new powershell.exe instance to prevent the GUI from locking up.

        Note the triple quotes are required any time you need a " in a normal script block.
    
    #>

    param($ProgramsToInstall)

    [ScriptBlock]$wingetinstall = {
        param($ProgramsToInstall)

        $host.ui.RawUI.WindowTitle = """Winget Install"""

        $x = 0
        $count = $($ProgramsToInstall -split """,""").Count

        Write-Progress -Activity """Installing Applications""" -Status """Starting""" -PercentComplete 0
    
        Write-Host """`n`n`n`n`n`n"""
        
        Start-Transcript $ENV:TEMP\winget.log -Append
    
        Foreach ($Program in $($ProgramsToInstall -split """,""")){
    
            Write-Progress -Activity """Installing Applications""" -Status """Installing $Program $($x + 1) of $count""" -PercentComplete $($x/$count*100)
            Start-Process -FilePath winget -ArgumentList """install -e --accept-source-agreements --accept-package-agreements --silent $Program""" -NoNewWindow -Wait;
            $X++
        }

        Write-Progress -Activity """Installing Applications""" -Status """Finished""" -Completed
        Write-Host """`n`nAll Programs have been installed"""
        Pause
    }

    $global:WinGetInstall = Start-Process -Verb runas powershell -ArgumentList "-command invoke-command -scriptblock {$wingetinstall} -argumentlist '$($ProgramsToInstall -join ",")'" -PassThru

}

Function Update-ProgramWinget {

    <#
    
        .DESCRIPTION
        This will update programs via Winget using a new powershell.exe instance to prevent the GUI from locking up.
    
    #>

    [ScriptBlock]$wingetinstall = {

        $host.ui.RawUI.WindowTitle = """Winget Install"""

        Start-Transcript $ENV:TEMP\winget-update.log -Append
        winget upgrade --all

        Pause
    }

    $global:WinGetInstall = Start-Process -Verb runas powershell -ArgumentList "-command invoke-command -scriptblock {$wingetinstall} -argumentlist '$($ProgramsToInstall -join ",")'" -PassThru

}

function Test-PackageManager {
    Param(
        [System.Management.Automation.SwitchParameter]$winget,
        [System.Management.Automation.SwitchParameter]$choco
    )

    if($winget){
        if (Test-Path ~\AppData\Local\Microsoft\WindowsApps\winget.exe) {
            return $true
        }
    }

    if($choco){
        if ((Get-Command -Name choco -ErrorAction Ignore) -and ($chocoVersion = (Get-Item "$env:ChocolateyInstall\choco.exe" -ErrorAction Ignore).VersionInfo.ProductVersion)){
            return $true
        }
    }

    return $false
}

function Install-Winget {

    <#
    
        .DESCRIPTION
        Function is meant to ensure winget is installed 
    
    #>

    Try{
        Write-Host "Checking if Winget is Installed..."
        if (Test-PackageManager -winget) {
            #Checks if winget executable exists and if the Windows Version is 1809 or higher
            Write-Host "Winget Already Installed"
            return
        }

        #Gets the computer's information
        if ($null -eq $sync.ComputerInfo){
            $ComputerInfo = Get-ComputerInfo -ErrorAction Stop
        }
        Else {
            $ComputerInfo = $sync.ComputerInfo
        }

        if (($ComputerInfo.WindowsVersion) -lt "1809") {
            #Checks if Windows Version is too old for winget
            Write-Host "Winget is not supported on this version of Windows (Pre-1809)"
            return
        }

        #Gets the Windows Edition
        $OSName = if ($ComputerInfo.OSName) {
            $ComputerInfo.OSName
        }else {
            $ComputerInfo.WindowsProductName
        }

        if (((($OSName.IndexOf("LTSC")) -ne -1) -or ($OSName.IndexOf("Server") -ne -1)) -and (($ComputerInfo.WindowsVersion) -ge "1809")) {

            Write-Host "Running Alternative Installer for LTSC/Server Editions"

            # Switching to winget-install from PSGallery from asheroto
            # Source: https://github.com/asheroto/winget-installer

            Start-Process powershell.exe -Verb RunAs -ArgumentList "-command irm https://raw.githubusercontent.com/ChrisTitusTech/winutil/$BranchToUse/winget.ps1 | iex | Out-Host" -WindowStyle Normal -ErrorAction Stop

            if(!(Test-PackageManager -winget)){
                break
            }
        }

        else {
            #Installing Winget from the Microsoft Store
            Write-Host "Winget not found, installing it now."
            Start-Process "ms-appinstaller:?source=https://aka.ms/getwinget"
            $nid = (Get-Process AppInstaller).Id
            Wait-Process -Id $nid

            if(!(Test-PackageManager -winget)){
                break
            }
        }
        Write-Host "Winget Installed"
    }
    Catch{
        throw [WingetFailedInstall]::new('Failed to install')
    }

    # Check if chocolatey is installed and get its version

}

function Install-Choco {

    <#
    
        .DESCRIPTION
        Function is meant to ensure Choco is installed 
    
    #>

    try{
        Write-Host "Checking if Chocolatey is Installed..."

        if((Test-PackageManager -choco)){
            Write-Host "Chocolatey Already Installed"
            return
        }
    
        Write-Host "Seems Chocolatey is not installed, installing now?"
        #Let user decide if he wants to install Chocolatey
        $confirmation = Read-Host "Are you Sure You Want To Proceed:(y/n)"
        if ($confirmation -eq 'y') {
            Set-ExecutionPolicy Bypass -Scope Process -Force; Invoke-Expression ((New-Object System.Net.WebClient).DownloadString('https://chocolatey.org/install.ps1')) -ErrorAction Stop
            powershell choco feature enable -n allowGlobalConfirmation
        }
    }
    Catch{
        throw [ChocoFailedInstall]::new('Failed to install')
    }

}

function Invoke-Runspace {

    <#
    
        .DESCRIPTION
        Simple function to make it easier to invoke a runspace from inside the script. 

        .EXAMPLE

        $params = @{
            ScriptBlock = $sync.ScriptsInstallPrograms
            ArgumentList = "Installadvancedip,Installbitwarden"
            Verbose = $true
        }

        Invoke-Runspace @params
    
    #>

    [CmdletBinding()]
    Param (
        $ScriptBlock,
        $ArgumentList
    ) 

    $Script = [PowerShell]::Create().AddScript($ScriptBlock).AddArgument($ArgumentList)

    $Script.Runspace = $runspace
    $Script.BeginInvoke()
}

function Invoke-WinTweaks {
    <#
    
        .DESCRIPTION
        This function converts all the values from the tweaks.json and routes them to the appropriate function
    
    #>

    param($CheckBox)
    if($sync.configs.tweaks.$CheckBox.registry){
        $sync.configs.tweaks.$CheckBox.registry | ForEach-Object {
            Set-WinUtilRegistry -Name $psitem.Name -Path $psitem.Path -Type $psitem.Type -Value $psitem.Value 
        }
    }
    if($sync.configs.tweaks.$CheckBox.ScheduledTask){
        $sync.configs.tweaks.$CheckBox.ScheduledTask | ForEach-Object {
            Set-WinUtilScheduledTask -Name $psitem.Name -State $psitem.State
        }
    }
    if($sync.configs.tweaks.$CheckBox.service){
        $sync.configs.tweaks.$CheckBox.service | ForEach-Object {
            Set-WinUtilService -Name $psitem.Name -StartupType $psitem.StartupType
        }
    }
    if($sync.configs.tweaks.$CheckBox.appx){
        $sync.configs.tweaks.$CheckBox.appx | ForEach-Object {
            Remove-WinUtilAPPX -Name $psitem
        }
    }
    if($sync.configs.tweaks.$CheckBox.InvokeScript){
        $sync.configs.tweaks.$CheckBox.InvokeScript | ForEach-Object {
            $Scriptblock = [scriptblock]::Create($psitem)
            Invoke-WinUtilScript -ScriptBlock $scriptblock -Name $CheckBox
        }
    }
}

function Set-WinUtilRegistry {
    <#
    
        .DESCRIPTION
        This function will make all modifications to the registry

        .EXAMPLE

        Set-WinUtilRegistry -Name "PublishUserActivities" -Path "HKLM:\SOFTWARE\Policies\Microsoft\Windows\System" -Type "DWord" -Value "0"
    
    #>    
    param (
        $Name,
        $Path,
        $Type,
        $Value
    )

    Try{      
        if(!(Test-Path 'HKU:\')){New-PSDrive -PSProvider Registry -Name HKU -Root HKEY_USERS}

        If (!(Test-Path $Path)) {
            Write-Host "$Path was not found, Creating..."
            New-Item -Path $Path -Force -ErrorAction Stop | Out-Null
        }

        Write-Host "Set $Path\$Name to $Value"
        Set-ItemProperty -Path $Path -Name $Name -Type $Type -Value $Value -Force -ErrorAction Stop | Out-Null
    }
    Catch [System.Security.SecurityException] {
        Write-Warning "Unable to set $Path\$Name to $Value due to a Security Exception"
    }
    Catch [System.Management.Automation.ItemNotFoundException] {
        Write-Warning $psitem.Exception.ErrorRecord
    }
    Catch{
        Write-Warning "Unable to set $Name due to unhandled exception"
        Write-Warning $psitem.Exception.StackTrace
    }
}

Function Set-WinUtilService {
    <#
    
        .DESCRIPTION
        This function will change the startup type of services and start/stop them as needed

        .EXAMPLE

        Set-WinUtilService -Name "HomeGroupListener" -StartupType "Manual"
    
    #>   
    param (
        $Name,
        $StartupType
    )
    Try{
        Write-Host "Setting Services $Name to $StartupType"
        Set-Service -Name $Name -StartupType $StartupType -ErrorAction Stop

        if($StartupType -eq "Disabled"){
            Write-Host "Stopping $Name"
            Stop-Service -Name $Name -Force -ErrorAction Stop
        }
        if($StartupType -eq "Enabled"){
            Write-Host "Starting $Name"
            Start-Service -Name $Name -Force -ErrorAction Stop
        }
    }
    Catch [System.Exception]{
        if($psitem.Exception.Message -like "*Cannot find any service with service name*" -or 
           $psitem.Exception.Message -like "*was not found on computer*"){
            Write-Warning "Service $name was not Found"
        }
        Else{
            Write-Warning "Unable to set $Name due to unhandled exception"
            Write-Warning $psitem.Exception.Message
        }
    }
    Catch{
        Write-Warning "Unable to set $Name due to unhandled exception"
        Write-Warning $psitem.Exception.StackTrace
    }
}

function Invoke-WinUtilScript {
    <#
    
        .DESCRIPTION
        This function will run a seperate powershell script. Meant for things that can't be handled with the other functions

        .EXAMPLE

        $Scriptblock = [scriptblock]::Create({"Write-output 'Hello World'"})
        Invoke-WinUtilScript -ScriptBlock $scriptblock -Name "Hello World"
    
    #>
    param (
        $Name,
        [scriptblock]$scriptblock
    )

    Try{
        Start-Process powershell.exe -Verb runas -ArgumentList "-Command  $scriptblock" -Wait -ErrorAction Stop
    }
    Catch{
        Write-Warning "Unable to run script for $name due to unhandled exception"
        Write-Warning $psitem.Exception.StackTrace 
    }
}

function Set-WinUtilScheduledTask {
    <#
    
        .DESCRIPTION
        This function will enable/disable the provided Scheduled Task

        .EXAMPLE

        Set-WinUtilScheduledTask -Name "Microsoft\Windows\Application Experience\Microsoft Compatibility Appraiser" -State "Disabled"
    
    #>
    param (
        $Name,
        $State
    )

    Try{
        if($State -eq "Disabled"){
            Write-Host "Disabling Scheduled Task $Name"
            Disable-ScheduledTask -TaskName $Name -ErrorAction Stop
        }
        if($State -eq "Enabled"){
            Write-Host "Enabling Scheduled Task $Name"
            Enable-ScheduledTask -TaskName $Name -ErrorAction Stop
        }
    }
    Catch [System.Exception]{
        if($psitem.Exception.Message -like "*The system cannot find the file specified*"){
            Write-Warning "Scheduled Task $name was not Found"
        }
        Else{
            Write-Warning "Unable to set $Name due to unhandled exception"
            Write-Warning $psitem.Exception.Message
        }
    }
    Catch{
        Write-Warning "Unable to run script for $name due to unhandled exception"
        Write-Warning $psitem.Exception.StackTrace 
    }
}

function Remove-WinUtilAPPX {
    <#
    
        .DESCRIPTION
        This function will remove any of the provided APPX names

        .EXAMPLE

        Remove-WinUtilAPPX -Name "Microsoft.Microsoft3DViewer"
    
    #>
    param (
        $Name
    )

    Try{
        Write-Host "Removing $Name"
        Get-AppxPackage "*$Name*" | Remove-AppxPackage -ErrorAction SilentlyContinue
        Get-AppxProvisionedPackage -Online | Where-Object DisplayName -like "*$Name*" | Remove-AppxProvisionedPackage -Online -ErrorAction SilentlyContinue
    }
    Catch [System.Exception] {
        if($psitem.Exception.Message -like "*The requested operation requires elevation*"){
            Write-Warning "Unable to uninstall $name due to a Security Exception"
        }
        Else{
            Write-Warning "Unable to uninstall $name due to unhandled exception"
            Write-Warning $psitem.Exception.StackTrace 
        }
    }
    Catch{
        Write-Warning "Unable to uninstall $name due to unhandled exception"
        Write-Warning $psitem.Exception.StackTrace 
    }
}

function Set-WinUtilDNS {
    <#
    
        .DESCRIPTION
        This function will set the DNS of all interfaces that are in the "Up" state. It will lookup the values from the DNS.Json file

        .EXAMPLE

        Set-WinUtilDNS -DNSProvider "google"
    
    #>
    param($DNSProvider)
    if($DNSProvider -eq "Default"){return}
    Try{
        $Adapters = Get-NetAdapter | Where-Object {$_.Status -eq "Up"}
        Write-Host "Ensuring DNS is set to $DNSProvider on the following interfaces"
        Write-Host $($Adapters | Out-String)

        Foreach ($Adapter in $Adapters){
            if($DNSProvider -eq "DHCP"){
                Set-DnsClientServerAddress -InterfaceIndex $Adapter.ifIndex -ResetServerAddresses
            }
            Else{
                Set-DnsClientServerAddress -InterfaceIndex $Adapter.ifIndex -ServerAddresses ("$($sync.configs.dns.$DNSProvider.Primary)", "$($sync.configs.dns.$DNSProvider.Secondary)")
            }
        }
    }
    Catch{
        Write-Warning "Unable to set DNS Provider due to an unhandled exception"
        Write-Warning $psitem.Exception.StackTrace 
    }
}

#===========================================================================
# Global Variables
#===========================================================================

$AppTitle = "Chris Titus Tech's Windows Utility"

#===========================================================================
# Navigation Controls
#===========================================================================

$WPFTab1BT.Add_Click({
        Switch-Tab "WPFTab1BT"
    })
$WPFTab2BT.Add_Click({
        Switch-Tab "WPFTab2BT"
    })
$WPFTab3BT.Add_Click({
        Switch-Tab "WPFTab3BT"
    })
$WPFTab4BT.Add_Click({
        Switch-Tab "WPFTab4BT"
    })

#===========================================================================
# Tab 1 - Install
#===========================================================================

$WPFinstall.Add_Click({

    $WingetInstall = Get-CheckBoxes -Group "WPFInstall"

    if ($wingetinstall.Count -eq 0) {
        $WarningMsg = "Please select the program(s) to install"
        [System.Windows.MessageBox]::Show($WarningMsg, $AppTitle, [System.Windows.MessageBoxButton]::OK, [System.Windows.MessageBoxImage]::Warning)
        return
    }

    if(Get-InstallerProcess -Process $global:WinGetInstall){
        $msg = "Install process is currently running. Please check for a powershell window labled 'Winget Install'"
        [System.Windows.MessageBox]::Show($msg, "Winutil", [System.Windows.MessageBoxButton]::OK, [System.Windows.MessageBoxImage]::Warning)
        return
    }

    try{

        # Ensure winget is installed
        Install-Winget

        # Install all winget programs in new window
        Install-ProgramWinget -ProgramsToInstall $WingetInstall  

        Write-Host "==========================================="
        Write-Host "--          Installs started            ---"
        Write-Host "-- You can close this window if desired ---"
        Write-Host "==========================================="
    }
    Catch [WingetFailedInstall]{
        Write-Host "==========================================="
        Write-Host "--      Winget failed to install        ---"
        Write-Host "==========================================="
    }

})

$WPFInstallUpgrade.Add_Click({
    if(!(Test-PackageManager -winget)){
        Write-Host "==========================================="
        Write-Host "--       Winget is not installed        ---"
        Write-Host "==========================================="
        return
    }

    if(Get-InstallerProcess -Process $global:WinGetInstall){
        $msg = "Install process is currently running. Please check for a powershell window labled 'Winget Install'"
        [System.Windows.MessageBox]::Show($msg, "Winutil", [System.Windows.MessageBoxButton]::OK, [System.Windows.MessageBoxImage]::Warning)
        return
    }

    Update-ProgramWinget

    Write-Host "==========================================="
    Write-Host "--           Updates started            ---"
    Write-Host "-- You can close this window if desired ---"
    Write-Host "==========================================="
})

#===========================================================================
# Tab 2 - Tweak Buttons
#===========================================================================
$WPFdesktop.Add_Click({
    Set-Presets "Desktop"
})

$WPFlaptop.Add_Click({
    Set-Presets "laptop"
})

$WPFminimal.Add_Click({
    Set-Presets "minimal"
})

$WPFtweaksbutton.Add_Click({

<<<<<<< HEAD
        If ( $WPFEssTweaksAH.IsChecked -eq $true ) {
            Write-Host "Disabling Activity History..."
            Set-ItemProperty -Path "HKLM:\SOFTWARE\Policies\Microsoft\Windows\System" -Name "EnableActivityFeed" -Type DWord -Value 0
            Set-ItemProperty -Path "HKLM:\SOFTWARE\Policies\Microsoft\Windows\System" -Name "PublishUserActivities" -Type DWord -Value 0
            Set-ItemProperty -Path "HKLM:\SOFTWARE\Policies\Microsoft\Windows\System" -Name "UploadUserActivities" -Type DWord -Value 0
            $WPFEssTweaksAH.IsChecked = $false
        }

        If ( $WPFEssTweaksDeleteTempFiles.IsChecked -eq $true ) {
            Write-Host "Delete Temp Files"
            Get-ChildItem -Path "C:\Windows\Temp" *.* -Recurse | Remove-Item -Force -Recurse -ErrorAction SilentlyContinue
            Get-ChildItem -Path $env:TEMP *.* -Recurse | Remove-Item -Force -Recurse -ErrorAction SilentlyContinue
            $WPFEssTweaksDeleteTempFiles.IsChecked = $false
            Write-Host "======================================="
            Write-Host "--- Cleaned following folders:"
            Write-Host "--- C:\Windows\Temp"
            Write-Host "--- "$env:TEMP
            Write-Host "======================================="
        }

        If ( $WPFEssTweaksDVR.IsChecked -eq $true ) {
            If (!(Test-Path "HKCU:\System\GameConfigStore")) {
                New-Item -Path "HKCU:\System\GameConfigStore" -Force
            }
            Set-ItemProperty -Path "HKCU:\System\GameConfigStore" -Name "GameDVR_DXGIHonorFSEWindowsCompatible" -Type DWord -Value 1
            Set-ItemProperty -Path "HKCU:\System\GameConfigStore" -Name "GameDVR_HonorUserFSEBehaviorMode" -Type DWord -Value 1
            Set-ItemProperty -Path "HKCU:\System\GameConfigStore" -Name "GameDVR_EFSEFeatureFlags" -Type DWord -Value 0
            Set-ItemProperty -Path "HKCU:\System\GameConfigStore" -Name "GameDVR_Enabled" -Type DWord -Value 0
            Set-ItemProperty -Path "HKCU:\System\GameConfigStore" -Name "GameDVR_FSEBehavior" -Type DWord -Value 2
            If (!(Test-Path "HKLM:\SOFTWARE\Policies\Microsoft\Windows\GameDVR")) {
                New-Item -Path "HKLM:\SOFTWARE\Policies\Microsoft\Windows\GameDVR" -Force
            }
            Set-ItemProperty -Path "HKLM:\SOFTWARE\Policies\Microsoft\Windows\GameDVR" -Name "AllowGameDVR" -Type DWord -Value 0
            $WPFEssTweaksDVR.IsChecked = $false
        }

        If ( $WPFEssTweaksHiber.IsChecked -eq $true  ) {
            Write-Host "Disabling Hibernation..."
            Set-ItemProperty -Path "HKLM:\System\CurrentControlSet\Control\Session Manager\Power" -Name "HibernateEnabled" -Type Dword -Value 0
            If (!(Test-Path "HKLM:\SOFTWARE\Microsoft\Windows\CurrentVersion\Explorer\FlyoutMenuSettings")) {
                New-Item -Path "HKLM:\SOFTWARE\Microsoft\Windows\CurrentVersion\Explorer\FlyoutMenuSettings" | Out-Null
            }
            Set-ItemProperty -Path "HKLM:\SOFTWARE\Microsoft\Windows\CurrentVersion\Explorer\FlyoutMenuSettings" -Name "ShowHibernateOption" -Type Dword -Value 0
            $WPFEssTweaksHiber.IsChecked = $false
        }
        If ( $WPFEssTweaksHome.IsChecked -eq $true ) {
            $WPFEssTweaksHome.IsChecked = $false
        }
        If ( $WPFEssTweaksLoc.IsChecked -eq $true ) {
            Write-Host "Disabling Location Tracking..."
            If (!(Test-Path "HKLM:\SOFTWARE\Microsoft\Windows\CurrentVersion\CapabilityAccessManager\ConsentStore\location")) {
                New-Item -Path "HKLM:\SOFTWARE\Microsoft\Windows\CurrentVersion\CapabilityAccessManager\ConsentStore\location" -Force | Out-Null
            }
            Set-ItemProperty -Path "HKLM:\SOFTWARE\Microsoft\Windows\CurrentVersion\CapabilityAccessManager\ConsentStore\location" -Name "Value" -Type String -Value "Deny"
            Set-ItemProperty -Path "HKLM:\SOFTWARE\Microsoft\Windows NT\CurrentVersion\Sensor\Overrides\{BFA794E4-F964-4FDB-90F6-51056BFE4B44}" -Name "SensorPermissionState" -Type DWord -Value 0
            Set-ItemProperty -Path "HKLM:\SYSTEM\CurrentControlSet\Services\lfsvc\Service\Configuration" -Name "Status" -Type DWord -Value 0
            Write-Host "Disabling automatic Maps updates..."
            Set-ItemProperty -Path "HKLM:\SYSTEM\Maps" -Name "AutoUpdateEnabled" -Type DWord -Value 0
            $WPFEssTweaksLoc.IsChecked = $false
        }
        If ( $WPFMiscTweaksDisableTPMCheck.IsChecked -eq $true ) {
            Write-Host "Disabling TPM Check..."
            If (!(Test-Path "HKLM:\SYSTEM\Setup\MoSetup")) {
                New-Item -Path "HKLM:\SYSTEM\Setup\MoSetup" -Force | Out-Null
            }
            Set-ItemProperty -Path "HKLM:\SYSTEM\Setup\MoSetup" -Name "AllowUpgradesWithUnsupportedTPM" -Type DWord -Value 1
            $WPFMiscTweaksDisableTPMCheck.IsChecked = $false
        }
        If ( $WPFEssTweaksDiskCleanup.IsChecked -eq $true ) {
            Write-Host "Running Disk Cleanup on Drive C:..."
            cmd /c cleanmgr.exe /d C: /VERYLOWDISK
            $WPFEssTweaksDiskCleanup.IsChecked = $false
        }
        If ( $WPFMiscTweaksDisableUAC.IsChecked -eq $true) {
            Write-Host "Disabling UAC..."
            # This below is the pussy mode which can break some apps. Please. Leave this on 1.
            # below i will show a way to do it without breaking some Apps that check UAC. U need to be admin tho.
            # Set-ItemProperty -Path "HKLM:\SOFTWARE\Microsoft\Windows\CurrentVersion\Policies\System" -Name "EnableLUA" -Type DWord -Value 0
            Set-ItemProperty -Path HKLM:\SOFTWARE\Microsoft\Windows\CurrentVersion\Policies\System -Name ConsentPromptBehaviorAdmin -Type DWord -Value 0 # Default is 5
            # This will set the GPO Entry in Security so that Admin users elevate without any prompt while normal users still elevate and u can even leave it ennabled.
            # It will just not bother u anymore
            $WPFMiscTweaksDisableUAC.IsChecked = $false
        }

        If ( $WPFMiscTweaksDisableNotifications.IsChecked -eq $true ) {
            Write-Host "Disabling Notifications and Action Center..."
            New-Item -Path "HKCU:\Software\Policies\Microsoft\Windows" -Name "Explorer" -force
            New-ItemProperty -Path "HKCU:\Software\Policies\Microsoft\Windows\Explorer" -Name "DisableNotificationCenter" -PropertyType "DWord" -Value 1
            New-ItemProperty -Path "HKCU:\Software\Microsoft\Windows\CurrentVersion\PushNotifications" -Name "ToastEnabled" -PropertyType "DWord" -Value 0 -force
            $WPFMiscTweaksDisableNotifications.IsChecked = $false
        }

        If ( $WPFMiscTweaksRightClickMenu.IsChecked -eq $true ) {
            Write-Host "Setting Classic Right-Click Menu..."
            New-Item -Path "HKCU:\Software\Classes\CLSID\{86ca1aa0-34aa-4e8b-a509-50c905bae2a2}" -Name "InprocServer32" -force -value ""
            $WPFMiscTweaksRightClickMenu.IsChecked = $false
        }
        If ( $WPFchangedns.text -eq 'Google' ) {
            Write-Host "Setting DNS to Google for all connections..."
            $DC = "8.8.8.8"
            $Internet = "8.8.4.4"
            $dns = "$DC", "$Internet"
            $Interfaces = [System.Management.ManagementClass]::new("Win32_NetworkAdapterConfiguration").GetInstances()
            $Interfaces.SetDNSServerSearchOrder($dns) | Out-Null
        }
        If ( $WPFchangedns.text -eq 'Cloudflare' ) {
            Write-Host "Setting DNS to Cloudflare for all connections..."
            $DC = "1.1.1.1"
            $Internet = "1.0.0.1"
            $dns = "$DC", "$Internet"
            $Interfaces = [System.Management.ManagementClass]::new("Win32_NetworkAdapterConfiguration").GetInstances()
            $Interfaces.SetDNSServerSearchOrder($dns) | Out-Null
        }
        If ( $WPFchangedns.text -eq 'Level3' ) {
            Write-Host "Setting DNS to Level3 for all connections..."
            $DC = "4.2.2.2"
            $Internet = "4.2.2.1"
            $dns = "$DC", "$Internet"
            $Interfaces = [System.Management.ManagementClass]::new("Win32_NetworkAdapterConfiguration").GetInstances()
            $Interfaces.SetDNSServerSearchOrder($dns) | Out-Null
        }
        If ( $WPFchangedns.text -eq 'Open DNS' ) {
            Write-Host "Setting DNS to Open DNS for all connections..."
            $DC = "208.67.222.222"
            $Internet = "208.67.220.220"
            $dns = "$DC", "$Internet"
            $Interfaces = [System.Management.ManagementClass]::new("Win32_NetworkAdapterConfiguration").GetInstances()
            $Interfaces.SetDNSServerSearchOrder($dns) | Out-Null
        }
        If ( $WPFEssTweaksOO.IsChecked -eq $true ) {
            If (!(Test-Path .\ooshutup10.cfg)) {
                Write-Host "Running O&O Shutup with Recommended Settings"
                curl.exe -s "https://raw.githubusercontent.com/ChrisTitusTech/win10script/master/ooshutup10.cfg" -o ooshutup10.cfg
            }
            curl.exe -s "https://dl5.oo-software.com/files/ooshutup10/OOSU10.exe" -o OOSU10.exe
            ./OOSU10.exe ooshutup10.cfg /quiet
            $WPFEssTweaksOO.IsChecked = $false
        }
        If ( $WPFEssTweaksRP.IsChecked -eq $true ) {
            Write-Host "Creating Restore Point in case something bad happens"
            Enable-ComputerRestore -Drive "$env:SystemDrive"
            Checkpoint-Computer -Description "RestorePoint1" -RestorePointType "MODIFY_SETTINGS"
            $WPFEssTweaksRP.IsChecked = $false
        }
        If ( $WPFEssTweaksServices.IsChecked -eq $true ) {
            # Set Services to Manual

            $services = @(
                "ALG"                                          # Application Layer Gateway Service(Provides support for 3rd party protocol plug-ins for Internet Connection Sharing)
                "AJRouter"                                     # Needed for AllJoyn Router Service
                "BcastDVRUserService_48486de"                  # GameDVR and Broadcast is used for Game Recordings and Live Broadcasts
                #"BDESVC"                                      # Bitlocker Drive Encryption Service
                #"BFE"                                         # Base Filtering Engine (Manages Firewall and Internet Protocol security)
                #"BluetoothUserService_48486de"                # Bluetooth user service supports proper functionality of Bluetooth features relevant to each user session.
                #"BrokerInfrastructure"                        # Windows Infrastructure Service (Controls which background tasks can run on the system)
                "Browser"                                      # Let users browse and locate shared resources in neighboring computers
                "BthAvctpSvc"                                  # AVCTP service (needed for Bluetooth Audio Devices or Wireless Headphones)
                "CaptureService_48486de"                       # Optional screen capture functionality for applications that call the Windows.Graphics.Capture API.
                "cbdhsvc_48486de"                              # Clipboard Service
                "diagnosticshub.standardcollector.service"     # Microsoft (R) Diagnostics Hub Standard Collector Service
                "DiagTrack"                                    # Diagnostics Tracking Service
                "dmwappushservice"                             # WAP Push Message Routing Service
                "DPS"                                          # Diagnostic Policy Service (Detects and Troubleshoots Potential Problems)
                "edgeupdate"                                   # Edge Update Service
                "edgeupdatem"                                  # Another Update Service
                #"EntAppSvc"                                    # Enterprise Application Management.
                "Fax"                                          # Fax Service
                "fhsvc"                                        # Fax History
                "FontCache"                                    # Windows font cache
                #"FrameServer"                                 # Windows Camera Frame Server (Allows multiple clients to access video frames from camera devices)
                "gupdate"                                      # Google Update
                "gupdatem"                                     # Another Google Update Service
                #"iphlpsvc"                                     # ipv6(Most websites use ipv4 instead) - Needed for Xbox Live
                "lfsvc"                                        # Geolocation Service
                #"LicenseManager"                              # Disable LicenseManager (Windows Store may not work properly)
                "lmhosts"                                      # TCP/IP NetBIOS Helper
                "MapsBroker"                                   # Downloaded Maps Manager
                "MicrosoftEdgeElevationService"                # Another Edge Update Service
                "MSDTC"                                        # Distributed Transaction Coordinator
                "NahimicService"                               # Nahimic Service
                #"ndu"                                          # Windows Network Data Usage Monitor (Disabling Breaks Task Manager Per-Process Network Monitoring)
                "NetTcpPortSharing"                            # Net.Tcp Port Sharing Service
                "PcaSvc"                                       # Program Compatibility Assistant Service
                "PerfHost"                                     # Remote users and 64-bit processes to query performance.
                "PhoneSvc"                                     # Phone Service(Manages the telephony state on the device)
                #"PNRPsvc"                                     # Peer Name Resolution Protocol (Some peer-to-peer and collaborative applications, such as Remote Assistance, may not function, Discord will still work)
                #"p2psvc"                                      # Peer Name Resolution Protocol(Enables multi-party communication using Peer-to-Peer Grouping.  If disabled, some applications, such as HomeGroup, may not function. Discord will still work)iscord will still work)
                #"p2pimsvc"                                    # Peer Networking Identity Manager (Peer-to-Peer Grouping services may not function, and some applications, such as HomeGroup and Remote Assistance, may not function correctly. Discord will still work)
                "PrintNotify"                                  # Windows printer notifications and extentions
                "QWAVE"                                        # Quality Windows Audio Video Experience (audio and video might sound worse)
                "RemoteAccess"                                 # Routing and Remote Access
                "RemoteRegistry"                               # Remote Registry
                "RetailDemo"                                   # Demo Mode for Store Display
                "RtkBtManServ"                                 # Realtek Bluetooth Device Manager Service
                "SCardSvr"                                     # Windows Smart Card Service
                "seclogon"                                     # Secondary Logon (Disables other credentials only password will work)
                "SEMgrSvc"                                     # Payments and NFC/SE Manager (Manages payments and Near Field Communication (NFC) based secure elements)
                "SharedAccess"                                 # Internet Connection Sharing (ICS)
                #"Spooler"                                     # Printing
                "stisvc"                                       # Windows Image Acquisition (WIA)
                #"StorSvc"                                     # StorSvc (usb external hard drive will not be reconized by windows)
                "SysMain"                                      # Analyses System Usage and Improves Performance
                "TrkWks"                                       # Distributed Link Tracking Client
                #"WbioSrvc"                                    # Windows Biometric Service (required for Fingerprint reader / facial detection)
                "WerSvc"                                       # Windows error reporting
                "wisvc"                                        # Windows Insider program(Windows Insider will not work if Disabled)
                #"WlanSvc"                                     # WLAN AutoConfig
                "WMPNetworkSvc"                                # Windows Media Player Network Sharing Service
                "WpcMonSvc"                                    # Parental Controls
                "WPDBusEnum"                                   # Portable Device Enumerator Service
                "WpnService"                                   # WpnService (Push Notifications may not work)
                #"wscsvc"                                      # Windows Security Center Service
                "WSearch"                                      # Windows Search
                "XblAuthManager"                               # Xbox Live Auth Manager (Disabling Breaks Xbox Live Games)
                "XblGameSave"                                  # Xbox Live Game Save Service (Disabling Breaks Xbox Live Games)
                "XboxNetApiSvc"                                # Xbox Live Networking Service (Disabling Breaks Xbox Live Games)
                "XboxGipSvc"                                   # Xbox Accessory Management Service
                # Hp services
                "HPAppHelperCap"
                "HPDiagsCap"
                "HPNetworkCap"
                "HPSysInfoCap"
                "HpTouchpointAnalyticsService"
                # Hyper-V services
                "HvHost"
                "vmicguestinterface"
                "vmicheartbeat"
                "vmickvpexchange"
                "vmicrdv"
                "vmicshutdown"
                "vmictimesync"
                "vmicvmsession"
                # Services that cannot be disabled
                #"WdNisSvc"
            )

            foreach ($service in $services) {
                # -ErrorAction SilentlyContinue is so it doesn't write an error to stdout if a service doesn't exist

                Write-Host "Setting $service StartupType to Manual"
                Get-Service -Name $service -ErrorAction SilentlyContinue | Set-Service -StartupType Manual -ErrorAction SilentlyContinue
            }
            $WPFEssTweaksServices.IsChecked = $false
        }
        If ( $WPFEssTweaksStorage.IsChecked -eq $true ) {
            Write-Host "Disabling Storage Sense..."
            Remove-Item -Path "HKCU:\SOFTWARE\Microsoft\Windows\CurrentVersion\StorageSense\Parameters\StoragePolicy" -Recurse -ErrorAction SilentlyContinue
            $WPFEssTweaksStorage.IsChecked = $false
        }
        If ( $WPFEssTweaksTele.IsChecked -eq $true ) {
            Write-Host "Disabling Telemetry..."
            Set-ItemProperty -Path "HKLM:\SOFTWARE\Microsoft\Windows\CurrentVersion\Policies\DataCollection" -Name "AllowTelemetry" -Type DWord -Value 0
            Set-ItemProperty -Path "HKLM:\SOFTWARE\Policies\Microsoft\Windows\DataCollection" -Name "AllowTelemetry" -Type DWord -Value 0
            Disable-ScheduledTask -TaskName "Microsoft\Windows\Application Experience\Microsoft Compatibility Appraiser" | Out-Null
            Disable-ScheduledTask -TaskName "Microsoft\Windows\Application Experience\ProgramDataUpdater" | Out-Null
            Disable-ScheduledTask -TaskName "Microsoft\Windows\Autochk\Proxy" | Out-Null
            Disable-ScheduledTask -TaskName "Microsoft\Windows\Customer Experience Improvement Program\Consolidator" | Out-Null
            Disable-ScheduledTask -TaskName "Microsoft\Windows\Customer Experience Improvement Program\UsbCeip" | Out-Null
            Disable-ScheduledTask -TaskName "Microsoft\Windows\DiskDiagnostic\Microsoft-Windows-DiskDiagnosticDataCollector" | Out-Null
            Write-Host "Disabling Application suggestions..."
            Set-ItemProperty -Path "HKCU:\SOFTWARE\Microsoft\Windows\CurrentVersion\ContentDeliveryManager" -Name "ContentDeliveryAllowed" -Type DWord -Value 0
            Set-ItemProperty -Path "HKCU:\SOFTWARE\Microsoft\Windows\CurrentVersion\ContentDeliveryManager" -Name "OemPreInstalledAppsEnabled" -Type DWord -Value 0
            Set-ItemProperty -Path "HKCU:\SOFTWARE\Microsoft\Windows\CurrentVersion\ContentDeliveryManager" -Name "PreInstalledAppsEnabled" -Type DWord -Value 0
            Set-ItemProperty -Path "HKCU:\SOFTWARE\Microsoft\Windows\CurrentVersion\ContentDeliveryManager" -Name "PreInstalledAppsEverEnabled" -Type DWord -Value 0
            Set-ItemProperty -Path "HKCU:\SOFTWARE\Microsoft\Windows\CurrentVersion\ContentDeliveryManager" -Name "SilentInstalledAppsEnabled" -Type DWord -Value 0
            Set-ItemProperty -Path "HKCU:\Software\Microsoft\Windows\CurrentVersion\ContentDeliveryManager" -Name "SubscribedContent-338387Enabled" -Type DWord -Value 0
            Set-ItemProperty -Path "HKCU:\SOFTWARE\Microsoft\Windows\CurrentVersion\ContentDeliveryManager" -Name "SubscribedContent-338388Enabled" -Type DWord -Value 0
            Set-ItemProperty -Path "HKCU:\SOFTWARE\Microsoft\Windows\CurrentVersion\ContentDeliveryManager" -Name "SubscribedContent-338389Enabled" -Type DWord -Value 0
            Set-ItemProperty -Path "HKCU:\SOFTWARE\Microsoft\Windows\CurrentVersion\ContentDeliveryManager" -Name "SubscribedContent-353698Enabled" -Type DWord -Value 0
            Set-ItemProperty -Path "HKCU:\SOFTWARE\Microsoft\Windows\CurrentVersion\ContentDeliveryManager" -Name "SystemPaneSuggestionsEnabled" -Type DWord -Value 0
            If (!(Test-Path "HKLM:\SOFTWARE\Policies\Microsoft\Windows\CloudContent")) {
                New-Item -Path "HKLM:\SOFTWARE\Policies\Microsoft\Windows\CloudContent" -Force | Out-Null
            }
            Set-ItemProperty -Path "HKLM:\SOFTWARE\Policies\Microsoft\Windows\CloudContent" -Name "DisableWindowsConsumerFeatures" -Type DWord -Value 1
            Write-Host "Disabling Feedback..."
            If (!(Test-Path "HKCU:\SOFTWARE\Microsoft\Siuf\Rules")) {
                New-Item -Path "HKCU:\SOFTWARE\Microsoft\Siuf\Rules" -Force | Out-Null
            }
            Set-ItemProperty -Path "HKCU:\SOFTWARE\Microsoft\Siuf\Rules" -Name "NumberOfSIUFInPeriod" -Type DWord -Value 0
            Set-ItemProperty -Path "HKLM:\SOFTWARE\Policies\Microsoft\Windows\DataCollection" -Name "DoNotShowFeedbackNotifications" -Type DWord -Value 1
            Disable-ScheduledTask -TaskName "Microsoft\Windows\Feedback\Siuf\DmClient" -ErrorAction SilentlyContinue | Out-Null
            Disable-ScheduledTask -TaskName "Microsoft\Windows\Feedback\Siuf\DmClientOnScenarioDownload" -ErrorAction SilentlyContinue | Out-Null
            Write-Host "Disabling Tailored Experiences..."
            If (!(Test-Path "HKCU:\SOFTWARE\Policies\Microsoft\Windows\CloudContent")) {
                New-Item -Path "HKCU:\SOFTWARE\Policies\Microsoft\Windows\CloudContent" -Force | Out-Null
            }
            Set-ItemProperty -Path "HKCU:\SOFTWARE\Policies\Microsoft\Windows\CloudContent" -Name "DisableTailoredExperiencesWithDiagnosticData" -Type DWord -Value 1
            Write-Host "Disabling Advertising ID..."
            If (!(Test-Path "HKLM:\SOFTWARE\Policies\Microsoft\Windows\AdvertisingInfo")) {
                New-Item -Path "HKLM:\SOFTWARE\Policies\Microsoft\Windows\AdvertisingInfo" | Out-Null
            }
            Set-ItemProperty -Path "HKLM:\SOFTWARE\Policies\Microsoft\Windows\AdvertisingInfo" -Name "DisabledByGroupPolicy" -Type DWord -Value 1
            Write-Host "Disabling Error reporting..."
            Set-ItemProperty -Path "HKLM:\SOFTWARE\Microsoft\Windows\Windows Error Reporting" -Name "Disabled" -Type DWord -Value 1
            Disable-ScheduledTask -TaskName "Microsoft\Windows\Windows Error Reporting\QueueReporting" | Out-Null
            Write-Host "Restricting Windows Update P2P only to local network..."
            If (!(Test-Path "HKLM:\SOFTWARE\Microsoft\Windows\CurrentVersion\DeliveryOptimization\Config")) {
                New-Item -Path "HKLM:\SOFTWARE\Microsoft\Windows\CurrentVersion\DeliveryOptimization\Config" | Out-Null
            }
            Set-ItemProperty -Path "HKLM:\SOFTWARE\Microsoft\Windows\CurrentVersion\DeliveryOptimization\Config" -Name "DODownloadMode" -Type DWord -Value 1
            Write-Host "Stopping and disabling WAP Push Service..."
            Stop-Service "dmwappushservice" -WarningAction SilentlyContinue
            Set-Service "dmwappushservice" -StartupType Disabled
            Write-Host "Enabling F8 boot menu options..."
            bcdedit /set `{current`} bootmenupolicy Legacy | Out-Null
            Write-Host "Disabling Remote Assistance..."
            Set-ItemProperty -Path "HKLM:\SYSTEM\CurrentControlSet\Control\Remote Assistance" -Name "fAllowToGetHelp" -Type DWord -Value 0
            Write-Host "Stopping and disabling Superfetch service..."
            Stop-Service "SysMain" -WarningAction SilentlyContinue
            Set-Service "SysMain" -StartupType Disabled

            # Task Manager Details
            If ((get-ItemProperty -Path "HKLM:\SOFTWARE\Microsoft\Windows NT\CurrentVersion" -Name CurrentBuild).CurrentBuild -lt 22557) {
                Write-Host "Showing task manager details..."
                $taskmgr = Start-Process -WindowStyle Hidden -FilePath taskmgr.exe -PassThru
                Do {
                    Start-Sleep -Milliseconds 100
                    $preferences = Get-ItemProperty -Path "HKCU:\Software\Microsoft\Windows\CurrentVersion\TaskManager" -Name "Preferences" -ErrorAction SilentlyContinue
                } Until ($preferences)
                Stop-Process $taskmgr
                $preferences.Preferences[28] = 0
                Set-ItemProperty -Path "HKCU:\Software\Microsoft\Windows\CurrentVersion\TaskManager" -Name "Preferences" -Type Binary -Value $preferences.Preferences
            }
            else { Write-Host "Task Manager patch not run in builds 22557+ due to bug" }

            Write-Host "Showing file operations details..."
            If (!(Test-Path "HKCU:\SOFTWARE\Microsoft\Windows\CurrentVersion\Explorer\OperationStatusManager")) {
                New-Item -Path "HKCU:\SOFTWARE\Microsoft\Windows\CurrentVersion\Explorer\OperationStatusManager" | Out-Null
            }
            Set-ItemProperty -Path "HKCU:\SOFTWARE\Microsoft\Windows\CurrentVersion\Explorer\OperationStatusManager" -Name "EnthusiastMode" -Type DWord -Value 1
            Write-Host "Hiding Task View button..."
            Set-ItemProperty -Path "HKCU:\SOFTWARE\Microsoft\Windows\CurrentVersion\Explorer\Advanced" -Name "ShowTaskViewButton" -Type DWord -Value 0
            Write-Host "Hiding People icon..."
            If (!(Test-Path "HKCU:\SOFTWARE\Microsoft\Windows\CurrentVersion\Explorer\Advanced\People")) {
                New-Item -Path "HKCU:\SOFTWARE\Microsoft\Windows\CurrentVersion\Explorer\Advanced\People" | Out-Null
            }
            Set-ItemProperty -Path "HKCU:\SOFTWARE\Microsoft\Windows\CurrentVersion\Explorer\Advanced\People" -Name "PeopleBand" -Type DWord -Value 0

            Write-Host "Changing default Explorer view to This PC..."
            Set-ItemProperty -Path "HKCU:\SOFTWARE\Microsoft\Windows\CurrentVersion\Explorer\Advanced" -Name "LaunchTo" -Type DWord -Value 1

            ## Enable Long Paths
            Set-ItemProperty -Path "HKLM:\SYSTEM\CurrentControlSet\Control\FileSystem" -Name "LongPathsEnabled" -Type DWORD -Value 1

            Write-Host "Hiding 3D Objects icon from This PC..."
            Remove-Item -Path "HKLM:\SOFTWARE\Microsoft\Windows\CurrentVersion\Explorer\MyComputer\NameSpace\{0DB7E03F-FC29-4DC6-9020-FF41B59E513A}" -Recurse -ErrorAction SilentlyContinue

            ## Performance Tweaks and More Telemetry
            Set-ItemProperty -Path "HKLM:\SOFTWARE\Microsoft\Windows\CurrentVersion\DriverSearching" -Name "SearchOrderConfig" -Type DWord -Value 0
            Set-ItemProperty -Path "HKLM:\SOFTWARE\Microsoft\Windows NT\CurrentVersion\Multimedia\SystemProfile" -Name "SystemResponsiveness" -Type DWord -Value 0
            Set-ItemProperty -Path "HKCU:\Control Panel\Desktop" -Name "MenuShowDelay" -Type DWord -Value 1
            Set-ItemProperty -Path "HKCU:\Control Panel\Desktop" -Name "AutoEndTasks" -Type DWord -Value 1
            Set-ItemProperty -Path "HKLM:\SYSTEM\CurrentControlSet\Control\Session Manager\Memory Management" -Name "ClearPageFileAtShutdown" -Type DWord -Value 0
            Set-ItemProperty -Path "HKCU:\Control Panel\Mouse" -Name "MouseHoverTime" -Type String -Value 400

            ## Timeout Tweaks cause flickering on Windows now
            Remove-ItemProperty -Path "HKCU:\Control Panel\Desktop" -Name "WaitToKillAppTimeout" -ErrorAction SilentlyContinue
            Remove-ItemProperty -Path "HKCU:\Control Panel\Desktop" -Name "HungAppTimeout" -ErrorAction SilentlyContinue
            Remove-ItemProperty -Path "HKLM:\SYSTEM\CurrentControlSet\Control" -Name "WaitToKillServiceTimeout" -ErrorAction SilentlyContinue
            Remove-ItemProperty -Path "HKCU:\Control Panel\Desktop" -Name "LowLevelHooksTimeout" -ErrorAction SilentlyContinue
            Remove-ItemProperty -Path "HKCU:\Control Panel\Desktop" -Name "WaitToKillServiceTimeout" -ErrorAction SilentlyContinue

            # Network Tweaks
            Set-ItemProperty -Path "HKLM:\SYSTEM\CurrentControlSet\Services\LanmanServer\Parameters" -Name "IRPStackSize" -Type DWord -Value 20
            Set-ItemProperty -Path "HKLM:\SOFTWARE\Microsoft\Windows NT\CurrentVersion\Multimedia\SystemProfile" -Name "NetworkThrottlingIndex" -Type DWord -Value 4294967295

            # Gaming Tweaks
            Set-ItemProperty -Path "HKLM:\SOFTWARE\Microsoft\Windows NT\CurrentVersion\Multimedia\SystemProfile\Tasks\Games" -Name "GPU Priority" -Type DWord -Value 8
            Set-ItemProperty -Path "HKLM:\SOFTWARE\Microsoft\Windows NT\CurrentVersion\Multimedia\SystemProfile\Tasks\Games" -Name "Priority" -Type DWord -Value 6
            Set-ItemProperty -Path "HKLM:\SOFTWARE\Microsoft\Windows NT\CurrentVersion\Multimedia\SystemProfile\Tasks\Games" -Name "Scheduling Category" -Type String -Value "High"

            # Group svchost.exe processes
            $ram = (Get-CimInstance -ClassName "Win32_PhysicalMemory" | Measure-Object -Property Capacity -Sum).Sum / 1kb
            Set-ItemProperty -Path "HKLM:\SYSTEM\CurrentControlSet\Control" -Name "SvcHostSplitThresholdInKB" -Type DWord -Value $ram -Force

            Write-Host "Disable News and Interests"
            If (!(Test-Path "HKLM:\SOFTWARE\Policies\Microsoft\Windows\Windows Feeds")) {
                New-Item -Path "HKLM:\SOFTWARE\Policies\Microsoft\Windows\Windows Feeds" | Out-Null
            }
            Set-ItemProperty -Path "HKLM:\SOFTWARE\Policies\Microsoft\Windows\Windows Feeds" -Name "EnableFeeds" -Type DWord -Value 0
            # Remove "News and Interest" from taskbar
            Set-ItemProperty -Path  "HKCU:\Software\Microsoft\Windows\CurrentVersion\Feeds" -Name "ShellFeedsTaskbarViewMode" -Type DWord -Value 2

            # remove "Meet Now" button from taskbar

            If (!(Test-Path "HKCU:\Software\Microsoft\Windows\CurrentVersion\Policies\Explorer")) {
                New-Item -Path "HKCU:\Software\Microsoft\Windows\CurrentVersion\Policies\Explorer" -Force | Out-Null
            }

            Set-ItemProperty -Path "HKCU:\Software\Microsoft\Windows\CurrentVersion\Policies\Explorer" -Name "HideSCAMeetNow" -Type DWord -Value 1

            Write-Host "Stopping and disabling Diagnostics Tracking Service..."
            Stop-Service "DiagTrack" -WarningAction SilentlyContinue
            Set-Service "DiagTrack" -StartupType Disabled

            Write-Host "Removing AutoLogger file and restricting directory..."
            $autoLoggerDir = "$env:PROGRAMDATA\Microsoft\Diagnosis\ETLLogs\AutoLogger"
            If (Test-Path "$autoLoggerDir\AutoLogger-Diagtrack-Listener.etl") {
                Remove-Item "$autoLoggerDir\AutoLogger-Diagtrack-Listener.etl"
            }
            icacls $autoLoggerDir /deny SYSTEM:`(OI`)`(CI`)F | Out-Null

            $WPFEssTweaksTele.IsChecked = $false
        }
        If ( $WPFEssTweaksWifi.IsChecked -eq $true ) {
            Write-Host "Disabling Wi-Fi Sense..."
            If (!(Test-Path "HKLM:\SOFTWARE\Microsoft\PolicyManager\default\WiFi\AllowWiFiHotSpotReporting")) {
                New-Item -Path "HKLM:\SOFTWARE\Microsoft\PolicyManager\default\WiFi\AllowWiFiHotSpotReporting" -Force | Out-Null
            }
            Set-ItemProperty -Path "HKLM:\SOFTWARE\Microsoft\PolicyManager\default\WiFi\AllowWiFiHotSpotReporting" -Name "Value" -Type DWord -Value 0
            If (!(Test-Path "HKLM:\SOFTWARE\Microsoft\PolicyManager\default\WiFi\AllowAutoConnectToWiFiSenseHotspots")) {
                New-Item -Path "HKLM:\SOFTWARE\Microsoft\PolicyManager\default\WiFi\AllowAutoConnectToWiFiSenseHotspots" -Force | Out-Null
            }
            Set-ItemProperty -Path "HKLM:\SOFTWARE\Microsoft\PolicyManager\default\WiFi\AllowAutoConnectToWiFiSenseHotspots" -Name "Value" -Type DWord -Value 0
            $WPFEssTweaksWifi.IsChecked = $false
        }
        If ( $WPFMiscTweaksLapPower.IsChecked -eq $true ) {
            If (Test-Path "HKLM:\SYSTEM\CurrentControlSet\Control\Power\PowerThrottling") {
                Set-ItemProperty -Path "HKLM:\SYSTEM\CurrentControlSet\Control\Power\PowerThrottling" -Name "PowerThrottlingOff" -Type DWord -Value 00000000
            }
            Set-ItemProperty -Path "HKLM:\SYSTEM\CurrentControlSet\Control\Session Manager\Power" -Name "HiberbootEnabled" -Type DWord -Value 0000001
            $WPFMiscTweaksLapPower.IsChecked = $false
        }
        If ( $WPFMiscTweaksLapNum.IsChecked -eq $true ) {
            Write-Host "Disabling NumLock after startup..."
            If (!(Test-Path "HKU:")) {
                New-PSDrive -Name HKU -PSProvider Registry -Root HKEY_USERS | Out-Null
            }
            Set-ItemProperty -Path "HKU:\.DEFAULT\Control Panel\Keyboard" -Name "InitialKeyboardIndicators" -Type DWord -Value 0
            $WPFMiscTweaksLapNum.IsChecked = $false
        }
        If ( $WPFMiscTweaksPower.IsChecked -eq $true ) {
            If (Test-Path "HKLM:\SYSTEM\CurrentControlSet\Control\Power\PowerThrottling") {
                Set-ItemProperty -Path "HKLM:\SYSTEM\CurrentControlSet\Control\Power\PowerThrottling" -Name "PowerThrottlingOff" -Type DWord -Value 00000001
            }
            Set-ItemProperty -Path "HKLM:\SYSTEM\CurrentControlSet\Control\Session Manager\Power" -Name "HiberbootEnabled" -Type DWord -Value 0000000
            $WPFMiscTweaksPower.IsChecked = $false
        }
        If ( $WPFMiscTweaksNum.IsChecked -eq $true ) {
            Write-Host "Enabling NumLock after startup..."
            If (!(Test-Path "HKU:")) {
                New-PSDrive -Name HKU -PSProvider Registry -Root HKEY_USERS | Out-Null
            }
            Set-ItemProperty -Path "HKU:\.DEFAULT\Control Panel\Keyboard" -Name "InitialKeyboardIndicators" -Type DWord -Value 80000002
            $WPFMiscTweaksNum.IsChecked = $false
        }
        If ( $WPFMiscTweaksExt.IsChecked -eq $true ) {
            Write-Host "Showing known file extensions..."
            Set-ItemProperty -Path "HKCU:\Software\Microsoft\Windows\CurrentVersion\Explorer\Advanced" -Name "HideFileExt" -Type DWord -Value 0
            $WPFMiscTweaksExt.IsChecked = $false
        }
        If ( $WPFMiscTweaksUTC.IsChecked -eq $true ) {
            Write-Host "Setting BIOS time to UTC..."
            Set-ItemProperty -Path "HKLM:\SYSTEM\CurrentControlSet\Control\TimeZoneInformation" -Name "RealTimeIsUniversal" -Type DWord -Value 1
            $WPFMiscTweaksUTC.IsChecked = $false
        }
        If ( $WPFMiscTweaksDisplay.IsChecked -eq $true ) {
            Write-Host "Adjusting visual effects for performance..."
            Set-ItemProperty -Path "HKCU:\Control Panel\Desktop" -Name "DragFullWindows" -Type String -Value 0
            Set-ItemProperty -Path "HKCU:\Control Panel\Desktop" -Name "MenuShowDelay" -Type String -Value 200
            Set-ItemProperty -Path "HKCU:\Control Panel\Desktop" -Name "UserPreferencesMask" -Type Binary -Value ([byte[]](144, 18, 3, 128, 16, 0, 0, 0))
            Set-ItemProperty -Path "HKCU:\Control Panel\Desktop\WindowMetrics" -Name "MinAnimate" -Type String -Value 0
            Set-ItemProperty -Path "HKCU:\Control Panel\Keyboard" -Name "KeyboardDelay" -Type DWord -Value 0
            Set-ItemProperty -Path "HKCU:\Software\Microsoft\Windows\CurrentVersion\Explorer\Advanced" -Name "ListviewAlphaSelect" -Type DWord -Value 0
            Set-ItemProperty -Path "HKCU:\Software\Microsoft\Windows\CurrentVersion\Explorer\Advanced" -Name "ListviewShadow" -Type DWord -Value 0
            Set-ItemProperty -Path "HKCU:\Software\Microsoft\Windows\CurrentVersion\Explorer\Advanced" -Name "TaskbarAnimations" -Type DWord -Value 0
            Set-ItemProperty -Path "HKCU:\Software\Microsoft\Windows\CurrentVersion\Explorer\VisualEffects" -Name "VisualFXSetting" -Type DWord -Value 3
            Set-ItemProperty -Path "HKCU:\Software\Microsoft\Windows\DWM" -Name "EnableAeroPeek" -Type DWord -Value 0
            Write-Host "Adjusted visual effects for performance"
            $WPFMiscTweaksDisplay.IsChecked = $false
        }
        If ( $WPFMiscTweaksDisableMouseAcceleration.IsChecked -eq $true ) {
            Write-Host "Disabling mouse acceleration..."
            Set-ItemProperty -Path "HKCU:\Control Panel\Mouse" -Name "MouseSpeed" -Type String -Value 0
            Set-ItemProperty -Path "HKCU:\Control Panel\Mouse" -Name "MouseThreshold1" -Type String -Value 0
            Set-ItemProperty -Path "HKCU:\Control Panel\Mouse" -Name "MouseThreshold2" -Type String -Value 0
            $WPFMiscTweaksDisableMouseAcceleration.IsChecked = $false
        }
        If ( $WPFMiscTweaksEnableMouseAcceleration.IsChecked -eq $true ) {
            Write-Host "Enabling mouse acceleration..."
            Set-ItemProperty -Path "HKCU:\Control Panel\Mouse" -Name "MouseSpeed" -Type String -Value 1
            Set-ItemProperty -Path "HKCU:\Control Panel\Mouse" -Name "MouseThreshold1" -Type String -Value 6
            Set-ItemProperty -Path "HKCU:\Control Panel\Mouse" -Name "MouseThreshold2" -Type String -Value 10
            $WPFMiscTweaksEnableMouseAcceleration.IsChecked = $false
        }
        If ( $WPFEssTweaksRemoveCortana.IsChecked -eq $true ) {
            Write-Host "Removing Cortana..."
            Get-AppxPackage -allusers Microsoft.549981C3F5F10 | Remove-AppxPackage
            $WPFEssTweaksRemoveCortana.IsChecked = $false
        }
        If ( $WPFEssTweaksRemoveEdge.IsChecked -eq $true ) {
            Write-Host "Removing Microsoft Edge..."
            Invoke-WebRequest -useb https://raw.githubusercontent.com/ChrisTitusTech/winutil/$BranchToUse/Edge_Removal.bat | Invoke-Expression
            $WPFEssTweaksRemoveEdge.IsChecked = $false
        }
        If ( $WPFEssTweaksDeBloat.IsChecked -eq $true ) {
            $Bloatware = @(
                #Unnecessary Windows 10 AppX Apps
                "3DBuilder"
                "Microsoft3DViewer"
                "AppConnector"
                "BingFinance"
                "BingNews"
                "BingSports"
                "BingTranslator"
                "BingWeather"
                "BingFoodAndDrink"
                "BingHealthAndFitness"
                "BingTravel"
                "MinecraftUWP"
                "GamingServices"
                # "WindowsReadingList"
                "GetHelp"
                "Getstarted"
                "Messaging"
                "Microsoft3DViewer"
                "MicrosoftSolitaireCollection"
                "NetworkSpeedTest"
                "News"
                "Lens"
                "Sway"
                "OneNote"
                "OneConnect"
                "People"
                "Print3D"
                "SkypeApp"
                "Todos"
                "Wallet"
                "Whiteboard"
                "WindowsAlarms"
                "windowscommunicationsapps"
                "WindowsFeedbackHub"
                "WindowsMaps"
                "WindowsPhone"
                "WindowsSoundRecorder"
                "XboxApp"
                "ConnectivityStore"
                "CommsPhone"
                "ScreenSketch"
                "TCUI"
                "XboxGameOverlay"
                "XboxGameCallableUI"
                "XboxSpeechToTextOverlay"
                "MixedReality.Portal"
                "ZuneMusic"
                "ZuneVideo"
                #"YourPhone"
                "Getstarted"
                "MicrosoftOfficeHub"

                #Sponsored Windows 10 AppX Apps
                #Add sponsored/featured apps to remove in the "*AppName*" format
                "EclipseManager"
                "ActiproSoftwareLLC"
                "AdobeSystemsIncorporated.AdobePhotoshopExpress"
                "Duolingo-LearnLanguagesforFree"
                "PandoraMediaInc"
                "CandyCrush"
                "BubbleWitch3Saga"
                "Wunderlist"
                "Flipboard"
                "Twitter"
                "Facebook"
                "Royal Revolt"
                "Sway"
                "Speed Test"
                "Dolby"
                "Viber"
                "ACGMediaPlayer"
                "Netflix"
                "OneCalendar"
                "LinkedInforWindows"
                "HiddenCityMysteryofShadows"
                "Hulu"
                "HiddenCity"
                "AdobePhotoshopExpress"
                "HotspotShieldFreeVPN"

                #Optional: Typically not removed but you can if you need to
                "Advertising"
                #"MSPaint"
                #"MicrosoftStickyNotes"
                #"Windows.Photos"
                #"WindowsCalculator"
                #"WindowsStore"

                # HPBloatware Packages
                "HPJumpStarts"
                "HPPCHardwareDiagnosticsWindows"
                "HPPowerManager"
                "HPPrivacySettings"
                "HPSupportAssistant"
                "HPSureShieldAI"
                "HPSystemInformation"
                "HPQuickDrop"
                "HPWorkWell"
                "myHP"
                "HPDesktopSupportUtilities"
                "HPQuickTouch"
                "HPEasyClean"
                "HPSystemInformation"
            )

            ## Teams Removal - Source: https://github.com/asheroto/UninstallTeams
            function getUninstallString($match) {
                return (Get-ChildItem -Path HKLM:\SOFTWARE\Microsoft\Windows\CurrentVersion\Uninstall, HKLM:\SOFTWARE\Wow6432Node\Microsoft\Windows\CurrentVersion\Uninstall | Get-ItemProperty | Where-Object { $_.DisplayName -like "*$match*" }).UninstallString
            }

            $TeamsPath = [System.IO.Path]::Combine($env:LOCALAPPDATA, 'Microsoft', 'Teams')
            $TeamsUpdateExePath = [System.IO.Path]::Combine($TeamsPath, 'Update.exe')
=======
    $Tweaks = Get-CheckBoxes -Group "WPFTweaks"
>>>>>>> c5cbb341

    Set-WinUtilDNS -DNSProvider $WPFchangedns.text

    Foreach ($tweak in $tweaks){
        Invoke-WinTweaks $tweak
    }

    Write-Host "================================="
    Write-Host "--     Tweaks are Finished    ---"
    Write-Host "================================="

    $ButtonType = [System.Windows.MessageBoxButton]::OK
    $MessageboxTitle = "Tweaks are Finished "
    $Messageboxbody = ("Done")
    $MessageIcon = [System.Windows.MessageBoxImage]::Information

    [System.Windows.MessageBox]::Show($Messageboxbody, $MessageboxTitle, $ButtonType, $MessageIcon)
})

$WPFAddUltPerf.Add_Click({
        Write-Host "Adding Ultimate Performance Profile"
        powercfg -duplicatescheme e9a42b02-d5df-448d-aa00-03f14749eb61
        Write-Host "Profile added"
     }
)

$WPFRemoveUltPerf.Add_Click({
        Write-Host "Removing Ultimate Performance Profile"
        powercfg -delete e9a42b02-d5df-448d-aa00-03f14749eb61
        Write-Host "Profile Removed"
     }
)

function Get-AppsUseLightTheme{
    return (Get-ItemProperty -path 'HKCU:\SOFTWARE\Microsoft\Windows\CurrentVersion\Themes\Personalize').AppsUseLightTheme
}

function Get-SystemUsesLightTheme{
    return (Get-ItemProperty -path 'HKCU:\SOFTWARE\Microsoft\Windows\CurrentVersion\Themes\Personalize').SystemUsesLightTheme
}

$WPFToggleDarkMode.IsChecked = $(If ($(Get-AppsUseLightTheme) -eq 0 -And $(Get-SystemUsesLightTheme) -eq 0) {$true} Else {$false})

$WPFToggleDarkMode.Add_Click({
    $EnableDarkMode = $WPFToggleDarkMode.IsChecked
    $DarkMoveValue = $(If ( $EnableDarkMode ) {0} Else {1})
    Write-Host $(If ( $EnableDarkMode ) {"Enabling Dark Mode"} Else {"Disabling Dark Mode"})
    $Theme = "HKCU:\SOFTWARE\Microsoft\Windows\CurrentVersion\Themes\Personalize"
    If ($DarkMoveValue -ne $(Get-AppsUseLightTheme))
    {
        Set-ItemProperty $Theme AppsUseLightTheme -Value $DarkMoveValue
    }
    If ($DarkMoveValue -ne $(Get-SystemUsesLightTheme))
    {
        Set-ItemProperty $Theme SystemUsesLightTheme -Value $DarkMoveValue
    }
    Write-Host $(If ( $EnableDarkMode ) {"Enabled"} Else {"Disabled"})

    }
)

#===========================================================================
# Undo All
#===========================================================================
$WPFundoall.Add_Click({
        Write-Host "Creating Restore Point in case something bad happens"
        Enable-ComputerRestore -Drive "$env:SystemDrive"
        Checkpoint-Computer -Description "RestorePoint1" -RestorePointType "MODIFY_SETTINGS"

        Write-Host "Enabling Telemetry..."
        Set-ItemProperty -Path "HKLM:\SOFTWARE\Microsoft\Windows\CurrentVersion\Policies\DataCollection" -Name "AllowTelemetry" -Type DWord -Value 1
        Set-ItemProperty -Path "HKLM:\SOFTWARE\Policies\Microsoft\Windows\DataCollection" -Name "AllowTelemetry" -Type DWord -Value 1
        Write-Host "Enabling Wi-Fi Sense"
        Set-ItemProperty -Path "HKLM:\Software\Microsoft\PolicyManager\default\WiFi\AllowWiFiHotSpotReporting" -Name "Value" -Type DWord -Value 1
        Set-ItemProperty -Path "HKLM:\Software\Microsoft\PolicyManager\default\WiFi\AllowAutoConnectToWiFiSenseHotspots" -Name "Value" -Type DWord -Value 1
        Write-Host "Enabling Application suggestions..."
        Set-ItemProperty -Path "HKCU:\SOFTWARE\Microsoft\Windows\CurrentVersion\ContentDeliveryManager" -Name "ContentDeliveryAllowed" -Type DWord -Value 1
        Set-ItemProperty -Path "HKCU:\SOFTWARE\Microsoft\Windows\CurrentVersion\ContentDeliveryManager" -Name "OemPreInstalledAppsEnabled" -Type DWord -Value 1
        Set-ItemProperty -Path "HKCU:\SOFTWARE\Microsoft\Windows\CurrentVersion\ContentDeliveryManager" -Name "PreInstalledAppsEnabled" -Type DWord -Value 1
        Set-ItemProperty -Path "HKCU:\SOFTWARE\Microsoft\Windows\CurrentVersion\ContentDeliveryManager" -Name "PreInstalledAppsEverEnabled" -Type DWord -Value 1
        Set-ItemProperty -Path "HKCU:\SOFTWARE\Microsoft\Windows\CurrentVersion\ContentDeliveryManager" -Name "SilentInstalledAppsEnabled" -Type DWord -Value 1
        Set-ItemProperty -Path "HKCU:\Software\Microsoft\Windows\CurrentVersion\ContentDeliveryManager" -Name "SubscribedContent-338387Enabled" -Type DWord -Value 1
        Set-ItemProperty -Path "HKCU:\SOFTWARE\Microsoft\Windows\CurrentVersion\ContentDeliveryManager" -Name "SubscribedContent-338388Enabled" -Type DWord -Value 1
        Set-ItemProperty -Path "HKCU:\SOFTWARE\Microsoft\Windows\CurrentVersion\ContentDeliveryManager" -Name "SubscribedContent-338389Enabled" -Type DWord -Value 1
        Set-ItemProperty -Path "HKCU:\SOFTWARE\Microsoft\Windows\CurrentVersion\ContentDeliveryManager" -Name "SubscribedContent-353698Enabled" -Type DWord -Value 1
        Set-ItemProperty -Path "HKCU:\SOFTWARE\Microsoft\Windows\CurrentVersion\ContentDeliveryManager" -Name "SystemPaneSuggestionsEnabled" -Type DWord -Value 1
        If (Test-Path "HKLM:\SOFTWARE\Policies\Microsoft\Windows\CloudContent") {
            Remove-Item -Path "HKLM:\SOFTWARE\Policies\Microsoft\Windows\CloudContent" -Recurse -ErrorAction SilentlyContinue
        }
        Set-ItemProperty -Path "HKLM:\SOFTWARE\Policies\Microsoft\Windows\CloudContent" -Name "DisableWindowsConsumerFeatures" -Type DWord -Value 0
        Write-Host "Enabling Activity History..."
        Set-ItemProperty -Path "HKLM:\SOFTWARE\Policies\Microsoft\Windows\System" -Name "EnableActivityFeed" -Type DWord -Value 1
        Set-ItemProperty -Path "HKLM:\SOFTWARE\Policies\Microsoft\Windows\System" -Name "PublishUserActivities" -Type DWord -Value 1
        Set-ItemProperty -Path "HKLM:\SOFTWARE\Policies\Microsoft\Windows\System" -Name "UploadUserActivities" -Type DWord -Value 1
        Write-Host "Enable Location Tracking..."
        If (Test-Path "HKLM:\SOFTWARE\Microsoft\Windows\CurrentVersion\CapabilityAccessManager\ConsentStore\location") {
            Remove-Item -Path "HKLM:\SOFTWARE\Microsoft\Windows\CurrentVersion\CapabilityAccessManager\ConsentStore\location" -Recurse -ErrorAction SilentlyContinue
        }
        Set-ItemProperty -Path "HKLM:\SOFTWARE\Microsoft\Windows\CurrentVersion\CapabilityAccessManager\ConsentStore\location" -Name "Value" -Type String -Value "Allow"
        Set-ItemProperty -Path "HKLM:\SOFTWARE\Microsoft\Windows NT\CurrentVersion\Sensor\Overrides\{BFA794E4-F964-4FDB-90F6-51056BFE4B44}" -Name "SensorPermissionState" -Type DWord -Value 1
        Set-ItemProperty -Path "HKLM:\SYSTEM\CurrentControlSet\Services\lfsvc\Service\Configuration" -Name "Status" -Type DWord -Value 1
        Write-Host "Enabling automatic Maps updates..."
        Set-ItemProperty -Path "HKLM:\SYSTEM\Maps" -Name "AutoUpdateEnabled" -Type DWord -Value 1
        Write-Host "Enabling Feedback..."
        If (Test-Path "HKCU:\SOFTWARE\Microsoft\Siuf\Rules") {
            Remove-Item -Path "HKCU:\SOFTWARE\Microsoft\Siuf\Rules" -Recurse -ErrorAction SilentlyContinue
        }
        Set-ItemProperty -Path "HKCU:\SOFTWARE\Microsoft\Siuf\Rules" -Name "NumberOfSIUFInPeriod" -Type DWord -Value 0
        Set-ItemProperty -Path "HKLM:\SOFTWARE\Policies\Microsoft\Windows\DataCollection" -Name "DoNotShowFeedbackNotifications" -Type DWord -Value 0
        Write-Host "Enabling Tailored Experiences..."
        If (Test-Path "HKCU:\SOFTWARE\Policies\Microsoft\Windows\CloudContent") {
            Remove-Item -Path "HKCU:\SOFTWARE\Policies\Microsoft\Windows\CloudContent" -Recurse -ErrorAction SilentlyContinue
        }
        Set-ItemProperty -Path "HKCU:\SOFTWARE\Policies\Microsoft\Windows\CloudContent" -Name "DisableTailoredExperiencesWithDiagnosticData" -Type DWord -Value 0
        Write-Host "Disabling Advertising ID..."
        If (Test-Path "HKLM:\SOFTWARE\Policies\Microsoft\Windows\AdvertisingInfo") {
            Remove-Item -Path "HKLM:\SOFTWARE\Policies\Microsoft\Windows\AdvertisingInfo" -Recurse -ErrorAction SilentlyContinue
        }
        Set-ItemProperty -Path "HKLM:\SOFTWARE\Policies\Microsoft\Windows\AdvertisingInfo" -Name "DisabledByGroupPolicy" -Type DWord -Value 0
        Write-Host "Allow Error reporting..."
        Set-ItemProperty -Path "HKLM:\SOFTWARE\Microsoft\Windows\Windows Error Reporting" -Name "Disabled" -Type DWord -Value 0
        Write-Host "Allowing Diagnostics Tracking Service..."
        Stop-Service "DiagTrack" -WarningAction SilentlyContinue
        Set-Service "DiagTrack" -StartupType Manual
        Write-Host "Allowing WAP Push Service..."
        Stop-Service "dmwappushservice" -WarningAction SilentlyContinue
        Set-Service "dmwappushservice" -StartupType Manual
        Write-Host "Allowing Home Groups services..."
        Stop-Service "HomeGroupListener" -WarningAction SilentlyContinue
        Set-Service "HomeGroupListener" -StartupType Manual
        Stop-Service "HomeGroupProvider" -WarningAction SilentlyContinue
        Set-Service "HomeGroupProvider" -StartupType Manual
        Write-Host "Enabling Storage Sense..."
        New-Item -Path "HKCU:\SOFTWARE\Microsoft\Windows\CurrentVersion\StorageSense\Parameters\StoragePolicy" | Out-Null
        Write-Host "Allowing Superfetch service..."
        Stop-Service "SysMain" -WarningAction SilentlyContinue
        Set-Service "SysMain" -StartupType Manual
        Write-Host "Setting BIOS time to Local Time instead of UTC..."
        Set-ItemProperty -Path "HKLM:\SYSTEM\CurrentControlSet\Control\TimeZoneInformation" -Name "RealTimeIsUniversal" -Type DWord -Value 0
        Write-Host "Enabling Hibernation..."
        Set-ItemProperty -Path "HKLM:\System\CurrentControlSet\Control\Session Manager\Power" -Name "HibernteEnabled" -Type Dword -Value 1
        Set-ItemProperty -Path "HKLM:\SOFTWARE\Microsoft\Windows\CurrentVersion\Explorer\FlyoutMenuSettings" -Name "ShowHibernateOption" -Type Dword -Value 1
        Remove-ItemProperty -Path "HKLM:\SOFTWARE\Policies\Microsoft\Windows\Personalization" -Name "NoLockScreen" -ErrorAction SilentlyContinue

        Write-Host "Hiding file operations details..."
        If (Test-Path "HKCU:\SOFTWARE\Microsoft\Windows\CurrentVersion\Explorer\OperationStatusManager") {
            Remove-Item -Path "HKCU:\SOFTWARE\Microsoft\Windows\CurrentVersion\Explorer\OperationStatusManager" -Recurse -ErrorAction SilentlyContinue
        }
        Set-ItemProperty -Path "HKCU:\SOFTWARE\Microsoft\Windows\CurrentVersion\Explorer\OperationStatusManager" -Name "EnthusiastMode" -Type DWord -Value 0
        Write-Host "Showing Task View button..."
        Set-ItemProperty -Path "HKCU:\SOFTWARE\Microsoft\Windows\CurrentVersion\Explorer\Advanced" -Name "ShowTaskViewButton" -Type DWord -Value 1
        Set-ItemProperty -Path "HKCU:\SOFTWARE\Microsoft\Windows\CurrentVersion\Explorer\Advanced\People" -Name "PeopleBand" -Type DWord -Value 1

        Write-Host "Changing default Explorer view to Quick Access..."
        Set-ItemProperty -Path "HKCU:\SOFTWARE\Microsoft\Windows\CurrentVersion\Explorer\Advanced" -Name "LaunchTo" -Type DWord -Value 0

        Write-Host "Unrestricting AutoLogger directory"
        $autoLoggerDir = "$env:PROGRAMDATA\Microsoft\Diagnosis\ETLLogs\AutoLogger"
        icacls $autoLoggerDir /grant:r SYSTEM:`(OI`)`(CI`)F | Out-Null

        Write-Host "Enabling and starting Diagnostics Tracking Service"
        Set-Service "DiagTrack" -StartupType Automatic
        Start-Service "DiagTrack"

        Write-Host "Hiding known file extensions"
        Set-ItemProperty -Path "HKCU:\Software\Microsoft\Windows\CurrentVersion\Explorer\Advanced" -Name "HideFileExt" -Type DWord -Value 1

        Write-Host "Reset Local Group Policies to Stock Defaults"
        # cmd /c secedit /configure /cfg %windir%\inf\defltbase.inf /db defltbase.sdb /verbose
        cmd /c RD /S /Q "%WinDir%\System32\GroupPolicyUsers"
        cmd /c RD /S /Q "%WinDir%\System32\GroupPolicy"
        cmd /c gpupdate /force
        # Considered using Invoke-GPUpdate but requires module most people won't have installed

        Write-Host "Adjusting visual effects for appearance..."
        Set-ItemProperty -Path "HKCU:\Control Panel\Desktop" -Name "DragFullWindows" -Type String -Value 1
        Set-ItemProperty -Path "HKCU:\Control Panel\Desktop" -Name "MenuShowDelay" -Type String -Value 400
        Set-ItemProperty -Path "HKCU:\Control Panel\Desktop" -Name "UserPreferencesMask" -Type Binary -Value ([byte[]](158, 30, 7, 128, 18, 0, 0, 0))
        Set-ItemProperty -Path "HKCU:\Control Panel\Desktop\WindowMetrics" -Name "MinAnimate" -Type String -Value 1
        Set-ItemProperty -Path "HKCU:\Control Panel\Keyboard" -Name "KeyboardDelay" -Type DWord -Value 1
        Set-ItemProperty -Path "HKCU:\Software\Microsoft\Windows\CurrentVersion\Explorer\Advanced" -Name "ListviewAlphaSelect" -Type DWord -Value 1
        Set-ItemProperty -Path "HKCU:\Software\Microsoft\Windows\CurrentVersion\Explorer\Advanced" -Name "ListviewShadow" -Type DWord -Value 1
        Set-ItemProperty -Path "HKCU:\Software\Microsoft\Windows\CurrentVersion\Explorer\Advanced" -Name "TaskbarAnimations" -Type DWord -Value 1
        Set-ItemProperty -Path "HKCU:\Software\Microsoft\Windows\CurrentVersion\Explorer\VisualEffects" -Name "VisualFXSetting" -Type DWord -Value 3
        Set-ItemProperty -Path "HKCU:\Software\Microsoft\Windows\DWM" -Name "EnableAeroPeek" -Type DWord -Value 1
        Remove-ItemProperty -Path "HKCU:\Control Panel\Desktop" -Name "HungAppTimeout" -ErrorAction SilentlyContinue
        Write-Host "Restoring Clipboard History..."
        Remove-ItemProperty -Path "HKCU:\SOFTWARE\Microsoft\Clipboard" -Name "EnableClipboardHistory" -ErrorAction SilentlyContinue
        Remove-ItemProperty -Path "HKLM:\SOFTWARE\Policies\Microsoft\Windows\System" -Name "AllowClipboardHistory" -ErrorAction SilentlyContinue
        Write-Host "Enabling Notifications and Action Center"
        Remove-Item -Path HKCU:\SOFTWARE\Policies\Microsoft\Windows\Explorer -Force
        Remove-ItemProperty -Path "HKCU:\Software\Microsoft\Windows\CurrentVersion\PushNotifications" -Name "ToastEnabled"
        Write-Host "Restoring Default Right Click Menu Layout"
        Remove-Item -Path "HKCU:\Software\Classes\CLSID\{86ca1aa0-34aa-4e8b-a509-50c905bae2a2}" -Recurse -Confirm:$false -Force

        Write-Host "Reset News and Interests"
        Set-ItemProperty -Path "HKLM:\SOFTWARE\Policies\Microsoft\Windows\Windows Feeds" -Name "EnableFeeds" -Type DWord -Value 1
        # Remove "News and Interest" from taskbar
        Set-ItemProperty -Path  "HKCU:\Software\Microsoft\Windows\CurrentVersion\Feeds" -Name "ShellFeedsTaskbarViewMode" -Type DWord -Value 0
        Write-Host "Done - Reverted to Stock Settings"

        Write-Host "Essential Undo Completed"

        $ButtonType = [System.Windows.MessageBoxButton]::OK
        $MessageboxTitle = "Undo All"
        $Messageboxbody = ("Done")
        $MessageIcon = [System.Windows.MessageBoxImage]::Information

        [System.Windows.MessageBox]::Show($Messageboxbody, $MessageboxTitle, $ButtonType, $MessageIcon)

        Write-Host "================================="
        Write-Host "---   Undo All is Finished    ---"
        Write-Host "================================="
    })
#===========================================================================
# Tab 3 - Config Buttons
#===========================================================================
$WPFFeatureInstall.Add_Click({

        If ( $WPFFeaturesdotnet.IsChecked -eq $true ) {
            Enable-WindowsOptionalFeature -Online -FeatureName "NetFx4-AdvSrvs" -All -NoRestart
            Enable-WindowsOptionalFeature -Online -FeatureName "NetFx3" -All -NoRestart
        }
        If ( $WPFFeatureshyperv.IsChecked -eq $true ) {
            Enable-WindowsOptionalFeature -Online -FeatureName "HypervisorPlatform" -All -NoRestart
            Enable-WindowsOptionalFeature -Online -FeatureName "Microsoft-Hyper-V-All" -All -NoRestart
            Enable-WindowsOptionalFeature -Online -FeatureName "Microsoft-Hyper-V" -All -NoRestart
            Enable-WindowsOptionalFeature -Online -FeatureName "Microsoft-Hyper-V-Tools-All" -All -NoRestart
            Enable-WindowsOptionalFeature -Online -FeatureName "Microsoft-Hyper-V-Management-PowerShell" -All -NoRestart
            Enable-WindowsOptionalFeature -Online -FeatureName "Microsoft-Hyper-V-Hypervisor" -All -NoRestart
            Enable-WindowsOptionalFeature -Online -FeatureName "Microsoft-Hyper-V-Services" -All -NoRestart
            Enable-WindowsOptionalFeature -Online -FeatureName "Microsoft-Hyper-V-Management-Clients" -All -NoRestart
            cmd /c bcdedit /set hypervisorschedulertype classic
            Write-Host "HyperV is now installed and configured. Please Reboot before using."
        }
        If ( $WPFFeatureslegacymedia.IsChecked -eq $true ) {
            Enable-WindowsOptionalFeature -Online -FeatureName "WindowsMediaPlayer" -All -NoRestart
            Enable-WindowsOptionalFeature -Online -FeatureName "MediaPlayback" -All -NoRestart
            Enable-WindowsOptionalFeature -Online -FeatureName "DirectPlay" -All -NoRestart
            Enable-WindowsOptionalFeature -Online -FeatureName "LegacyComponents" -All -NoRestart
        }
        If ( $WPFFeaturewsl.IsChecked -eq $true ) {
            Enable-WindowsOptionalFeature -Online -FeatureName "VirtualMachinePlatform" -All -NoRestart
            Enable-WindowsOptionalFeature -Online -FeatureName "Microsoft-Windows-Subsystem-Linux" -All -NoRestart
            Write-Host "WSL is now installed and configured. Please Reboot before using."
        }
        If ( $WPFFeaturenfs.IsChecked -eq $true ) {
            Enable-WindowsOptionalFeature -Online -FeatureName "ServicesForNFS-ClientOnly" -All -NoRestart
            Enable-WindowsOptionalFeature -Online -FeatureName "ClientForNFS-Infrastructure" -All -NoRestart
            Enable-WindowsOptionalFeature -Online -FeatureName "NFS-Administration" -All -NoRestart
            nfsadmin client stop
            Set-ItemProperty -Path "HKLM:\SOFTWARE\Microsoft\ClientForNFS\CurrentVersion\Default" -Name "AnonymousUID" -Type DWord -Value 0
            Set-ItemProperty -Path "HKLM:\SOFTWARE\Microsoft\ClientForNFS\CurrentVersion\Default" -Name "AnonymousGID" -Type DWord -Value 0
            nfsadmin client start
            nfsadmin client localhost config fileaccess=755 SecFlavors=+sys -krb5 -krb5i
            Write-Host "NFS is now setup for user based NFS mounts"
        }
        $ButtonType = [System.Windows.MessageBoxButton]::OK
        $MessageboxTitle = "All features are now installed "
        $Messageboxbody = ("Done")
        $MessageIcon = [System.Windows.MessageBoxImage]::Information

        [System.Windows.MessageBox]::Show($Messageboxbody, $MessageboxTitle, $ButtonType, $MessageIcon)

        Write-Host "================================="
        Write-Host "---  Features are Installed   ---"
        Write-Host "================================="
    })

$WPFPanelDISM.Add_Click({
        Start-Process PowerShell -ArgumentList "Write-Host '(1/4) Chkdsk' -ForegroundColor Green; Chkdsk /scan;
        Write-Host '`n(2/4) SFC - 1st scan' -ForegroundColor Green; sfc /scannow;
        Write-Host '`n(3/4) DISM' -ForegroundColor Green; DISM /Online /Cleanup-Image /Restorehealth;
        Write-Host '`n(4/4) SFC - 2nd scan' -ForegroundColor Green; sfc /scannow;
        Read-Host '`nPress Enter to Continue'" -verb runas
    })
$WPFPanelAutologin.Add_Click({
        curl.exe -ss "https://live.sysinternals.com/Autologon.exe" -o autologin.exe # Official Microsoft recommendation https://learn.microsoft.com/en-us/sysinternals/downloads/autologon
        cmd /c autologin.exe
    })
$WPFPanelcontrol.Add_Click({
        cmd /c control
    })
$WPFPanelnetwork.Add_Click({
        cmd /c ncpa.cpl
    })
$WPFPanelpower.Add_Click({
        cmd /c powercfg.cpl
    })
$WPFPanelsound.Add_Click({
        cmd /c mmsys.cpl
    })
$WPFPanelsystem.Add_Click({
        cmd /c sysdm.cpl
    })
$WPFPaneluser.Add_Click({
        cmd /c "control userpasswords2"
    })
#===========================================================================
# Tab 4 - Updates Buttons
#===========================================================================

$WPFUpdatesdefault.Add_Click({
        If (!(Test-Path "HKLM:\SOFTWARE\Policies\Microsoft\Windows\WindowsUpdate\AU")) {
            New-Item -Path "HKLM:\SOFTWARE\Policies\Microsoft\Windows\WindowsUpdate\AU" -Force | Out-Null
        }
        Set-ItemProperty -Path "HKLM:\SOFTWARE\Policies\Microsoft\Windows\WindowsUpdate\AU" -Name "NoAutoUpdate" -Type DWord -Value 0
        Set-ItemProperty -Path "HKLM:\SOFTWARE\Policies\Microsoft\Windows\WindowsUpdate\AU" -Name "AUOptions" -Type DWord -Value 3
        If (!(Test-Path "HKLM:\SOFTWARE\Microsoft\Windows\CurrentVersion\DeliveryOptimization\Config")) {
            New-Item -Path "HKLM:\SOFTWARE\Microsoft\Windows\CurrentVersion\DeliveryOptimization\Config" -Force | Out-Null
        }
        Set-ItemProperty -Path "HKLM:\SOFTWARE\Microsoft\Windows\CurrentVersion\DeliveryOptimization\Config" -Name "DODownloadMode" -Type DWord -Value 1

        $services = @(
            "BITS"
            "wuauserv"
        )

        foreach ($service in $services) {
            # -ErrorAction SilentlyContinue is so it doesn't write an error to stdout if a service doesn't exist

            Write-Host "Setting $service StartupType to Automatic"
            Get-Service -Name $service -ErrorAction SilentlyContinue | Set-Service -StartupType Automatic
        }
        Write-Host "Enabling driver offering through Windows Update..."
        Remove-ItemProperty -Path "HKLM:\SOFTWARE\Policies\Microsoft\Windows\Device Metadata" -Name "PreventDeviceMetadataFromNetwork" -ErrorAction SilentlyContinue
        Remove-ItemProperty -Path "HKLM:\SOFTWARE\Policies\Microsoft\Windows\DriverSearching" -Name "DontPromptForWindowsUpdate" -ErrorAction SilentlyContinue
        Remove-ItemProperty -Path "HKLM:\SOFTWARE\Policies\Microsoft\Windows\DriverSearching" -Name "DontSearchWindowsUpdate" -ErrorAction SilentlyContinue
        Remove-ItemProperty -Path "HKLM:\SOFTWARE\Policies\Microsoft\Windows\DriverSearching" -Name "DriverUpdateWizardWuSearchEnabled" -ErrorAction SilentlyContinue
        Remove-ItemProperty -Path "HKLM:\SOFTWARE\Policies\Microsoft\Windows\WindowsUpdate" -Name "ExcludeWUDriversInQualityUpdate" -ErrorAction SilentlyContinue
        Write-Host "Enabling Windows Update automatic restart..."
        Remove-ItemProperty -Path "HKLM:\SOFTWARE\Policies\Microsoft\Windows\WindowsUpdate\AU" -Name "NoAutoRebootWithLoggedOnUsers" -ErrorAction SilentlyContinue
        Remove-ItemProperty -Path "HKLM:\SOFTWARE\Policies\Microsoft\Windows\WindowsUpdate\AU" -Name "AUPowerManagement" -ErrorAction SilentlyContinue
        Write-Host "Enabled driver offering through Windows Update"
        Remove-ItemProperty -Path "HKLM:\SOFTWARE\Microsoft\WindowsUpdate\UX\Settings" -Name "BranchReadinessLevel" -ErrorAction SilentlyContinue
        Remove-ItemProperty -Path "HKLM:\SOFTWARE\Microsoft\WindowsUpdate\UX\Settings" -Name "DeferFeatureUpdatesPeriodInDays" -ErrorAction SilentlyContinue
        Remove-ItemProperty -Path "HKLM:\SOFTWARE\Microsoft\WindowsUpdate\UX\Settings" -Name "DeferQualityUpdatesPeriodInDays " -ErrorAction SilentlyContinue
        Write-Host "================================="
        Write-Host "---  Updates Set to Default   ---"
        Write-Host "================================="
    })

$WPFFixesUpdate.Add_Click({
        ### Reset Windows Update Script - reregister dlls, services, and remove registry entires.
        Write-Host "1. Stopping Windows Update Services..."
        Stop-Service -Name BITS
        Stop-Service -Name wuauserv
        Stop-Service -Name appidsvc
        Stop-Service -Name cryptsvc

        Write-Host "2. Remove QMGR Data file..."
        Remove-Item "$env:allusersprofile\Application Data\Microsoft\Network\Downloader\qmgr*.dat" -ErrorAction SilentlyContinue

        Write-Host "3. Renaming the Software Distribution and CatRoot Folder..."
        Rename-Item $env:systemroot\SoftwareDistribution SoftwareDistribution.bak -ErrorAction SilentlyContinue
        Rename-Item $env:systemroot\System32\Catroot2 catroot2.bak -ErrorAction SilentlyContinue

        Write-Host "4. Removing old Windows Update log..."
        Remove-Item $env:systemroot\WindowsUpdate.log -ErrorAction SilentlyContinue

        Write-Host "5. Resetting the Windows Update Services to defualt settings..."
        "sc.exe sdset bits D:(A;;CCLCSWRPWPDTLOCRRC;;;SY)(A;;CCDCLCSWRPWPDTLOCRSDRCWDWO;;;BA)(A;;CCLCSWLOCRRC;;;AU)(A;;CCLCSWRPWPDTLOCRRC;;;PU)"
        "sc.exe sdset wuauserv D:(A;;CCLCSWRPWPDTLOCRRC;;;SY)(A;;CCDCLCSWRPWPDTLOCRSDRCWDWO;;;BA)(A;;CCLCSWLOCRRC;;;AU)(A;;CCLCSWRPWPDTLOCRRC;;;PU)"
        Set-Location $env:systemroot\system32

        Write-Host "6. Registering some DLLs..."
        regsvr32.exe /s atl.dll
        regsvr32.exe /s urlmon.dll
        regsvr32.exe /s mshtml.dll
        regsvr32.exe /s shdocvw.dll
        regsvr32.exe /s browseui.dll
        regsvr32.exe /s jscript.dll
        regsvr32.exe /s vbscript.dll
        regsvr32.exe /s scrrun.dll
        regsvr32.exe /s msxml.dll
        regsvr32.exe /s msxml3.dll
        regsvr32.exe /s msxml6.dll
        regsvr32.exe /s actxprxy.dll
        regsvr32.exe /s softpub.dll
        regsvr32.exe /s wintrust.dll
        regsvr32.exe /s dssenh.dll
        regsvr32.exe /s rsaenh.dll
        regsvr32.exe /s gpkcsp.dll
        regsvr32.exe /s sccbase.dll
        regsvr32.exe /s slbcsp.dll
        regsvr32.exe /s cryptdlg.dll
        regsvr32.exe /s oleaut32.dll
        regsvr32.exe /s ole32.dll
        regsvr32.exe /s shell32.dll
        regsvr32.exe /s initpki.dll
        regsvr32.exe /s wuapi.dll
        regsvr32.exe /s wuaueng.dll
        regsvr32.exe /s wuaueng1.dll
        regsvr32.exe /s wucltui.dll
        regsvr32.exe /s wups.dll
        regsvr32.exe /s wups2.dll
        regsvr32.exe /s wuweb.dll
        regsvr32.exe /s qmgr.dll
        regsvr32.exe /s qmgrprxy.dll
        regsvr32.exe /s wucltux.dll
        regsvr32.exe /s muweb.dll
        regsvr32.exe /s wuwebv.dll

        Write-Host "7) Removing WSUS client settings..."
        REG DELETE "HKLM:\SOFTWARE\Microsoft\Windows\CurrentVersion\WindowsUpdate" /v AccountDomainSid /f
        REG DELETE "HKLM:\SOFTWARE\Microsoft\Windows\CurrentVersion\WindowsUpdate" /v PingID /f
        REG DELETE "HKLM:\SOFTWARE\Microsoft\Windows\CurrentVersion\WindowsUpdate" /v SusClientId /f

        Write-Host "8) Resetting the WinSock..."
        netsh winsock reset
        netsh winhttp reset proxy
        netsh int ip reset

        Write-Host "9) Delete all BITS jobs..."
        Get-BitsTransfer | Remove-BitsTransfer

        Write-Host "10) Attempting to install the Windows Update Agent..."
        If ([System.Environment]::Is64BitOperatingSystem) {
            wusa Windows8-RT-KB2937636-x64 /quiet
        }
        else {
            wusa Windows8-RT-KB2937636-x86 /quiet
        }

        Write-Host "11) Starting Windows Update Services..."
        Start-Service -Name BITS
        Start-Service -Name wuauserv
        Start-Service -Name appidsvc
        Start-Service -Name cryptsvc

        Write-Host "12) Forcing discovery..."
        wuauclt /resetauthorization /detectnow

        Write-Host "Process complete. Please reboot your computer."

        $ButtonType = [System.Windows.MessageBoxButton]::OK
        $MessageboxTitle = "Reset Windows Update "
        $Messageboxbody = ("Stock settings loaded.`n Please reboot your computer")
        $MessageIcon = [System.Windows.MessageBoxImage]::Information

        [System.Windows.MessageBox]::Show($Messageboxbody, $MessageboxTitle, $ButtonType, $MessageIcon)
        Write-Host "================================="
        Write-Host "-- Reset ALL Updates to Factory -"
        Write-Host "================================="
    })

$WPFUpdatesdisable.Add_Click({
        If (!(Test-Path "HKLM:\SOFTWARE\Policies\Microsoft\Windows\WindowsUpdate\AU")) {
            New-Item -Path "HKLM:\SOFTWARE\Policies\Microsoft\Windows\WindowsUpdate\AU" -Force | Out-Null
        }
        Set-ItemProperty -Path "HKLM:\SOFTWARE\Policies\Microsoft\Windows\WindowsUpdate\AU" -Name "NoAutoUpdate" -Type DWord -Value 1
        Set-ItemProperty -Path "HKLM:\SOFTWARE\Policies\Microsoft\Windows\WindowsUpdate\AU" -Name "AUOptions" -Type DWord -Value 1
        If (!(Test-Path "HKLM:\SOFTWARE\Microsoft\Windows\CurrentVersion\DeliveryOptimization\Config")) {
            New-Item -Path "HKLM:\SOFTWARE\Microsoft\Windows\CurrentVersion\DeliveryOptimization\Config" -Force | Out-Null
        }
        Set-ItemProperty -Path "HKLM:\SOFTWARE\Microsoft\Windows\CurrentVersion\DeliveryOptimization\Config" -Name "DODownloadMode" -Type DWord -Value 0

        $services = @(
            "BITS"
            "wuauserv"
        )

        foreach ($service in $services) {
            # -ErrorAction SilentlyContinue is so it doesn't write an error to stdout if a service doesn't exist

            Write-Host "Setting $service StartupType to Disabled"
            Get-Service -Name $service -ErrorAction SilentlyContinue | Set-Service -StartupType Disabled
        }
        Write-Host "================================="
        Write-Host "---  Updates ARE DISABLED     ---"
        Write-Host "================================="
    })
$WPFUpdatessecurity.Add_Click({
        Write-Host "Disabling driver offering through Windows Update..."
        If (!(Test-Path "HKLM:\SOFTWARE\Policies\Microsoft\Windows\Device Metadata")) {
            New-Item -Path "HKLM:\SOFTWARE\Policies\Microsoft\Windows\Device Metadata" -Force | Out-Null
        }
        Set-ItemProperty -Path "HKLM:\SOFTWARE\Policies\Microsoft\Windows\Device Metadata" -Name "PreventDeviceMetadataFromNetwork" -Type DWord -Value 1
        If (!(Test-Path "HKLM:\SOFTWARE\Policies\Microsoft\Windows\DriverSearching")) {
            New-Item -Path "HKLM:\SOFTWARE\Policies\Microsoft\Windows\DriverSearching" -Force | Out-Null
        }
        Set-ItemProperty -Path "HKLM:\SOFTWARE\Policies\Microsoft\Windows\DriverSearching" -Name "DontPromptForWindowsUpdate" -Type DWord -Value 1
        Set-ItemProperty -Path "HKLM:\SOFTWARE\Policies\Microsoft\Windows\DriverSearching" -Name "DontSearchWindowsUpdate" -Type DWord -Value 1
        Set-ItemProperty -Path "HKLM:\SOFTWARE\Policies\Microsoft\Windows\DriverSearching" -Name "DriverUpdateWizardWuSearchEnabled" -Type DWord -Value 0
        If (!(Test-Path "HKLM:\SOFTWARE\Policies\Microsoft\Windows\WindowsUpdate")) {
            New-Item -Path "HKLM:\SOFTWARE\Policies\Microsoft\Windows\WindowsUpdate" | Out-Null
        }
        Set-ItemProperty -Path "HKLM:\SOFTWARE\Policies\Microsoft\Windows\WindowsUpdate" -Name "ExcludeWUDriversInQualityUpdate" -Type DWord -Value 1
        Write-Host "Disabling Windows Update automatic restart..."
        If (!(Test-Path "HKLM:\SOFTWARE\Policies\Microsoft\Windows\WindowsUpdate\AU")) {
            New-Item -Path "HKLM:\SOFTWARE\Policies\Microsoft\Windows\WindowsUpdate\AU" -Force | Out-Null
        }
        Set-ItemProperty -Path "HKLM:\SOFTWARE\Policies\Microsoft\Windows\WindowsUpdate\AU" -Name "NoAutoRebootWithLoggedOnUsers" -Type DWord -Value 1
        Set-ItemProperty -Path "HKLM:\SOFTWARE\Policies\Microsoft\Windows\WindowsUpdate\AU" -Name "AUPowerManagement" -Type DWord -Value 0
        Write-Host "Disabled driver offering through Windows Update"
        Set-ItemProperty -Path "HKLM:\SOFTWARE\Microsoft\WindowsUpdate\UX\Settings" -Name "BranchReadinessLevel" -Type DWord -Value 20
        Set-ItemProperty -Path "HKLM:\SOFTWARE\Microsoft\WindowsUpdate\UX\Settings" -Name "DeferFeatureUpdatesPeriodInDays" -Type DWord -Value 365
        Set-ItemProperty -Path "HKLM:\SOFTWARE\Microsoft\WindowsUpdate\UX\Settings" -Name "DeferQualityUpdatesPeriodInDays " -Type DWord -Value 4

        $ButtonType = [System.Windows.MessageBoxButton]::OK
        $MessageboxTitle = "Set Security Updates"
        $Messageboxbody = ("Recommended Update settings loaded")
        $MessageIcon = [System.Windows.MessageBoxImage]::Information

        [System.Windows.MessageBox]::Show($Messageboxbody, $MessageboxTitle, $ButtonType, $MessageIcon)
        Write-Host "================================="
        Write-Host "-- Updates Set to Recommended ---"
        Write-Host "================================="
    })

#===========================================================================
# Setup runspace and background config
#===========================================================================

$runspace = [RunspaceFactory]::CreateRunspace()
$runspace.ApartmentState = "STA"
$runspace.ThreadOptions = "ReuseThread"
$runspace.Open()
$runspace.SessionStateProxy.SetVariable("sync", $sync)

#Load information in the background
Invoke-Runspace -ScriptBlock {
    $sync.ConfigLoaded = $False

    $sync.configs = @{}
    $ConfigsToLoad = @(
        "applications",
        "tweaks",
        "preset",
        "feature",
        "dns"
    )

    if($sync.IsDev -eq $true){
        $ConfigsToLoad | ForEach-Object {
            $sync.configs["$psitem"] = Get-Content "$($sync.PSScriptRoot)\config\$PSItem.json" | ConvertFrom-Json
        } 
        $sync.ComputerInfo = Get-ComputerInfo
    }
    Else{
        $ConfigsToLoad | ForEach-Object {
            $sync.configs["$psitem"] = [System.Net.WebClient]::new().DownloadStringTaskAsync("https://raw.githubusercontent.com/ChrisTitusTech/winutil/$($Sync.BranchToUse)/config/$psitem.json")
        }
    
        $sync.ComputerInfo = Get-ComputerInfo
    
        $ConfigsToLoad | ForEach-Object {
            $sync.configs["$psitem"] = ConvertFrom-Json ($sync.configs["$psitem"].GetAwaiter().GetResult())
        }
    }
    
    $sync.ConfigLoaded = $True
} | Out-Null

#===========================================================================
# Shows the form
#===========================================================================
Get-FormVariables

try{
    Install-Choco
}
Catch [ChocoFailedInstall]{
    Write-Host "==========================================="
    Write-Host "--    Chocolatey failed to install      ---"
    Write-Host "==========================================="
}

$Form.ShowDialog() | out-null
Stop-Transcript<|MERGE_RESOLUTION|>--- conflicted
+++ resolved
@@ -796,620 +796,7 @@
 
 $WPFtweaksbutton.Add_Click({
 
-<<<<<<< HEAD
-        If ( $WPFEssTweaksAH.IsChecked -eq $true ) {
-            Write-Host "Disabling Activity History..."
-            Set-ItemProperty -Path "HKLM:\SOFTWARE\Policies\Microsoft\Windows\System" -Name "EnableActivityFeed" -Type DWord -Value 0
-            Set-ItemProperty -Path "HKLM:\SOFTWARE\Policies\Microsoft\Windows\System" -Name "PublishUserActivities" -Type DWord -Value 0
-            Set-ItemProperty -Path "HKLM:\SOFTWARE\Policies\Microsoft\Windows\System" -Name "UploadUserActivities" -Type DWord -Value 0
-            $WPFEssTweaksAH.IsChecked = $false
-        }
-
-        If ( $WPFEssTweaksDeleteTempFiles.IsChecked -eq $true ) {
-            Write-Host "Delete Temp Files"
-            Get-ChildItem -Path "C:\Windows\Temp" *.* -Recurse | Remove-Item -Force -Recurse -ErrorAction SilentlyContinue
-            Get-ChildItem -Path $env:TEMP *.* -Recurse | Remove-Item -Force -Recurse -ErrorAction SilentlyContinue
-            $WPFEssTweaksDeleteTempFiles.IsChecked = $false
-            Write-Host "======================================="
-            Write-Host "--- Cleaned following folders:"
-            Write-Host "--- C:\Windows\Temp"
-            Write-Host "--- "$env:TEMP
-            Write-Host "======================================="
-        }
-
-        If ( $WPFEssTweaksDVR.IsChecked -eq $true ) {
-            If (!(Test-Path "HKCU:\System\GameConfigStore")) {
-                New-Item -Path "HKCU:\System\GameConfigStore" -Force
-            }
-            Set-ItemProperty -Path "HKCU:\System\GameConfigStore" -Name "GameDVR_DXGIHonorFSEWindowsCompatible" -Type DWord -Value 1
-            Set-ItemProperty -Path "HKCU:\System\GameConfigStore" -Name "GameDVR_HonorUserFSEBehaviorMode" -Type DWord -Value 1
-            Set-ItemProperty -Path "HKCU:\System\GameConfigStore" -Name "GameDVR_EFSEFeatureFlags" -Type DWord -Value 0
-            Set-ItemProperty -Path "HKCU:\System\GameConfigStore" -Name "GameDVR_Enabled" -Type DWord -Value 0
-            Set-ItemProperty -Path "HKCU:\System\GameConfigStore" -Name "GameDVR_FSEBehavior" -Type DWord -Value 2
-            If (!(Test-Path "HKLM:\SOFTWARE\Policies\Microsoft\Windows\GameDVR")) {
-                New-Item -Path "HKLM:\SOFTWARE\Policies\Microsoft\Windows\GameDVR" -Force
-            }
-            Set-ItemProperty -Path "HKLM:\SOFTWARE\Policies\Microsoft\Windows\GameDVR" -Name "AllowGameDVR" -Type DWord -Value 0
-            $WPFEssTweaksDVR.IsChecked = $false
-        }
-
-        If ( $WPFEssTweaksHiber.IsChecked -eq $true  ) {
-            Write-Host "Disabling Hibernation..."
-            Set-ItemProperty -Path "HKLM:\System\CurrentControlSet\Control\Session Manager\Power" -Name "HibernateEnabled" -Type Dword -Value 0
-            If (!(Test-Path "HKLM:\SOFTWARE\Microsoft\Windows\CurrentVersion\Explorer\FlyoutMenuSettings")) {
-                New-Item -Path "HKLM:\SOFTWARE\Microsoft\Windows\CurrentVersion\Explorer\FlyoutMenuSettings" | Out-Null
-            }
-            Set-ItemProperty -Path "HKLM:\SOFTWARE\Microsoft\Windows\CurrentVersion\Explorer\FlyoutMenuSettings" -Name "ShowHibernateOption" -Type Dword -Value 0
-            $WPFEssTweaksHiber.IsChecked = $false
-        }
-        If ( $WPFEssTweaksHome.IsChecked -eq $true ) {
-            $WPFEssTweaksHome.IsChecked = $false
-        }
-        If ( $WPFEssTweaksLoc.IsChecked -eq $true ) {
-            Write-Host "Disabling Location Tracking..."
-            If (!(Test-Path "HKLM:\SOFTWARE\Microsoft\Windows\CurrentVersion\CapabilityAccessManager\ConsentStore\location")) {
-                New-Item -Path "HKLM:\SOFTWARE\Microsoft\Windows\CurrentVersion\CapabilityAccessManager\ConsentStore\location" -Force | Out-Null
-            }
-            Set-ItemProperty -Path "HKLM:\SOFTWARE\Microsoft\Windows\CurrentVersion\CapabilityAccessManager\ConsentStore\location" -Name "Value" -Type String -Value "Deny"
-            Set-ItemProperty -Path "HKLM:\SOFTWARE\Microsoft\Windows NT\CurrentVersion\Sensor\Overrides\{BFA794E4-F964-4FDB-90F6-51056BFE4B44}" -Name "SensorPermissionState" -Type DWord -Value 0
-            Set-ItemProperty -Path "HKLM:\SYSTEM\CurrentControlSet\Services\lfsvc\Service\Configuration" -Name "Status" -Type DWord -Value 0
-            Write-Host "Disabling automatic Maps updates..."
-            Set-ItemProperty -Path "HKLM:\SYSTEM\Maps" -Name "AutoUpdateEnabled" -Type DWord -Value 0
-            $WPFEssTweaksLoc.IsChecked = $false
-        }
-        If ( $WPFMiscTweaksDisableTPMCheck.IsChecked -eq $true ) {
-            Write-Host "Disabling TPM Check..."
-            If (!(Test-Path "HKLM:\SYSTEM\Setup\MoSetup")) {
-                New-Item -Path "HKLM:\SYSTEM\Setup\MoSetup" -Force | Out-Null
-            }
-            Set-ItemProperty -Path "HKLM:\SYSTEM\Setup\MoSetup" -Name "AllowUpgradesWithUnsupportedTPM" -Type DWord -Value 1
-            $WPFMiscTweaksDisableTPMCheck.IsChecked = $false
-        }
-        If ( $WPFEssTweaksDiskCleanup.IsChecked -eq $true ) {
-            Write-Host "Running Disk Cleanup on Drive C:..."
-            cmd /c cleanmgr.exe /d C: /VERYLOWDISK
-            $WPFEssTweaksDiskCleanup.IsChecked = $false
-        }
-        If ( $WPFMiscTweaksDisableUAC.IsChecked -eq $true) {
-            Write-Host "Disabling UAC..."
-            # This below is the pussy mode which can break some apps. Please. Leave this on 1.
-            # below i will show a way to do it without breaking some Apps that check UAC. U need to be admin tho.
-            # Set-ItemProperty -Path "HKLM:\SOFTWARE\Microsoft\Windows\CurrentVersion\Policies\System" -Name "EnableLUA" -Type DWord -Value 0
-            Set-ItemProperty -Path HKLM:\SOFTWARE\Microsoft\Windows\CurrentVersion\Policies\System -Name ConsentPromptBehaviorAdmin -Type DWord -Value 0 # Default is 5
-            # This will set the GPO Entry in Security so that Admin users elevate without any prompt while normal users still elevate and u can even leave it ennabled.
-            # It will just not bother u anymore
-            $WPFMiscTweaksDisableUAC.IsChecked = $false
-        }
-
-        If ( $WPFMiscTweaksDisableNotifications.IsChecked -eq $true ) {
-            Write-Host "Disabling Notifications and Action Center..."
-            New-Item -Path "HKCU:\Software\Policies\Microsoft\Windows" -Name "Explorer" -force
-            New-ItemProperty -Path "HKCU:\Software\Policies\Microsoft\Windows\Explorer" -Name "DisableNotificationCenter" -PropertyType "DWord" -Value 1
-            New-ItemProperty -Path "HKCU:\Software\Microsoft\Windows\CurrentVersion\PushNotifications" -Name "ToastEnabled" -PropertyType "DWord" -Value 0 -force
-            $WPFMiscTweaksDisableNotifications.IsChecked = $false
-        }
-
-        If ( $WPFMiscTweaksRightClickMenu.IsChecked -eq $true ) {
-            Write-Host "Setting Classic Right-Click Menu..."
-            New-Item -Path "HKCU:\Software\Classes\CLSID\{86ca1aa0-34aa-4e8b-a509-50c905bae2a2}" -Name "InprocServer32" -force -value ""
-            $WPFMiscTweaksRightClickMenu.IsChecked = $false
-        }
-        If ( $WPFchangedns.text -eq 'Google' ) {
-            Write-Host "Setting DNS to Google for all connections..."
-            $DC = "8.8.8.8"
-            $Internet = "8.8.4.4"
-            $dns = "$DC", "$Internet"
-            $Interfaces = [System.Management.ManagementClass]::new("Win32_NetworkAdapterConfiguration").GetInstances()
-            $Interfaces.SetDNSServerSearchOrder($dns) | Out-Null
-        }
-        If ( $WPFchangedns.text -eq 'Cloudflare' ) {
-            Write-Host "Setting DNS to Cloudflare for all connections..."
-            $DC = "1.1.1.1"
-            $Internet = "1.0.0.1"
-            $dns = "$DC", "$Internet"
-            $Interfaces = [System.Management.ManagementClass]::new("Win32_NetworkAdapterConfiguration").GetInstances()
-            $Interfaces.SetDNSServerSearchOrder($dns) | Out-Null
-        }
-        If ( $WPFchangedns.text -eq 'Level3' ) {
-            Write-Host "Setting DNS to Level3 for all connections..."
-            $DC = "4.2.2.2"
-            $Internet = "4.2.2.1"
-            $dns = "$DC", "$Internet"
-            $Interfaces = [System.Management.ManagementClass]::new("Win32_NetworkAdapterConfiguration").GetInstances()
-            $Interfaces.SetDNSServerSearchOrder($dns) | Out-Null
-        }
-        If ( $WPFchangedns.text -eq 'Open DNS' ) {
-            Write-Host "Setting DNS to Open DNS for all connections..."
-            $DC = "208.67.222.222"
-            $Internet = "208.67.220.220"
-            $dns = "$DC", "$Internet"
-            $Interfaces = [System.Management.ManagementClass]::new("Win32_NetworkAdapterConfiguration").GetInstances()
-            $Interfaces.SetDNSServerSearchOrder($dns) | Out-Null
-        }
-        If ( $WPFEssTweaksOO.IsChecked -eq $true ) {
-            If (!(Test-Path .\ooshutup10.cfg)) {
-                Write-Host "Running O&O Shutup with Recommended Settings"
-                curl.exe -s "https://raw.githubusercontent.com/ChrisTitusTech/win10script/master/ooshutup10.cfg" -o ooshutup10.cfg
-            }
-            curl.exe -s "https://dl5.oo-software.com/files/ooshutup10/OOSU10.exe" -o OOSU10.exe
-            ./OOSU10.exe ooshutup10.cfg /quiet
-            $WPFEssTweaksOO.IsChecked = $false
-        }
-        If ( $WPFEssTweaksRP.IsChecked -eq $true ) {
-            Write-Host "Creating Restore Point in case something bad happens"
-            Enable-ComputerRestore -Drive "$env:SystemDrive"
-            Checkpoint-Computer -Description "RestorePoint1" -RestorePointType "MODIFY_SETTINGS"
-            $WPFEssTweaksRP.IsChecked = $false
-        }
-        If ( $WPFEssTweaksServices.IsChecked -eq $true ) {
-            # Set Services to Manual
-
-            $services = @(
-                "ALG"                                          # Application Layer Gateway Service(Provides support for 3rd party protocol plug-ins for Internet Connection Sharing)
-                "AJRouter"                                     # Needed for AllJoyn Router Service
-                "BcastDVRUserService_48486de"                  # GameDVR and Broadcast is used for Game Recordings and Live Broadcasts
-                #"BDESVC"                                      # Bitlocker Drive Encryption Service
-                #"BFE"                                         # Base Filtering Engine (Manages Firewall and Internet Protocol security)
-                #"BluetoothUserService_48486de"                # Bluetooth user service supports proper functionality of Bluetooth features relevant to each user session.
-                #"BrokerInfrastructure"                        # Windows Infrastructure Service (Controls which background tasks can run on the system)
-                "Browser"                                      # Let users browse and locate shared resources in neighboring computers
-                "BthAvctpSvc"                                  # AVCTP service (needed for Bluetooth Audio Devices or Wireless Headphones)
-                "CaptureService_48486de"                       # Optional screen capture functionality for applications that call the Windows.Graphics.Capture API.
-                "cbdhsvc_48486de"                              # Clipboard Service
-                "diagnosticshub.standardcollector.service"     # Microsoft (R) Diagnostics Hub Standard Collector Service
-                "DiagTrack"                                    # Diagnostics Tracking Service
-                "dmwappushservice"                             # WAP Push Message Routing Service
-                "DPS"                                          # Diagnostic Policy Service (Detects and Troubleshoots Potential Problems)
-                "edgeupdate"                                   # Edge Update Service
-                "edgeupdatem"                                  # Another Update Service
-                #"EntAppSvc"                                    # Enterprise Application Management.
-                "Fax"                                          # Fax Service
-                "fhsvc"                                        # Fax History
-                "FontCache"                                    # Windows font cache
-                #"FrameServer"                                 # Windows Camera Frame Server (Allows multiple clients to access video frames from camera devices)
-                "gupdate"                                      # Google Update
-                "gupdatem"                                     # Another Google Update Service
-                #"iphlpsvc"                                     # ipv6(Most websites use ipv4 instead) - Needed for Xbox Live
-                "lfsvc"                                        # Geolocation Service
-                #"LicenseManager"                              # Disable LicenseManager (Windows Store may not work properly)
-                "lmhosts"                                      # TCP/IP NetBIOS Helper
-                "MapsBroker"                                   # Downloaded Maps Manager
-                "MicrosoftEdgeElevationService"                # Another Edge Update Service
-                "MSDTC"                                        # Distributed Transaction Coordinator
-                "NahimicService"                               # Nahimic Service
-                #"ndu"                                          # Windows Network Data Usage Monitor (Disabling Breaks Task Manager Per-Process Network Monitoring)
-                "NetTcpPortSharing"                            # Net.Tcp Port Sharing Service
-                "PcaSvc"                                       # Program Compatibility Assistant Service
-                "PerfHost"                                     # Remote users and 64-bit processes to query performance.
-                "PhoneSvc"                                     # Phone Service(Manages the telephony state on the device)
-                #"PNRPsvc"                                     # Peer Name Resolution Protocol (Some peer-to-peer and collaborative applications, such as Remote Assistance, may not function, Discord will still work)
-                #"p2psvc"                                      # Peer Name Resolution Protocol(Enables multi-party communication using Peer-to-Peer Grouping.  If disabled, some applications, such as HomeGroup, may not function. Discord will still work)iscord will still work)
-                #"p2pimsvc"                                    # Peer Networking Identity Manager (Peer-to-Peer Grouping services may not function, and some applications, such as HomeGroup and Remote Assistance, may not function correctly. Discord will still work)
-                "PrintNotify"                                  # Windows printer notifications and extentions
-                "QWAVE"                                        # Quality Windows Audio Video Experience (audio and video might sound worse)
-                "RemoteAccess"                                 # Routing and Remote Access
-                "RemoteRegistry"                               # Remote Registry
-                "RetailDemo"                                   # Demo Mode for Store Display
-                "RtkBtManServ"                                 # Realtek Bluetooth Device Manager Service
-                "SCardSvr"                                     # Windows Smart Card Service
-                "seclogon"                                     # Secondary Logon (Disables other credentials only password will work)
-                "SEMgrSvc"                                     # Payments and NFC/SE Manager (Manages payments and Near Field Communication (NFC) based secure elements)
-                "SharedAccess"                                 # Internet Connection Sharing (ICS)
-                #"Spooler"                                     # Printing
-                "stisvc"                                       # Windows Image Acquisition (WIA)
-                #"StorSvc"                                     # StorSvc (usb external hard drive will not be reconized by windows)
-                "SysMain"                                      # Analyses System Usage and Improves Performance
-                "TrkWks"                                       # Distributed Link Tracking Client
-                #"WbioSrvc"                                    # Windows Biometric Service (required for Fingerprint reader / facial detection)
-                "WerSvc"                                       # Windows error reporting
-                "wisvc"                                        # Windows Insider program(Windows Insider will not work if Disabled)
-                #"WlanSvc"                                     # WLAN AutoConfig
-                "WMPNetworkSvc"                                # Windows Media Player Network Sharing Service
-                "WpcMonSvc"                                    # Parental Controls
-                "WPDBusEnum"                                   # Portable Device Enumerator Service
-                "WpnService"                                   # WpnService (Push Notifications may not work)
-                #"wscsvc"                                      # Windows Security Center Service
-                "WSearch"                                      # Windows Search
-                "XblAuthManager"                               # Xbox Live Auth Manager (Disabling Breaks Xbox Live Games)
-                "XblGameSave"                                  # Xbox Live Game Save Service (Disabling Breaks Xbox Live Games)
-                "XboxNetApiSvc"                                # Xbox Live Networking Service (Disabling Breaks Xbox Live Games)
-                "XboxGipSvc"                                   # Xbox Accessory Management Service
-                # Hp services
-                "HPAppHelperCap"
-                "HPDiagsCap"
-                "HPNetworkCap"
-                "HPSysInfoCap"
-                "HpTouchpointAnalyticsService"
-                # Hyper-V services
-                "HvHost"
-                "vmicguestinterface"
-                "vmicheartbeat"
-                "vmickvpexchange"
-                "vmicrdv"
-                "vmicshutdown"
-                "vmictimesync"
-                "vmicvmsession"
-                # Services that cannot be disabled
-                #"WdNisSvc"
-            )
-
-            foreach ($service in $services) {
-                # -ErrorAction SilentlyContinue is so it doesn't write an error to stdout if a service doesn't exist
-
-                Write-Host "Setting $service StartupType to Manual"
-                Get-Service -Name $service -ErrorAction SilentlyContinue | Set-Service -StartupType Manual -ErrorAction SilentlyContinue
-            }
-            $WPFEssTweaksServices.IsChecked = $false
-        }
-        If ( $WPFEssTweaksStorage.IsChecked -eq $true ) {
-            Write-Host "Disabling Storage Sense..."
-            Remove-Item -Path "HKCU:\SOFTWARE\Microsoft\Windows\CurrentVersion\StorageSense\Parameters\StoragePolicy" -Recurse -ErrorAction SilentlyContinue
-            $WPFEssTweaksStorage.IsChecked = $false
-        }
-        If ( $WPFEssTweaksTele.IsChecked -eq $true ) {
-            Write-Host "Disabling Telemetry..."
-            Set-ItemProperty -Path "HKLM:\SOFTWARE\Microsoft\Windows\CurrentVersion\Policies\DataCollection" -Name "AllowTelemetry" -Type DWord -Value 0
-            Set-ItemProperty -Path "HKLM:\SOFTWARE\Policies\Microsoft\Windows\DataCollection" -Name "AllowTelemetry" -Type DWord -Value 0
-            Disable-ScheduledTask -TaskName "Microsoft\Windows\Application Experience\Microsoft Compatibility Appraiser" | Out-Null
-            Disable-ScheduledTask -TaskName "Microsoft\Windows\Application Experience\ProgramDataUpdater" | Out-Null
-            Disable-ScheduledTask -TaskName "Microsoft\Windows\Autochk\Proxy" | Out-Null
-            Disable-ScheduledTask -TaskName "Microsoft\Windows\Customer Experience Improvement Program\Consolidator" | Out-Null
-            Disable-ScheduledTask -TaskName "Microsoft\Windows\Customer Experience Improvement Program\UsbCeip" | Out-Null
-            Disable-ScheduledTask -TaskName "Microsoft\Windows\DiskDiagnostic\Microsoft-Windows-DiskDiagnosticDataCollector" | Out-Null
-            Write-Host "Disabling Application suggestions..."
-            Set-ItemProperty -Path "HKCU:\SOFTWARE\Microsoft\Windows\CurrentVersion\ContentDeliveryManager" -Name "ContentDeliveryAllowed" -Type DWord -Value 0
-            Set-ItemProperty -Path "HKCU:\SOFTWARE\Microsoft\Windows\CurrentVersion\ContentDeliveryManager" -Name "OemPreInstalledAppsEnabled" -Type DWord -Value 0
-            Set-ItemProperty -Path "HKCU:\SOFTWARE\Microsoft\Windows\CurrentVersion\ContentDeliveryManager" -Name "PreInstalledAppsEnabled" -Type DWord -Value 0
-            Set-ItemProperty -Path "HKCU:\SOFTWARE\Microsoft\Windows\CurrentVersion\ContentDeliveryManager" -Name "PreInstalledAppsEverEnabled" -Type DWord -Value 0
-            Set-ItemProperty -Path "HKCU:\SOFTWARE\Microsoft\Windows\CurrentVersion\ContentDeliveryManager" -Name "SilentInstalledAppsEnabled" -Type DWord -Value 0
-            Set-ItemProperty -Path "HKCU:\Software\Microsoft\Windows\CurrentVersion\ContentDeliveryManager" -Name "SubscribedContent-338387Enabled" -Type DWord -Value 0
-            Set-ItemProperty -Path "HKCU:\SOFTWARE\Microsoft\Windows\CurrentVersion\ContentDeliveryManager" -Name "SubscribedContent-338388Enabled" -Type DWord -Value 0
-            Set-ItemProperty -Path "HKCU:\SOFTWARE\Microsoft\Windows\CurrentVersion\ContentDeliveryManager" -Name "SubscribedContent-338389Enabled" -Type DWord -Value 0
-            Set-ItemProperty -Path "HKCU:\SOFTWARE\Microsoft\Windows\CurrentVersion\ContentDeliveryManager" -Name "SubscribedContent-353698Enabled" -Type DWord -Value 0
-            Set-ItemProperty -Path "HKCU:\SOFTWARE\Microsoft\Windows\CurrentVersion\ContentDeliveryManager" -Name "SystemPaneSuggestionsEnabled" -Type DWord -Value 0
-            If (!(Test-Path "HKLM:\SOFTWARE\Policies\Microsoft\Windows\CloudContent")) {
-                New-Item -Path "HKLM:\SOFTWARE\Policies\Microsoft\Windows\CloudContent" -Force | Out-Null
-            }
-            Set-ItemProperty -Path "HKLM:\SOFTWARE\Policies\Microsoft\Windows\CloudContent" -Name "DisableWindowsConsumerFeatures" -Type DWord -Value 1
-            Write-Host "Disabling Feedback..."
-            If (!(Test-Path "HKCU:\SOFTWARE\Microsoft\Siuf\Rules")) {
-                New-Item -Path "HKCU:\SOFTWARE\Microsoft\Siuf\Rules" -Force | Out-Null
-            }
-            Set-ItemProperty -Path "HKCU:\SOFTWARE\Microsoft\Siuf\Rules" -Name "NumberOfSIUFInPeriod" -Type DWord -Value 0
-            Set-ItemProperty -Path "HKLM:\SOFTWARE\Policies\Microsoft\Windows\DataCollection" -Name "DoNotShowFeedbackNotifications" -Type DWord -Value 1
-            Disable-ScheduledTask -TaskName "Microsoft\Windows\Feedback\Siuf\DmClient" -ErrorAction SilentlyContinue | Out-Null
-            Disable-ScheduledTask -TaskName "Microsoft\Windows\Feedback\Siuf\DmClientOnScenarioDownload" -ErrorAction SilentlyContinue | Out-Null
-            Write-Host "Disabling Tailored Experiences..."
-            If (!(Test-Path "HKCU:\SOFTWARE\Policies\Microsoft\Windows\CloudContent")) {
-                New-Item -Path "HKCU:\SOFTWARE\Policies\Microsoft\Windows\CloudContent" -Force | Out-Null
-            }
-            Set-ItemProperty -Path "HKCU:\SOFTWARE\Policies\Microsoft\Windows\CloudContent" -Name "DisableTailoredExperiencesWithDiagnosticData" -Type DWord -Value 1
-            Write-Host "Disabling Advertising ID..."
-            If (!(Test-Path "HKLM:\SOFTWARE\Policies\Microsoft\Windows\AdvertisingInfo")) {
-                New-Item -Path "HKLM:\SOFTWARE\Policies\Microsoft\Windows\AdvertisingInfo" | Out-Null
-            }
-            Set-ItemProperty -Path "HKLM:\SOFTWARE\Policies\Microsoft\Windows\AdvertisingInfo" -Name "DisabledByGroupPolicy" -Type DWord -Value 1
-            Write-Host "Disabling Error reporting..."
-            Set-ItemProperty -Path "HKLM:\SOFTWARE\Microsoft\Windows\Windows Error Reporting" -Name "Disabled" -Type DWord -Value 1
-            Disable-ScheduledTask -TaskName "Microsoft\Windows\Windows Error Reporting\QueueReporting" | Out-Null
-            Write-Host "Restricting Windows Update P2P only to local network..."
-            If (!(Test-Path "HKLM:\SOFTWARE\Microsoft\Windows\CurrentVersion\DeliveryOptimization\Config")) {
-                New-Item -Path "HKLM:\SOFTWARE\Microsoft\Windows\CurrentVersion\DeliveryOptimization\Config" | Out-Null
-            }
-            Set-ItemProperty -Path "HKLM:\SOFTWARE\Microsoft\Windows\CurrentVersion\DeliveryOptimization\Config" -Name "DODownloadMode" -Type DWord -Value 1
-            Write-Host "Stopping and disabling WAP Push Service..."
-            Stop-Service "dmwappushservice" -WarningAction SilentlyContinue
-            Set-Service "dmwappushservice" -StartupType Disabled
-            Write-Host "Enabling F8 boot menu options..."
-            bcdedit /set `{current`} bootmenupolicy Legacy | Out-Null
-            Write-Host "Disabling Remote Assistance..."
-            Set-ItemProperty -Path "HKLM:\SYSTEM\CurrentControlSet\Control\Remote Assistance" -Name "fAllowToGetHelp" -Type DWord -Value 0
-            Write-Host "Stopping and disabling Superfetch service..."
-            Stop-Service "SysMain" -WarningAction SilentlyContinue
-            Set-Service "SysMain" -StartupType Disabled
-
-            # Task Manager Details
-            If ((get-ItemProperty -Path "HKLM:\SOFTWARE\Microsoft\Windows NT\CurrentVersion" -Name CurrentBuild).CurrentBuild -lt 22557) {
-                Write-Host "Showing task manager details..."
-                $taskmgr = Start-Process -WindowStyle Hidden -FilePath taskmgr.exe -PassThru
-                Do {
-                    Start-Sleep -Milliseconds 100
-                    $preferences = Get-ItemProperty -Path "HKCU:\Software\Microsoft\Windows\CurrentVersion\TaskManager" -Name "Preferences" -ErrorAction SilentlyContinue
-                } Until ($preferences)
-                Stop-Process $taskmgr
-                $preferences.Preferences[28] = 0
-                Set-ItemProperty -Path "HKCU:\Software\Microsoft\Windows\CurrentVersion\TaskManager" -Name "Preferences" -Type Binary -Value $preferences.Preferences
-            }
-            else { Write-Host "Task Manager patch not run in builds 22557+ due to bug" }
-
-            Write-Host "Showing file operations details..."
-            If (!(Test-Path "HKCU:\SOFTWARE\Microsoft\Windows\CurrentVersion\Explorer\OperationStatusManager")) {
-                New-Item -Path "HKCU:\SOFTWARE\Microsoft\Windows\CurrentVersion\Explorer\OperationStatusManager" | Out-Null
-            }
-            Set-ItemProperty -Path "HKCU:\SOFTWARE\Microsoft\Windows\CurrentVersion\Explorer\OperationStatusManager" -Name "EnthusiastMode" -Type DWord -Value 1
-            Write-Host "Hiding Task View button..."
-            Set-ItemProperty -Path "HKCU:\SOFTWARE\Microsoft\Windows\CurrentVersion\Explorer\Advanced" -Name "ShowTaskViewButton" -Type DWord -Value 0
-            Write-Host "Hiding People icon..."
-            If (!(Test-Path "HKCU:\SOFTWARE\Microsoft\Windows\CurrentVersion\Explorer\Advanced\People")) {
-                New-Item -Path "HKCU:\SOFTWARE\Microsoft\Windows\CurrentVersion\Explorer\Advanced\People" | Out-Null
-            }
-            Set-ItemProperty -Path "HKCU:\SOFTWARE\Microsoft\Windows\CurrentVersion\Explorer\Advanced\People" -Name "PeopleBand" -Type DWord -Value 0
-
-            Write-Host "Changing default Explorer view to This PC..."
-            Set-ItemProperty -Path "HKCU:\SOFTWARE\Microsoft\Windows\CurrentVersion\Explorer\Advanced" -Name "LaunchTo" -Type DWord -Value 1
-
-            ## Enable Long Paths
-            Set-ItemProperty -Path "HKLM:\SYSTEM\CurrentControlSet\Control\FileSystem" -Name "LongPathsEnabled" -Type DWORD -Value 1
-
-            Write-Host "Hiding 3D Objects icon from This PC..."
-            Remove-Item -Path "HKLM:\SOFTWARE\Microsoft\Windows\CurrentVersion\Explorer\MyComputer\NameSpace\{0DB7E03F-FC29-4DC6-9020-FF41B59E513A}" -Recurse -ErrorAction SilentlyContinue
-
-            ## Performance Tweaks and More Telemetry
-            Set-ItemProperty -Path "HKLM:\SOFTWARE\Microsoft\Windows\CurrentVersion\DriverSearching" -Name "SearchOrderConfig" -Type DWord -Value 0
-            Set-ItemProperty -Path "HKLM:\SOFTWARE\Microsoft\Windows NT\CurrentVersion\Multimedia\SystemProfile" -Name "SystemResponsiveness" -Type DWord -Value 0
-            Set-ItemProperty -Path "HKCU:\Control Panel\Desktop" -Name "MenuShowDelay" -Type DWord -Value 1
-            Set-ItemProperty -Path "HKCU:\Control Panel\Desktop" -Name "AutoEndTasks" -Type DWord -Value 1
-            Set-ItemProperty -Path "HKLM:\SYSTEM\CurrentControlSet\Control\Session Manager\Memory Management" -Name "ClearPageFileAtShutdown" -Type DWord -Value 0
-            Set-ItemProperty -Path "HKCU:\Control Panel\Mouse" -Name "MouseHoverTime" -Type String -Value 400
-
-            ## Timeout Tweaks cause flickering on Windows now
-            Remove-ItemProperty -Path "HKCU:\Control Panel\Desktop" -Name "WaitToKillAppTimeout" -ErrorAction SilentlyContinue
-            Remove-ItemProperty -Path "HKCU:\Control Panel\Desktop" -Name "HungAppTimeout" -ErrorAction SilentlyContinue
-            Remove-ItemProperty -Path "HKLM:\SYSTEM\CurrentControlSet\Control" -Name "WaitToKillServiceTimeout" -ErrorAction SilentlyContinue
-            Remove-ItemProperty -Path "HKCU:\Control Panel\Desktop" -Name "LowLevelHooksTimeout" -ErrorAction SilentlyContinue
-            Remove-ItemProperty -Path "HKCU:\Control Panel\Desktop" -Name "WaitToKillServiceTimeout" -ErrorAction SilentlyContinue
-
-            # Network Tweaks
-            Set-ItemProperty -Path "HKLM:\SYSTEM\CurrentControlSet\Services\LanmanServer\Parameters" -Name "IRPStackSize" -Type DWord -Value 20
-            Set-ItemProperty -Path "HKLM:\SOFTWARE\Microsoft\Windows NT\CurrentVersion\Multimedia\SystemProfile" -Name "NetworkThrottlingIndex" -Type DWord -Value 4294967295
-
-            # Gaming Tweaks
-            Set-ItemProperty -Path "HKLM:\SOFTWARE\Microsoft\Windows NT\CurrentVersion\Multimedia\SystemProfile\Tasks\Games" -Name "GPU Priority" -Type DWord -Value 8
-            Set-ItemProperty -Path "HKLM:\SOFTWARE\Microsoft\Windows NT\CurrentVersion\Multimedia\SystemProfile\Tasks\Games" -Name "Priority" -Type DWord -Value 6
-            Set-ItemProperty -Path "HKLM:\SOFTWARE\Microsoft\Windows NT\CurrentVersion\Multimedia\SystemProfile\Tasks\Games" -Name "Scheduling Category" -Type String -Value "High"
-
-            # Group svchost.exe processes
-            $ram = (Get-CimInstance -ClassName "Win32_PhysicalMemory" | Measure-Object -Property Capacity -Sum).Sum / 1kb
-            Set-ItemProperty -Path "HKLM:\SYSTEM\CurrentControlSet\Control" -Name "SvcHostSplitThresholdInKB" -Type DWord -Value $ram -Force
-
-            Write-Host "Disable News and Interests"
-            If (!(Test-Path "HKLM:\SOFTWARE\Policies\Microsoft\Windows\Windows Feeds")) {
-                New-Item -Path "HKLM:\SOFTWARE\Policies\Microsoft\Windows\Windows Feeds" | Out-Null
-            }
-            Set-ItemProperty -Path "HKLM:\SOFTWARE\Policies\Microsoft\Windows\Windows Feeds" -Name "EnableFeeds" -Type DWord -Value 0
-            # Remove "News and Interest" from taskbar
-            Set-ItemProperty -Path  "HKCU:\Software\Microsoft\Windows\CurrentVersion\Feeds" -Name "ShellFeedsTaskbarViewMode" -Type DWord -Value 2
-
-            # remove "Meet Now" button from taskbar
-
-            If (!(Test-Path "HKCU:\Software\Microsoft\Windows\CurrentVersion\Policies\Explorer")) {
-                New-Item -Path "HKCU:\Software\Microsoft\Windows\CurrentVersion\Policies\Explorer" -Force | Out-Null
-            }
-
-            Set-ItemProperty -Path "HKCU:\Software\Microsoft\Windows\CurrentVersion\Policies\Explorer" -Name "HideSCAMeetNow" -Type DWord -Value 1
-
-            Write-Host "Stopping and disabling Diagnostics Tracking Service..."
-            Stop-Service "DiagTrack" -WarningAction SilentlyContinue
-            Set-Service "DiagTrack" -StartupType Disabled
-
-            Write-Host "Removing AutoLogger file and restricting directory..."
-            $autoLoggerDir = "$env:PROGRAMDATA\Microsoft\Diagnosis\ETLLogs\AutoLogger"
-            If (Test-Path "$autoLoggerDir\AutoLogger-Diagtrack-Listener.etl") {
-                Remove-Item "$autoLoggerDir\AutoLogger-Diagtrack-Listener.etl"
-            }
-            icacls $autoLoggerDir /deny SYSTEM:`(OI`)`(CI`)F | Out-Null
-
-            $WPFEssTweaksTele.IsChecked = $false
-        }
-        If ( $WPFEssTweaksWifi.IsChecked -eq $true ) {
-            Write-Host "Disabling Wi-Fi Sense..."
-            If (!(Test-Path "HKLM:\SOFTWARE\Microsoft\PolicyManager\default\WiFi\AllowWiFiHotSpotReporting")) {
-                New-Item -Path "HKLM:\SOFTWARE\Microsoft\PolicyManager\default\WiFi\AllowWiFiHotSpotReporting" -Force | Out-Null
-            }
-            Set-ItemProperty -Path "HKLM:\SOFTWARE\Microsoft\PolicyManager\default\WiFi\AllowWiFiHotSpotReporting" -Name "Value" -Type DWord -Value 0
-            If (!(Test-Path "HKLM:\SOFTWARE\Microsoft\PolicyManager\default\WiFi\AllowAutoConnectToWiFiSenseHotspots")) {
-                New-Item -Path "HKLM:\SOFTWARE\Microsoft\PolicyManager\default\WiFi\AllowAutoConnectToWiFiSenseHotspots" -Force | Out-Null
-            }
-            Set-ItemProperty -Path "HKLM:\SOFTWARE\Microsoft\PolicyManager\default\WiFi\AllowAutoConnectToWiFiSenseHotspots" -Name "Value" -Type DWord -Value 0
-            $WPFEssTweaksWifi.IsChecked = $false
-        }
-        If ( $WPFMiscTweaksLapPower.IsChecked -eq $true ) {
-            If (Test-Path "HKLM:\SYSTEM\CurrentControlSet\Control\Power\PowerThrottling") {
-                Set-ItemProperty -Path "HKLM:\SYSTEM\CurrentControlSet\Control\Power\PowerThrottling" -Name "PowerThrottlingOff" -Type DWord -Value 00000000
-            }
-            Set-ItemProperty -Path "HKLM:\SYSTEM\CurrentControlSet\Control\Session Manager\Power" -Name "HiberbootEnabled" -Type DWord -Value 0000001
-            $WPFMiscTweaksLapPower.IsChecked = $false
-        }
-        If ( $WPFMiscTweaksLapNum.IsChecked -eq $true ) {
-            Write-Host "Disabling NumLock after startup..."
-            If (!(Test-Path "HKU:")) {
-                New-PSDrive -Name HKU -PSProvider Registry -Root HKEY_USERS | Out-Null
-            }
-            Set-ItemProperty -Path "HKU:\.DEFAULT\Control Panel\Keyboard" -Name "InitialKeyboardIndicators" -Type DWord -Value 0
-            $WPFMiscTweaksLapNum.IsChecked = $false
-        }
-        If ( $WPFMiscTweaksPower.IsChecked -eq $true ) {
-            If (Test-Path "HKLM:\SYSTEM\CurrentControlSet\Control\Power\PowerThrottling") {
-                Set-ItemProperty -Path "HKLM:\SYSTEM\CurrentControlSet\Control\Power\PowerThrottling" -Name "PowerThrottlingOff" -Type DWord -Value 00000001
-            }
-            Set-ItemProperty -Path "HKLM:\SYSTEM\CurrentControlSet\Control\Session Manager\Power" -Name "HiberbootEnabled" -Type DWord -Value 0000000
-            $WPFMiscTweaksPower.IsChecked = $false
-        }
-        If ( $WPFMiscTweaksNum.IsChecked -eq $true ) {
-            Write-Host "Enabling NumLock after startup..."
-            If (!(Test-Path "HKU:")) {
-                New-PSDrive -Name HKU -PSProvider Registry -Root HKEY_USERS | Out-Null
-            }
-            Set-ItemProperty -Path "HKU:\.DEFAULT\Control Panel\Keyboard" -Name "InitialKeyboardIndicators" -Type DWord -Value 80000002
-            $WPFMiscTweaksNum.IsChecked = $false
-        }
-        If ( $WPFMiscTweaksExt.IsChecked -eq $true ) {
-            Write-Host "Showing known file extensions..."
-            Set-ItemProperty -Path "HKCU:\Software\Microsoft\Windows\CurrentVersion\Explorer\Advanced" -Name "HideFileExt" -Type DWord -Value 0
-            $WPFMiscTweaksExt.IsChecked = $false
-        }
-        If ( $WPFMiscTweaksUTC.IsChecked -eq $true ) {
-            Write-Host "Setting BIOS time to UTC..."
-            Set-ItemProperty -Path "HKLM:\SYSTEM\CurrentControlSet\Control\TimeZoneInformation" -Name "RealTimeIsUniversal" -Type DWord -Value 1
-            $WPFMiscTweaksUTC.IsChecked = $false
-        }
-        If ( $WPFMiscTweaksDisplay.IsChecked -eq $true ) {
-            Write-Host "Adjusting visual effects for performance..."
-            Set-ItemProperty -Path "HKCU:\Control Panel\Desktop" -Name "DragFullWindows" -Type String -Value 0
-            Set-ItemProperty -Path "HKCU:\Control Panel\Desktop" -Name "MenuShowDelay" -Type String -Value 200
-            Set-ItemProperty -Path "HKCU:\Control Panel\Desktop" -Name "UserPreferencesMask" -Type Binary -Value ([byte[]](144, 18, 3, 128, 16, 0, 0, 0))
-            Set-ItemProperty -Path "HKCU:\Control Panel\Desktop\WindowMetrics" -Name "MinAnimate" -Type String -Value 0
-            Set-ItemProperty -Path "HKCU:\Control Panel\Keyboard" -Name "KeyboardDelay" -Type DWord -Value 0
-            Set-ItemProperty -Path "HKCU:\Software\Microsoft\Windows\CurrentVersion\Explorer\Advanced" -Name "ListviewAlphaSelect" -Type DWord -Value 0
-            Set-ItemProperty -Path "HKCU:\Software\Microsoft\Windows\CurrentVersion\Explorer\Advanced" -Name "ListviewShadow" -Type DWord -Value 0
-            Set-ItemProperty -Path "HKCU:\Software\Microsoft\Windows\CurrentVersion\Explorer\Advanced" -Name "TaskbarAnimations" -Type DWord -Value 0
-            Set-ItemProperty -Path "HKCU:\Software\Microsoft\Windows\CurrentVersion\Explorer\VisualEffects" -Name "VisualFXSetting" -Type DWord -Value 3
-            Set-ItemProperty -Path "HKCU:\Software\Microsoft\Windows\DWM" -Name "EnableAeroPeek" -Type DWord -Value 0
-            Write-Host "Adjusted visual effects for performance"
-            $WPFMiscTweaksDisplay.IsChecked = $false
-        }
-        If ( $WPFMiscTweaksDisableMouseAcceleration.IsChecked -eq $true ) {
-            Write-Host "Disabling mouse acceleration..."
-            Set-ItemProperty -Path "HKCU:\Control Panel\Mouse" -Name "MouseSpeed" -Type String -Value 0
-            Set-ItemProperty -Path "HKCU:\Control Panel\Mouse" -Name "MouseThreshold1" -Type String -Value 0
-            Set-ItemProperty -Path "HKCU:\Control Panel\Mouse" -Name "MouseThreshold2" -Type String -Value 0
-            $WPFMiscTweaksDisableMouseAcceleration.IsChecked = $false
-        }
-        If ( $WPFMiscTweaksEnableMouseAcceleration.IsChecked -eq $true ) {
-            Write-Host "Enabling mouse acceleration..."
-            Set-ItemProperty -Path "HKCU:\Control Panel\Mouse" -Name "MouseSpeed" -Type String -Value 1
-            Set-ItemProperty -Path "HKCU:\Control Panel\Mouse" -Name "MouseThreshold1" -Type String -Value 6
-            Set-ItemProperty -Path "HKCU:\Control Panel\Mouse" -Name "MouseThreshold2" -Type String -Value 10
-            $WPFMiscTweaksEnableMouseAcceleration.IsChecked = $false
-        }
-        If ( $WPFEssTweaksRemoveCortana.IsChecked -eq $true ) {
-            Write-Host "Removing Cortana..."
-            Get-AppxPackage -allusers Microsoft.549981C3F5F10 | Remove-AppxPackage
-            $WPFEssTweaksRemoveCortana.IsChecked = $false
-        }
-        If ( $WPFEssTweaksRemoveEdge.IsChecked -eq $true ) {
-            Write-Host "Removing Microsoft Edge..."
-            Invoke-WebRequest -useb https://raw.githubusercontent.com/ChrisTitusTech/winutil/$BranchToUse/Edge_Removal.bat | Invoke-Expression
-            $WPFEssTweaksRemoveEdge.IsChecked = $false
-        }
-        If ( $WPFEssTweaksDeBloat.IsChecked -eq $true ) {
-            $Bloatware = @(
-                #Unnecessary Windows 10 AppX Apps
-                "3DBuilder"
-                "Microsoft3DViewer"
-                "AppConnector"
-                "BingFinance"
-                "BingNews"
-                "BingSports"
-                "BingTranslator"
-                "BingWeather"
-                "BingFoodAndDrink"
-                "BingHealthAndFitness"
-                "BingTravel"
-                "MinecraftUWP"
-                "GamingServices"
-                # "WindowsReadingList"
-                "GetHelp"
-                "Getstarted"
-                "Messaging"
-                "Microsoft3DViewer"
-                "MicrosoftSolitaireCollection"
-                "NetworkSpeedTest"
-                "News"
-                "Lens"
-                "Sway"
-                "OneNote"
-                "OneConnect"
-                "People"
-                "Print3D"
-                "SkypeApp"
-                "Todos"
-                "Wallet"
-                "Whiteboard"
-                "WindowsAlarms"
-                "windowscommunicationsapps"
-                "WindowsFeedbackHub"
-                "WindowsMaps"
-                "WindowsPhone"
-                "WindowsSoundRecorder"
-                "XboxApp"
-                "ConnectivityStore"
-                "CommsPhone"
-                "ScreenSketch"
-                "TCUI"
-                "XboxGameOverlay"
-                "XboxGameCallableUI"
-                "XboxSpeechToTextOverlay"
-                "MixedReality.Portal"
-                "ZuneMusic"
-                "ZuneVideo"
-                #"YourPhone"
-                "Getstarted"
-                "MicrosoftOfficeHub"
-
-                #Sponsored Windows 10 AppX Apps
-                #Add sponsored/featured apps to remove in the "*AppName*" format
-                "EclipseManager"
-                "ActiproSoftwareLLC"
-                "AdobeSystemsIncorporated.AdobePhotoshopExpress"
-                "Duolingo-LearnLanguagesforFree"
-                "PandoraMediaInc"
-                "CandyCrush"
-                "BubbleWitch3Saga"
-                "Wunderlist"
-                "Flipboard"
-                "Twitter"
-                "Facebook"
-                "Royal Revolt"
-                "Sway"
-                "Speed Test"
-                "Dolby"
-                "Viber"
-                "ACGMediaPlayer"
-                "Netflix"
-                "OneCalendar"
-                "LinkedInforWindows"
-                "HiddenCityMysteryofShadows"
-                "Hulu"
-                "HiddenCity"
-                "AdobePhotoshopExpress"
-                "HotspotShieldFreeVPN"
-
-                #Optional: Typically not removed but you can if you need to
-                "Advertising"
-                #"MSPaint"
-                #"MicrosoftStickyNotes"
-                #"Windows.Photos"
-                #"WindowsCalculator"
-                #"WindowsStore"
-
-                # HPBloatware Packages
-                "HPJumpStarts"
-                "HPPCHardwareDiagnosticsWindows"
-                "HPPowerManager"
-                "HPPrivacySettings"
-                "HPSupportAssistant"
-                "HPSureShieldAI"
-                "HPSystemInformation"
-                "HPQuickDrop"
-                "HPWorkWell"
-                "myHP"
-                "HPDesktopSupportUtilities"
-                "HPQuickTouch"
-                "HPEasyClean"
-                "HPSystemInformation"
-            )
-
-            ## Teams Removal - Source: https://github.com/asheroto/UninstallTeams
-            function getUninstallString($match) {
-                return (Get-ChildItem -Path HKLM:\SOFTWARE\Microsoft\Windows\CurrentVersion\Uninstall, HKLM:\SOFTWARE\Wow6432Node\Microsoft\Windows\CurrentVersion\Uninstall | Get-ItemProperty | Where-Object { $_.DisplayName -like "*$match*" }).UninstallString
-            }
-
-            $TeamsPath = [System.IO.Path]::Combine($env:LOCALAPPDATA, 'Microsoft', 'Teams')
-            $TeamsUpdateExePath = [System.IO.Path]::Combine($TeamsPath, 'Update.exe')
-=======
     $Tweaks = Get-CheckBoxes -Group "WPFTweaks"
->>>>>>> c5cbb341
 
     Set-WinUtilDNS -DNSProvider $WPFchangedns.text
 
