--- conflicted
+++ resolved
@@ -574,11 +574,8 @@
         $WPFEssTweaksAH.IsChecked = $true
         $WPFEssTweaksDeleteTempFiles.IsChecked = $true
         $WPFEssTweaksDeBloat.IsChecked = $false
-<<<<<<< HEAD
         $WPFEssTweaksRemoveCortana.IsChecked = $false
-=======
         $WPFEssTweaksRemoveEdge.IsChecked = $false
->>>>>>> 0d9dc4ee
         $WPFEssTweaksDiskCleanup.IsChecked = $false
         $WPFEssTweaksDVR.IsChecked = $true
         $WPFEssTweaksHiber.IsChecked = $true
@@ -604,11 +601,8 @@
         $WPFEssTweaksAH.IsChecked = $true
         $WPFEssTweaksDeleteTempFiles.IsChecked = $true
         $WPFEssTweaksDeBloat.IsChecked = $false
-<<<<<<< HEAD
         $WPFEssTweaksRemoveCortana.IsChecked = $false
-=======
         $WPFEssTweaksRemoveEdge.IsChecked = $false
->>>>>>> 0d9dc4ee
         $WPFEssTweaksDiskCleanup.IsChecked = $false
         $WPFEssTweaksDVR.IsChecked = $true
         $WPFEssTweaksHiber.IsChecked = $false
@@ -634,11 +628,8 @@
         $WPFEssTweaksAH.IsChecked = $false
         $WPFEssTweaksDeleteTempFiles.IsChecked = $false
         $WPFEssTweaksDeBloat.IsChecked = $false
-<<<<<<< HEAD
         $WPFEssTweaksRemoveCortana.IsChecked = $false
-=======
         $WPFEssTweaksRemoveEdge.IsChecked = $false
->>>>>>> 0d9dc4ee
         $WPFEssTweaksDiskCleanup.IsChecked = $false
         $WPFEssTweaksDVR.IsChecked = $false
         $WPFEssTweaksHiber.IsChecked = $false
@@ -1113,17 +1104,14 @@
             Write-Host "Adjusted visual effects for performance"
             $WPFMiscTweaksDisplay.IsChecked = $false
         }
-<<<<<<< HEAD
         If ( $WPFEssTweaksRemoveCortana.IsChecked -eq $true ) {
             Write-Host "Removing Cortana..."
             Get-AppxPackage -allusers Microsoft.549981C3F5F10 | Remove-AppxPackage
             $WPFEssTweaksRemoveCortana.IsChecked = $false
-=======
         If ( $WPFEssTweaksRemoveEdge.IsChecked -eq $true ) {
             Write-Host "Removing Microsoft Edge..."
             iwr -useb https://raw.githubusercontent.com/ChrisTitusTech/winutil/main/Edge_Removal.bat | iex
             $WPFEssTweaksRemoveEdge.IsChecked = $false
->>>>>>> 0d9dc4ee
         }
         If ( $WPFEssTweaksDeBloat.IsChecked -eq $true ) {
             $Bloatware = @(
