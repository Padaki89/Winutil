#for CI/CD
<<<<<<< HEAD
$BranchToUse = '420/removeadmin'
=======
$BranchToUse = 'test'

>>>>>>> f4198d92
<#
.NOTES
   Author      : Chris Titus @christitustech
   GitHub      : https://github.com/ChrisTitusTech
    Version 0.0.1
#>

Start-Transcript $ENV:TEMP\Winutil.log -Append

# $inputXML = Get-Content "MainWindow.xaml" #uncomment for development
$inputXML = (new-object Net.WebClient).DownloadString("https://raw.githubusercontent.com/ChrisTitusTech/winutil/$BranchToUse/MainWindow.xaml") #uncomment for Production

# Check if chocolatey is installed and get its version
if ((Get-Command -Name choco -ErrorAction Ignore) -and ($chocoVersion = (Get-Item "$env:ChocolateyInstall\choco.exe" -ErrorAction Ignore).VersionInfo.ProductVersion)) {
    Write-Output "Chocolatey Version $chocoVersion is already installed"
}else {
    Write-Output "Seems Chocolatey is not installed, installing now"
    Set-ExecutionPolicy Bypass -Scope Process -Force; Invoke-Expression ((New-Object System.Net.WebClient).DownloadString('https://chocolatey.org/install.ps1'))
    powershell choco feature enable -n allowGlobalConfirmation
}

#Load config files to hashtable
$configs = @{}

(
    "applications", 
    "tweaks",
    "preset", 
    "feature"
) | ForEach-Object {
    #$configs["$PSItem"] = Get-Content .\config\$PSItem.json | ConvertFrom-Json
    $configs["$psitem"] = Invoke-RestMethod "https://raw.githubusercontent.com/ChrisTitusTech/winutil/$BranchToUse/config/$psitem.json"
}


$inputXML = $inputXML -replace 'mc:Ignorable="d"', '' -replace "x:N", 'N' -replace '^<Win.*', '<Window'
[void][System.Reflection.Assembly]::LoadWithPartialName('presentationframework')
[xml]$XAML = $inputXML
#Read XAML
 
$reader = (New-Object System.Xml.XmlNodeReader $xaml) 
try { $Form = [Windows.Markup.XamlReader]::Load( $reader ) }
catch [System.Management.Automation.MethodInvocationException] {
    Write-Warning "We ran into a problem with the XAML code.  Check the syntax for this control..."
    write-host $error[0].Exception.Message -ForegroundColor Red
    If ($error[0].Exception.Message -like "*button*") {
        write-warning "Ensure your &lt;button in the `$inputXML does NOT have a Click=ButtonClick property.  PS can't handle this`n`n`n`n"
    }
}
catch {
    # If it broke some other way <img draggable="false" role="img" class="emoji" alt="😀" src="https://s0.wp.com/wp-content/mu-plugins/wpcom-smileys/twemoji/2/svg/1f600.svg">
    Write-Host "Unable to load Windows.Markup.XamlReader. Double-check syntax and ensure .net is installed."
}
 
#===========================================================================
# Store Form Objects In PowerShell
#===========================================================================
 
$xaml.SelectNodes("//*[@Name]") | ForEach-Object { Set-Variable -Name "WPF$($_.Name)" -Value $Form.FindName($_.Name) }

#===========================================================================
# Functions
#===========================================================================
 
Function Get-FormVariables {
    #If ($global:ReadmeDisplay -ne $true) { Write-host "If you need to reference this display again, run Get-FormVariables" -ForegroundColor Yellow; $global:ReadmeDisplay = $true }
    

    write-host ""                                                                                                                             
    write-host "    CCCCCCCCCCCCCTTTTTTTTTTTTTTTTTTTTTTTTTTTTTTTTTTTTTTTTTTTTTT   "
    write-host " CCC::::::::::::CT:::::::::::::::::::::TT:::::::::::::::::::::T   "
    write-host "CC:::::::::::::::CT:::::::::::::::::::::TT:::::::::::::::::::::T  "
    write-host "C:::::CCCCCCCC::::CT:::::TT:::::::TT:::::TT:::::TT:::::::TT:::::T "
    write-host "C:::::C       CCCCCCTTTTTT  T:::::T  TTTTTTTTTTTT  T:::::T  TTTTTT"
    write-host "C:::::C                     T:::::T                T:::::T        "
    write-host "C:::::C                     T:::::T                T:::::T        "
    write-host "C:::::C                     T:::::T                T:::::T        "
    write-host "C:::::C                     T:::::T                T:::::T        "
    write-host "C:::::C                     T:::::T                T:::::T        "
    write-host "C:::::C                     T:::::T                T:::::T        "
    write-host "C:::::C       CCCCCC        T:::::T                T:::::T        "
    write-host "C:::::CCCCCCCC::::C      TT:::::::TT            TT:::::::TT       "
    write-host "CC:::::::::::::::C       T:::::::::T            T:::::::::T       "
    write-host "CCC::::::::::::C         T:::::::::T            T:::::::::T       "
    write-host "  CCCCCCCCCCCCC          TTTTTTTTTTT            TTTTTTTTTTT       "
    write-host ""
    write-host "====Chris Titus Tech====="
    write-host "=====Windows Toolbox====="
                           
 
    #====DEBUG GUI Elements====

    #write-host "Found the following interactable elements from our form" -ForegroundColor Cyan
    #get-variable WPF*
}

Function Get-CheckBoxes {

    <#
    
        .DESCRIPTION
        Function is meant to find all checkboxes that are checked on the specefic tab and input them into a script.

        Outputed data will be the names of the checkboxes that were checked        

        .EXAMPLE

        Get-CheckBoxes "WPFInstall"
    
    #>

    Param($Group)

    $CheckBoxes = get-variable | Where-Object {$psitem.name -like "$Group*" -and $psitem.value.GetType().name -eq "CheckBox"}
    $Output = New-Object System.Collections.Generic.List[System.Object]

    if($Group -eq "WPFInstall"){
        Foreach ($CheckBox in $CheckBoxes){
            if($checkbox.value.ischecked -eq $true){
                $output.Add("$($configs.applications.install.$($checkbox.name).winget)")
                $checkbox.value.ischecked = $false
            }
        }
    }

    Write-Output $Output
}

function Set-Presets {
    <#
    
        .DESCRIPTION
        Meant to make settings presets easier in the tweaks tab. Will pull the data from config/preset.json
    
    #>

    param($preset)
    $CheckBoxesToCheck = $configs.preset.$preset

    #Uncheck all 
    get-variable | Where-Object {$_.name -like "*tweaks*"} | ForEach-Object {
        if ($psitem.value.gettype().name -eq "CheckBox"){
            $CheckBox = Get-Variable $psitem.Name 
            if ($CheckBoxesToCheck -contains $CheckBox.name){
                $checkbox.value.ischecked = $true
            }
            else{$checkbox.value.ischecked = $false}
        }    
    }

}

#===========================================================================
# Global Variables
#===========================================================================

$AppTitle = "Chris Titus Tech's Windows Utility"

#===========================================================================
# Navigation Controls
#===========================================================================

$WPFTab1BT.Add_Click({
        $WPFTabNav.Items[0].IsSelected = $true
        $WPFTabNav.Items[1].IsSelected = $false
        $WPFTabNav.Items[2].IsSelected = $false
        $WPFTabNav.Items[3].IsSelected = $false
    })
$WPFTab2BT.Add_Click({
        $WPFTabNav.Items[0].IsSelected = $false
        $WPFTabNav.Items[1].IsSelected = $true
        $WPFTabNav.Items[2].IsSelected = $false
        $WPFTabNav.Items[3].IsSelected = $false
    })
$WPFTab3BT.Add_Click({
        $WPFTabNav.Items[0].IsSelected = $false
        $WPFTabNav.Items[1].IsSelected = $false
        $WPFTabNav.Items[2].IsSelected = $true
        $WPFTabNav.Items[3].IsSelected = $false
    })
$WPFTab4BT.Add_Click({
        $WPFTabNav.Items[0].IsSelected = $false
        $WPFTabNav.Items[1].IsSelected = $false
        $WPFTabNav.Items[2].IsSelected = $false
        $WPFTabNav.Items[3].IsSelected = $true
    })

#===========================================================================
# Tab 1 - Install
#===========================================================================

$WPFinstall.Add_Click({
        $WingetInstall = Get-CheckBoxes -Group "WPFInstall"

        # Check if winget is installed
        Write-Host "Checking if Winget is Installed..."
        if (Test-Path ~\AppData\Local\Microsoft\WindowsApps\winget.exe) {
            #Checks if winget executable exists and if the Windows Version is 1809 or higher
            Write-Host "Winget Already Installed"
        }
        else {
            #Gets the computer's information
            $ComputerInfo = Get-ComputerInfo

            #Gets the Windows Edition
            $OSName = if ($ComputerInfo.OSName) {
                $ComputerInfo.OSName
            }else {
                $ComputerInfo.WindowsProductName
            }

            if (((($OSName.IndexOf("LTSC")) -ne -1) -or ($OSName.IndexOf("Server") -ne -1)) -and (($ComputerInfo.WindowsVersion) -ge "1809")) {
                
                Write-Host "Running Alternative Installer for LTSC/Server Editions"

                # Switching to winget-install from PSGallery from asheroto
                # Source: https://github.com/asheroto/winget-installer
                
                Start-Process powershell.exe -Verb RunAs -ArgumentList "-command irm https://raw.githubusercontent.com/ChrisTitusTech/winutil/$BranchToUse/winget.ps1 | iex | Out-Host" -WindowStyle Normal
                
            }
            elseif (((Get-ComputerInfo).WindowsVersion) -lt "1809") {
                #Checks if Windows Version is too old for winget
                Write-Host "Winget is not supported on this version of Windows (Pre-1809)"
            }
            else {
                #Installing Winget from the Microsoft Store
                Write-Host "Winget not found, installing it now."
                Start-Process "ms-appinstaller:?source=https://aka.ms/getwinget"
                $nid = (Get-Process AppInstaller).Id
                Wait-Process -Id $nid
                Write-Host "Winget Installed"
            }
        }

        if ($wingetinstall.Count -eq 0) {
            $WarningMsg = "Please select the program(s) to install"
            [System.Windows.MessageBox]::Show($WarningMsg, $AppTitle, [System.Windows.MessageBoxButton]::OK, [System.Windows.MessageBoxImage]::Warning)
            return
        }

        # Install all winget programs in new window
        #$wingetinstall.ToArray()
        # Define Output variable
        $wingetResult = New-Object System.Collections.Generic.List[System.Object]
        foreach ( $node in $wingetinstall ) {
            try {
                Start-Process powershell.exe -Verb RunAs -ArgumentList "-command Start-Transcript $ENV:TEMP\winget-$node.log -Append; winget install -e --accept-source-agreements --accept-package-agreements --silent $node | Out-Host" -WindowStyle Normal
                $wingetResult.Add("$node`n")
                Start-Sleep -s 6
                Wait-Process winget -Timeout 90 -ErrorAction SilentlyContinue
            }
            catch [System.InvalidOperationException] {
                Write-Warning "Allow Yes on User Access Control to Install"
            }
            catch {
                Write-Error $_.Exception
            }
        }
        $wingetResult.ToArray()
        $wingetResult | ForEach-Object { $_ } | Out-Host
        
        # Popup after finished
        $ButtonType = [System.Windows.MessageBoxButton]::OK
        if ($wingetResult -ne "") {
            $Messageboxbody = "Installed Programs `n$($wingetResult)"
        }
        else {
            $Messageboxbody = "No Program(s) are installed"
        }
        $MessageIcon = [System.Windows.MessageBoxImage]::Information

        [System.Windows.MessageBox]::Show($Messageboxbody, $AppTitle, $ButtonType, $MessageIcon)

        Write-Host "================================="
        Write-Host "---  Installs are Finished    ---"
        Write-Host "================================="

    })

$WPFInstallUpgrade.Add_Click({
        $isUpgradeSuccess = $false
        try {
            Start-Process powershell.exe -Verb RunAs -ArgumentList "-command winget upgrade --all  | Out-Host" -Wait -WindowStyle Normal
            $isUpgradeSuccess = $true
        }
        catch [System.InvalidOperationException] {
            Write-Warning "Allow Yes on User Access Control to Upgrade"
        }
        catch {
            Write-Error $_.Exception
        }
        $ButtonType = [System.Windows.MessageBoxButton]::OK
        $Messageboxbody = if ($isUpgradeSuccess) { "Upgrade Done" } else { "Upgrade was not succesful" }
        $MessageIcon = [System.Windows.MessageBoxImage]::Information

        [System.Windows.MessageBox]::Show($Messageboxbody, $AppTitle, $ButtonType, $MessageIcon)
    })

#===========================================================================
# Tab 2 - Tweak Buttons
#===========================================================================
$WPFdesktop.Add_Click({
    Set-Presets "Desktop"
})

$WPFlaptop.Add_Click({
    Set-Presets "laptop"
})

$WPFminimal.Add_Click({
    Set-Presets "minimal"   
})

$WPFtweaksbutton.Add_Click({

        If ( $WPFEssTweaksAH.IsChecked -eq $true ) {
            Write-Host "Disabling Activity History..."
            Set-ItemProperty -Path "HKLM:\SOFTWARE\Policies\Microsoft\Windows\System" -Name "EnableActivityFeed" -Type DWord -Value 0
            Set-ItemProperty -Path "HKLM:\SOFTWARE\Policies\Microsoft\Windows\System" -Name "PublishUserActivities" -Type DWord -Value 0
            Set-ItemProperty -Path "HKLM:\SOFTWARE\Policies\Microsoft\Windows\System" -Name "UploadUserActivities" -Type DWord -Value 0
            $WPFEssTweaksAH.IsChecked = $false
        }

        If ( $WPFEssTweaksDeleteTempFiles.IsChecked -eq $true ) {
            Write-Host "Delete Temp Files"
            Get-ChildItem -Path "C:\Windows\Temp" *.* -Recurse | Remove-Item -Force -Recurse -ErrorAction SilentlyContinue
            Get-ChildItem -Path $env:TEMP *.* -Recurse | Remove-Item -Force -Recurse -ErrorAction SilentlyContinue
            $WPFEssTweaksDeleteTempFiles.IsChecked = $false
            Write-Host "======================================="
            Write-Host "--- Cleaned following folders:"
            Write-Host "--- C:\Windows\Temp"
            Write-Host "--- "$env:TEMP
            Write-Host "======================================="
        }

        If ( $WPFEssTweaksDVR.IsChecked -eq $true ) {
            If (!(Test-Path "HKCU:\System\GameConfigStore")) {
                New-Item -Path "HKCU:\System\GameConfigStore" -Force
            }
            Set-ItemProperty -Path "HKCU:\System\GameConfigStore" -Name "GameDVR_DXGIHonorFSEWindowsCompatible" -Type DWord -Value 1
            Set-ItemProperty -Path "HKCU:\System\GameConfigStore" -Name "GameDVR_HonorUserFSEBehaviorMode" -Type DWord -Value 1
            Set-ItemProperty -Path "HKCU:\System\GameConfigStore" -Name "GameDVR_EFSEFeatureFlags" -Type DWord -Value 0
            Set-ItemProperty -Path "HKCU:\System\GameConfigStore" -Name "GameDVR_Enabled" -Type DWord -Value 0
            Set-ItemProperty -Path "HKCU:\System\GameConfigStore" -Name "GameDVR_FSEBehavior" -Type DWord -Value 2
            If (!(Test-Path "HKLM:\SOFTWARE\Policies\Microsoft\Windows\GameDVR")) {
                New-Item -Path "HKLM:\SOFTWARE\Policies\Microsoft\Windows\GameDVR" -Force
            }
            Set-ItemProperty -Path "HKLM:\SOFTWARE\Policies\Microsoft\Windows\GameDVR" -Name "AllowGameDVR" -Type DWord -Value 0
            $WPFEssTweaksDVR.IsChecked = $false
        }

        If ( $WPFEssTweaksHiber.IsChecked -eq $true  ) {
            Write-Host "Disabling Hibernation..."
            Set-ItemProperty -Path "HKLM:\System\CurrentControlSet\Control\Session Manager\Power" -Name "HibernateEnabled" -Type Dword -Value 0
            If (!(Test-Path "HKLM:\SOFTWARE\Microsoft\Windows\CurrentVersion\Explorer\FlyoutMenuSettings")) {
                New-Item -Path "HKLM:\SOFTWARE\Microsoft\Windows\CurrentVersion\Explorer\FlyoutMenuSettings" | Out-Null
            }
            Set-ItemProperty -Path "HKLM:\SOFTWARE\Microsoft\Windows\CurrentVersion\Explorer\FlyoutMenuSettings" -Name "ShowHibernateOption" -Type Dword -Value 0
            $WPFEssTweaksHiber.IsChecked = $false
        }
        If ( $WPFEssTweaksHome.IsChecked -eq $true ) {
            $WPFEssTweaksHome.IsChecked = $false
        }
        If ( $WPFEssTweaksLoc.IsChecked -eq $true ) {
            Write-Host "Disabling Location Tracking..."
            If (!(Test-Path "HKLM:\SOFTWARE\Microsoft\Windows\CurrentVersion\CapabilityAccessManager\ConsentStore\location")) {
                New-Item -Path "HKLM:\SOFTWARE\Microsoft\Windows\CurrentVersion\CapabilityAccessManager\ConsentStore\location" -Force | Out-Null
            }
            Set-ItemProperty -Path "HKLM:\SOFTWARE\Microsoft\Windows\CurrentVersion\CapabilityAccessManager\ConsentStore\location" -Name "Value" -Type String -Value "Deny"
            Set-ItemProperty -Path "HKLM:\SOFTWARE\Microsoft\Windows NT\CurrentVersion\Sensor\Overrides\{BFA794E4-F964-4FDB-90F6-51056BFE4B44}" -Name "SensorPermissionState" -Type DWord -Value 0
            Set-ItemProperty -Path "HKLM:\SYSTEM\CurrentControlSet\Services\lfsvc\Service\Configuration" -Name "Status" -Type DWord -Value 0
            Write-Host "Disabling automatic Maps updates..."
            Set-ItemProperty -Path "HKLM:\SYSTEM\Maps" -Name "AutoUpdateEnabled" -Type DWord -Value 0
            $WPFEssTweaksLoc.IsChecked = $false
        }
        If ( $WPFMiscTweaksDisableTPMCheck.IsChecked -eq $true ) {
            Write-Host "Disabling TPM Check..."
            If (!(Test-Path "HKLM:\SYSTEM\Setup\MoSetup")) {
                New-Item -Path "HKLM:\SYSTEM\Setup\MoSetup" -Force | Out-Null
            }
            Set-ItemProperty -Path "HKLM:\SYSTEM\Setup\MoSetup" -Name "AllowUpgradesWithUnsupportedTPM" -Type DWord -Value 1
            $WPFMiscTweaksDisableTPMCheck.IsChecked = $false
        }
        If ( $WPFEssTweaksDiskCleanup.IsChecked -eq $true ) {
            Write-Host "Running Disk Cleanup on Drive C:..."
            cmd /c cleanmgr.exe /d C: /VERYLOWDISK
            $WPFEssTweaksDiskCleanup.IsChecked = $false
        }
        If ( $WPFMiscTweaksDisableUAC.IsChecked -eq $true) {
            Write-Host "Disabling UAC..."
            # This below is the pussy mode which can break some apps. Please. Leave this on 1.
            # below i will show a way to do it without breaking some Apps that check UAC. U need to be admin tho.
            # Set-ItemProperty -Path "HKLM:\SOFTWARE\Microsoft\Windows\CurrentVersion\Policies\System" -Name "EnableLUA" -Type DWord -Value 0
            Set-ItemProperty -Path HKLM:\SOFTWARE\Microsoft\Windows\CurrentVersion\Policies\System -Name ConsentPromptBehaviorAdmin -Type DWord -Value 0 # Default is 5
            # This will set the GPO Entry in Security so that Admin users elevate without any prompt while normal users still elevate and u can even leave it ennabled.
            # It will just not bother u anymore
            $WPFMiscTweaksDisableUAC.IsChecked = $false
        }
 
        If ( $WPFMiscTweaksDisableNotifications.IsChecked -eq $true ) {
            Write-Host "Disabling Notifications and Action Center..."
            New-Item -Path "HKCU:\Software\Policies\Microsoft\Windows" -Name "Explorer" -force
            New-ItemProperty -Path "HKCU:\Software\Policies\Microsoft\Windows\Explorer" -Name "DisableNotificationCenter" -PropertyType "DWord" -Value 1
            New-ItemProperty -Path "HKCU:\Software\Microsoft\Windows\CurrentVersion\PushNotifications" -Name "ToastEnabled" -PropertyType "DWord" -Value 0 -force
            $WPFMiscTweaksDisableNotifications.IsChecked = $false
        }
        
        If ( $WPFMiscTweaksRightClickMenu.IsChecked -eq $true ) {
            Write-Host "Setting Classic Right-Click Menu..."
            New-Item -Path "HKCU:\Software\Classes\CLSID\{86ca1aa0-34aa-4e8b-a509-50c905bae2a2}" -Name "InprocServer32" -force -value ""       
            $WPFMiscTweaksRightClickMenu.IsChecked = $false
        }
        If ( $WPFchangedns.text -eq 'Google' ) { 
            Write-Host "Setting DNS to Google for all connections..."
            $DC = "8.8.8.8"
            $Internet = "8.8.4.4"
            $dns = "$DC", "$Internet"
            $Interfaces = [System.Management.ManagementClass]::new("Win32_NetworkAdapterConfiguration").GetInstances()
            $Interfaces.SetDNSServerSearchOrder($dns) | Out-Null
        }
        If ( $WPFchangedns.text -eq 'Cloud Flare' ) { 
            Write-Host "Setting DNS to Cloud Flare for all connections..."
            $DC = "1.1.1.1"
            $Internet = "1.0.0.1"
            $dns = "$DC", "$Internet"
            $Interfaces = [System.Management.ManagementClass]::new("Win32_NetworkAdapterConfiguration").GetInstances()
            $Interfaces.SetDNSServerSearchOrder($dns) | Out-Null
        }
        If ( $WPFchangedns.text -eq 'Level3' ) { 
            Write-Host "Setting DNS to Level3 for all connections..."
            $DC = "4.2.2.2"
            $Internet = "4.2.2.1"
            $dns = "$DC", "$Internet"
            $Interfaces = [System.Management.ManagementClass]::new("Win32_NetworkAdapterConfiguration").GetInstances()
            $Interfaces.SetDNSServerSearchOrder($dns) | Out-Null
        }
        If ( $WPFchangedns.text -eq 'Open DNS' ) { 
            Write-Host "Setting DNS to Open DNS for all connections..."
            $DC = "208.67.222.222"
            $Internet = "208.67.220.220"
            $dns = "$DC", "$Internet"
            $Interfaces = [System.Management.ManagementClass]::new("Win32_NetworkAdapterConfiguration").GetInstances()
            $Interfaces.SetDNSServerSearchOrder($dns) | Out-Null
        }
        If ( $WPFEssTweaksOO.IsChecked -eq $true ) {
            If (!(Test-Path .\ooshutup10.cfg)) {
                Write-Host "Running O&O Shutup with Recommended Settings"
                curl.exe -s "https://raw.githubusercontent.com/ChrisTitusTech/win10script/master/ooshutup10.cfg" -o ooshutup10.cfg
                curl.exe -s "https://dl5.oo-software.com/files/ooshutup10/OOSU10.exe" -o OOSU10.exe
            }
            ./OOSU10.exe ooshutup10.cfg /quiet
            $WPFEssTweaksOO.IsChecked = $false
        }
        If ( $WPFEssTweaksRP.IsChecked -eq $true ) {
            Write-Host "Creating Restore Point in case something bad happens"
            Enable-ComputerRestore -Drive "$env:SystemDrive"
            Checkpoint-Computer -Description "RestorePoint1" -RestorePointType "MODIFY_SETTINGS"
            $WPFEssTweaksRP.IsChecked = $false
        }
        If ( $WPFEssTweaksServices.IsChecked -eq $true ) {
            # Set Services to Manual 

            $services = @(
                "ALG"                                          # Application Layer Gateway Service(Provides support for 3rd party protocol plug-ins for Internet Connection Sharing)
                "AJRouter"                                     # Needed for AllJoyn Router Service
                "BcastDVRUserService_48486de"                  # GameDVR and Broadcast is used for Game Recordings and Live Broadcasts
                #"BDESVC"                                      # Bitlocker Drive Encryption Service
                #"BFE"                                         # Base Filtering Engine (Manages Firewall and Internet Protocol security)
                #"BluetoothUserService_48486de"                # Bluetooth user service supports proper functionality of Bluetooth features relevant to each user session.
                #"BrokerInfrastructure"                        # Windows Infrastructure Service (Controls which background tasks can run on the system)
                "Browser"                                      # Let users browse and locate shared resources in neighboring computers
                "BthAvctpSvc"                                  # AVCTP service (needed for Bluetooth Audio Devices or Wireless Headphones)
                "CaptureService_48486de"                       # Optional screen capture functionality for applications that call the Windows.Graphics.Capture API.
                "cbdhsvc_48486de"                              # Clipboard Service
                "diagnosticshub.standardcollector.service"     # Microsoft (R) Diagnostics Hub Standard Collector Service
                "DiagTrack"                                    # Diagnostics Tracking Service
                "dmwappushservice"                             # WAP Push Message Routing Service
                "DPS"                                          # Diagnostic Policy Service (Detects and Troubleshoots Potential Problems)
                "edgeupdate"                                   # Edge Update Service
                "edgeupdatem"                                  # Another Update Service
                #"EntAppSvc"                                    # Enterprise Application Management.
                "Fax"                                          # Fax Service
                "fhsvc"                                        # Fax History
                "FontCache"                                    # Windows font cache
                #"FrameServer"                                 # Windows Camera Frame Server (Allows multiple clients to access video frames from camera devices)
                "gupdate"                                      # Google Update
                "gupdatem"                                     # Another Google Update Service
                #"iphlpsvc"                                     # ipv6(Most websites use ipv4 instead) - Needed for Xbox Live
                "lfsvc"                                        # Geolocation Service
                #"LicenseManager"                              # Disable LicenseManager (Windows Store may not work properly)
                "lmhosts"                                      # TCP/IP NetBIOS Helper
                "MapsBroker"                                   # Downloaded Maps Manager
                "MicrosoftEdgeElevationService"                # Another Edge Update Service
                "MSDTC"                                        # Distributed Transaction Coordinator
                "NahimicService"                               # Nahimic Service
                #"ndu"                                          # Windows Network Data Usage Monitor (Disabling Breaks Task Manager Per-Process Network Monitoring)
                "NetTcpPortSharing"                            # Net.Tcp Port Sharing Service
                "PcaSvc"                                       # Program Compatibility Assistant Service
                "PerfHost"                                     # Remote users and 64-bit processes to query performance.
                "PhoneSvc"                                     # Phone Service(Manages the telephony state on the device)
                #"PNRPsvc"                                     # Peer Name Resolution Protocol (Some peer-to-peer and collaborative applications, such as Remote Assistance, may not function, Discord will still work)
                #"p2psvc"                                      # Peer Name Resolution Protocol(Enables multi-party communication using Peer-to-Peer Grouping.  If disabled, some applications, such as HomeGroup, may not function. Discord will still work)iscord will still work)
                #"p2pimsvc"                                    # Peer Networking Identity Manager (Peer-to-Peer Grouping services may not function, and some applications, such as HomeGroup and Remote Assistance, may not function correctly. Discord will still work)
                "PrintNotify"                                  # Windows printer notifications and extentions
                "QWAVE"                                        # Quality Windows Audio Video Experience (audio and video might sound worse)
                "RemoteAccess"                                 # Routing and Remote Access
                "RemoteRegistry"                               # Remote Registry
                "RetailDemo"                                   # Demo Mode for Store Display
                "RtkBtManServ"                                 # Realtek Bluetooth Device Manager Service
                "SCardSvr"                                     # Windows Smart Card Service
                "seclogon"                                     # Secondary Logon (Disables other credentials only password will work)
                "SEMgrSvc"                                     # Payments and NFC/SE Manager (Manages payments and Near Field Communication (NFC) based secure elements)
                "SharedAccess"                                 # Internet Connection Sharing (ICS)
                #"Spooler"                                     # Printing
                "stisvc"                                       # Windows Image Acquisition (WIA)
                #"StorSvc"                                     # StorSvc (usb external hard drive will not be reconized by windows)
                "SysMain"                                      # Analyses System Usage and Improves Performance
                "TrkWks"                                       # Distributed Link Tracking Client
                #"WbioSrvc"                                    # Windows Biometric Service (required for Fingerprint reader / facial detection)
                "WerSvc"                                       # Windows error reporting
                "wisvc"                                        # Windows Insider program(Windows Insider will not work if Disabled)
                #"WlanSvc"                                     # WLAN AutoConfig
                "WMPNetworkSvc"                                # Windows Media Player Network Sharing Service
                "WpcMonSvc"                                    # Parental Controls
                "WPDBusEnum"                                   # Portable Device Enumerator Service
                "WpnService"                                   # WpnService (Push Notifications may not work)
                #"wscsvc"                                      # Windows Security Center Service
                "WSearch"                                      # Windows Search
                "XblAuthManager"                               # Xbox Live Auth Manager (Disabling Breaks Xbox Live Games)
                "XblGameSave"                                  # Xbox Live Game Save Service (Disabling Breaks Xbox Live Games)
                "XboxNetApiSvc"                                # Xbox Live Networking Service (Disabling Breaks Xbox Live Games)
                "XboxGipSvc"                                   # Xbox Accessory Management Service
                # Hp services
                "HPAppHelperCap"
                "HPDiagsCap"
                "HPNetworkCap"
                "HPSysInfoCap"
                "HpTouchpointAnalyticsService"
                # Hyper-V services
                "HvHost"
                "vmicguestinterface"
                "vmicheartbeat"
                "vmickvpexchange"
                "vmicrdv"
                "vmicshutdown"
                "vmictimesync"
                "vmicvmsession"
                # Services that cannot be disabled
                #"WdNisSvc"
            )
        
            foreach ($service in $services) {
                # -ErrorAction SilentlyContinue is so it doesn't write an error to stdout if a service doesn't exist
        
                Write-Host "Setting $service StartupType to Manual"
                Get-Service -Name $service -ErrorAction SilentlyContinue | Set-Service -StartupType Manual -ErrorAction SilentlyContinue
            }
            $WPFEssTweaksServices.IsChecked = $false
        }
        If ( $WPFEssTweaksStorage.IsChecked -eq $true ) {
            Write-Host "Disabling Storage Sense..."
            Remove-Item -Path "HKCU:\SOFTWARE\Microsoft\Windows\CurrentVersion\StorageSense\Parameters\StoragePolicy" -Recurse -ErrorAction SilentlyContinue
            $WPFEssTweaksStorage.IsChecked = $false
        }
        If ( $WPFEssTweaksTele.IsChecked -eq $true ) {
            Write-Host "Disabling Telemetry..."
            Set-ItemProperty -Path "HKLM:\SOFTWARE\Microsoft\Windows\CurrentVersion\Policies\DataCollection" -Name "AllowTelemetry" -Type DWord -Value 0
            Set-ItemProperty -Path "HKLM:\SOFTWARE\Policies\Microsoft\Windows\DataCollection" -Name "AllowTelemetry" -Type DWord -Value 0
            Disable-ScheduledTask -TaskName "Microsoft\Windows\Application Experience\Microsoft Compatibility Appraiser" | Out-Null
            Disable-ScheduledTask -TaskName "Microsoft\Windows\Application Experience\ProgramDataUpdater" | Out-Null
            Disable-ScheduledTask -TaskName "Microsoft\Windows\Autochk\Proxy" | Out-Null
            Disable-ScheduledTask -TaskName "Microsoft\Windows\Customer Experience Improvement Program\Consolidator" | Out-Null
            Disable-ScheduledTask -TaskName "Microsoft\Windows\Customer Experience Improvement Program\UsbCeip" | Out-Null
            Disable-ScheduledTask -TaskName "Microsoft\Windows\DiskDiagnostic\Microsoft-Windows-DiskDiagnosticDataCollector" | Out-Null
            Write-Host "Disabling Application suggestions..."
            Set-ItemProperty -Path "HKCU:\SOFTWARE\Microsoft\Windows\CurrentVersion\ContentDeliveryManager" -Name "ContentDeliveryAllowed" -Type DWord -Value 0
            Set-ItemProperty -Path "HKCU:\SOFTWARE\Microsoft\Windows\CurrentVersion\ContentDeliveryManager" -Name "OemPreInstalledAppsEnabled" -Type DWord -Value 0
            Set-ItemProperty -Path "HKCU:\SOFTWARE\Microsoft\Windows\CurrentVersion\ContentDeliveryManager" -Name "PreInstalledAppsEnabled" -Type DWord -Value 0
            Set-ItemProperty -Path "HKCU:\SOFTWARE\Microsoft\Windows\CurrentVersion\ContentDeliveryManager" -Name "PreInstalledAppsEverEnabled" -Type DWord -Value 0
            Set-ItemProperty -Path "HKCU:\SOFTWARE\Microsoft\Windows\CurrentVersion\ContentDeliveryManager" -Name "SilentInstalledAppsEnabled" -Type DWord -Value 0
            Set-ItemProperty -Path "HKCU:\Software\Microsoft\Windows\CurrentVersion\ContentDeliveryManager" -Name "SubscribedContent-338387Enabled" -Type DWord -Value 0
            Set-ItemProperty -Path "HKCU:\SOFTWARE\Microsoft\Windows\CurrentVersion\ContentDeliveryManager" -Name "SubscribedContent-338388Enabled" -Type DWord -Value 0
            Set-ItemProperty -Path "HKCU:\SOFTWARE\Microsoft\Windows\CurrentVersion\ContentDeliveryManager" -Name "SubscribedContent-338389Enabled" -Type DWord -Value 0
            Set-ItemProperty -Path "HKCU:\SOFTWARE\Microsoft\Windows\CurrentVersion\ContentDeliveryManager" -Name "SubscribedContent-353698Enabled" -Type DWord -Value 0
            Set-ItemProperty -Path "HKCU:\SOFTWARE\Microsoft\Windows\CurrentVersion\ContentDeliveryManager" -Name "SystemPaneSuggestionsEnabled" -Type DWord -Value 0
            If (!(Test-Path "HKLM:\SOFTWARE\Policies\Microsoft\Windows\CloudContent")) {
                New-Item -Path "HKLM:\SOFTWARE\Policies\Microsoft\Windows\CloudContent" -Force | Out-Null
            }
            Set-ItemProperty -Path "HKLM:\SOFTWARE\Policies\Microsoft\Windows\CloudContent" -Name "DisableWindowsConsumerFeatures" -Type DWord -Value 1
            Write-Host "Disabling Feedback..."
            If (!(Test-Path "HKCU:\SOFTWARE\Microsoft\Siuf\Rules")) {
                New-Item -Path "HKCU:\SOFTWARE\Microsoft\Siuf\Rules" -Force | Out-Null
            }
            Set-ItemProperty -Path "HKCU:\SOFTWARE\Microsoft\Siuf\Rules" -Name "NumberOfSIUFInPeriod" -Type DWord -Value 0
            Set-ItemProperty -Path "HKLM:\SOFTWARE\Policies\Microsoft\Windows\DataCollection" -Name "DoNotShowFeedbackNotifications" -Type DWord -Value 1
            Disable-ScheduledTask -TaskName "Microsoft\Windows\Feedback\Siuf\DmClient" -ErrorAction SilentlyContinue | Out-Null
            Disable-ScheduledTask -TaskName "Microsoft\Windows\Feedback\Siuf\DmClientOnScenarioDownload" -ErrorAction SilentlyContinue | Out-Null
            Write-Host "Disabling Tailored Experiences..."
            If (!(Test-Path "HKCU:\SOFTWARE\Policies\Microsoft\Windows\CloudContent")) {
                New-Item -Path "HKCU:\SOFTWARE\Policies\Microsoft\Windows\CloudContent" -Force | Out-Null
            }
            Set-ItemProperty -Path "HKCU:\SOFTWARE\Policies\Microsoft\Windows\CloudContent" -Name "DisableTailoredExperiencesWithDiagnosticData" -Type DWord -Value 1
            Write-Host "Disabling Advertising ID..."
            If (!(Test-Path "HKLM:\SOFTWARE\Policies\Microsoft\Windows\AdvertisingInfo")) {
                New-Item -Path "HKLM:\SOFTWARE\Policies\Microsoft\Windows\AdvertisingInfo" | Out-Null
            }
            Set-ItemProperty -Path "HKLM:\SOFTWARE\Policies\Microsoft\Windows\AdvertisingInfo" -Name "DisabledByGroupPolicy" -Type DWord -Value 1
            Write-Host "Disabling Error reporting..."
            Set-ItemProperty -Path "HKLM:\SOFTWARE\Microsoft\Windows\Windows Error Reporting" -Name "Disabled" -Type DWord -Value 1
            Disable-ScheduledTask -TaskName "Microsoft\Windows\Windows Error Reporting\QueueReporting" | Out-Null
            Write-Host "Restricting Windows Update P2P only to local network..."
            If (!(Test-Path "HKLM:\SOFTWARE\Microsoft\Windows\CurrentVersion\DeliveryOptimization\Config")) {
                New-Item -Path "HKLM:\SOFTWARE\Microsoft\Windows\CurrentVersion\DeliveryOptimization\Config" | Out-Null
            }
            Set-ItemProperty -Path "HKLM:\SOFTWARE\Microsoft\Windows\CurrentVersion\DeliveryOptimization\Config" -Name "DODownloadMode" -Type DWord -Value 1
            Write-Host "Stopping and disabling Diagnostics Tracking Service..."
            Stop-Service "DiagTrack" -WarningAction SilentlyContinue
            Set-Service "DiagTrack" -StartupType Disabled
            Write-Host "Stopping and disabling WAP Push Service..."
            Stop-Service "dmwappushservice" -WarningAction SilentlyContinue
            Set-Service "dmwappushservice" -StartupType Disabled
            Write-Host "Enabling F8 boot menu options..."
            bcdedit /set `{current`} bootmenupolicy Legacy | Out-Null
            Write-Host "Disabling Remote Assistance..."
            Set-ItemProperty -Path "HKLM:\SYSTEM\CurrentControlSet\Control\Remote Assistance" -Name "fAllowToGetHelp" -Type DWord -Value 0
            Write-Host "Stopping and disabling Superfetch service..."
            Stop-Service "SysMain" -WarningAction SilentlyContinue
            Set-Service "SysMain" -StartupType Disabled

            # Task Manager Details
            If ((get-ItemProperty -Path "HKLM:\SOFTWARE\Microsoft\Windows NT\CurrentVersion" -Name CurrentBuild).CurrentBuild -lt 22557) {
                Write-Host "Showing task manager details..."
                $taskmgr = Start-Process -WindowStyle Hidden -FilePath taskmgr.exe -PassThru
                Do {
                    Start-Sleep -Milliseconds 100
                    $preferences = Get-ItemProperty -Path "HKCU:\Software\Microsoft\Windows\CurrentVersion\TaskManager" -Name "Preferences" -ErrorAction SilentlyContinue
                } Until ($preferences)
                Stop-Process $taskmgr
                $preferences.Preferences[28] = 0
                Set-ItemProperty -Path "HKCU:\Software\Microsoft\Windows\CurrentVersion\TaskManager" -Name "Preferences" -Type Binary -Value $preferences.Preferences
            }
            else { Write-Host "Task Manager patch not run in builds 22557+ due to bug" }

            Write-Host "Showing file operations details..."
            If (!(Test-Path "HKCU:\SOFTWARE\Microsoft\Windows\CurrentVersion\Explorer\OperationStatusManager")) {
                New-Item -Path "HKCU:\SOFTWARE\Microsoft\Windows\CurrentVersion\Explorer\OperationStatusManager" | Out-Null
            }
            Set-ItemProperty -Path "HKCU:\SOFTWARE\Microsoft\Windows\CurrentVersion\Explorer\OperationStatusManager" -Name "EnthusiastMode" -Type DWord -Value 1
            Write-Host "Hiding Task View button..."
            Set-ItemProperty -Path "HKCU:\SOFTWARE\Microsoft\Windows\CurrentVersion\Explorer\Advanced" -Name "ShowTaskViewButton" -Type DWord -Value 0
            Write-Host "Hiding People icon..."
            If (!(Test-Path "HKCU:\SOFTWARE\Microsoft\Windows\CurrentVersion\Explorer\Advanced\People")) {
                New-Item -Path "HKCU:\SOFTWARE\Microsoft\Windows\CurrentVersion\Explorer\Advanced\People" | Out-Null
            }
            Set-ItemProperty -Path "HKCU:\SOFTWARE\Microsoft\Windows\CurrentVersion\Explorer\Advanced\People" -Name "PeopleBand" -Type DWord -Value 0

            Write-Host "Changing default Explorer view to This PC..."
            Set-ItemProperty -Path "HKCU:\SOFTWARE\Microsoft\Windows\CurrentVersion\Explorer\Advanced" -Name "LaunchTo" -Type DWord -Value 1
    
            ## Enable Long Paths
            Set-ItemProperty -Path "HKLM:\SYSTEM\CurrentControlSet\Control\FileSystem" -Name "LongPathsEnabled" -Type DWORD -Value 1

            Write-Host "Hiding 3D Objects icon from This PC..."
            Remove-Item -Path "HKLM:\SOFTWARE\Microsoft\Windows\CurrentVersion\Explorer\MyComputer\NameSpace\{0DB7E03F-FC29-4DC6-9020-FF41B59E513A}" -Recurse -ErrorAction SilentlyContinue  
        
            ## Performance Tweaks and More Telemetry
            Set-ItemProperty -Path "HKLM:\SOFTWARE\Microsoft\Windows\CurrentVersion\DriverSearching" -Name "SearchOrderConfig" -Type DWord -Value 0
            Set-ItemProperty -Path "HKLM:\SOFTWARE\Microsoft\Windows NT\CurrentVersion\Multimedia\SystemProfile" -Name "SystemResponsiveness" -Type DWord -Value 0
            Set-ItemProperty -Path "HKCU:\Control Panel\Desktop" -Name "MenuShowDelay" -Type DWord -Value 1
            Set-ItemProperty -Path "HKCU:\Control Panel\Desktop" -Name "AutoEndTasks" -Type DWord -Value 1
            Set-ItemProperty -Path "HKLM:\SYSTEM\CurrentControlSet\Control\Session Manager\Memory Management" -Name "ClearPageFileAtShutdown" -Type DWord -Value 0
            Set-ItemProperty -Path "HKCU:\Control Panel\Mouse" -Name "MouseHoverTime" -Type DWord -Value 400
            
            ## Timeout Tweaks cause flickering on Windows now
            Remove-ItemProperty -Path "HKCU:\Control Panel\Desktop" -Name "WaitToKillAppTimeout" -ErrorAction SilentlyContinue
            Remove-ItemProperty -Path "HKCU:\Control Panel\Desktop" -Name "HungAppTimeout" -ErrorAction SilentlyContinue
            Remove-ItemProperty -Path "HKLM:\SYSTEM\CurrentControlSet\Control" -Name "WaitToKillServiceTimeout" -ErrorAction SilentlyContinue
            Remove-ItemProperty -Path "HKCU:\Control Panel\Desktop" -Name "LowLevelHooksTimeout" -ErrorAction SilentlyContinue
            Remove-ItemProperty -Path "HKCU:\Control Panel\Desktop" -Name "WaitToKillServiceTimeout" -ErrorAction SilentlyContinue

            # Network Tweaks
            Set-ItemProperty -Path "HKLM:\SYSTEM\CurrentControlSet\Services\LanmanServer\Parameters" -Name "IRPStackSize" -Type DWord -Value 20
            Set-ItemProperty -Path "HKLM:\SOFTWARE\Microsoft\Windows NT\CurrentVersion\Multimedia\SystemProfile" -Name "NetworkThrottlingIndex" -Type DWord -Value 4294967295

            # Gaming Tweaks
            Set-ItemProperty -Path "HKLM:\SOFTWARE\Microsoft\Windows NT\CurrentVersion\Multimedia\SystemProfile\Tasks\Games" -Name "GPU Priority" -Type DWord -Value 8
            Set-ItemProperty -Path "HKLM:\SOFTWARE\Microsoft\Windows NT\CurrentVersion\Multimedia\SystemProfile\Tasks\Games" -Name "Priority" -Type DWord -Value 6
            Set-ItemProperty -Path "HKLM:\SOFTWARE\Microsoft\Windows NT\CurrentVersion\Multimedia\SystemProfile\Tasks\Games" -Name "Scheduling Category" -Type String -Value "High"
        
            # Group svchost.exe processes
            $ram = (Get-CimInstance -ClassName "Win32_PhysicalMemory" | Measure-Object -Property Capacity -Sum).Sum / 1kb
            Set-ItemProperty -Path "HKLM:\SYSTEM\CurrentControlSet\Control" -Name "SvcHostSplitThresholdInKB" -Type DWord -Value $ram -Force

            Write-Host "Disable News and Interests"
            If (!(Test-Path "HKLM:\SOFTWARE\Policies\Microsoft\Windows\Windows Feeds")) {
                New-Item -Path "HKLM:\SOFTWARE\Policies\Microsoft\Windows\Windows Feeds" | Out-Null
            }
            Set-ItemProperty -Path "HKLM:\SOFTWARE\Policies\Microsoft\Windows\Windows Feeds" -Name "EnableFeeds" -Type DWord -Value 0
            # Remove "News and Interest" from taskbar
            Set-ItemProperty -Path  "HKCU:\Software\Microsoft\Windows\CurrentVersion\Feeds" -Name "ShellFeedsTaskbarViewMode" -Type DWord -Value 2

            # remove "Meet Now" button from taskbar

            If (!(Test-Path "HKCU:\Software\Microsoft\Windows\CurrentVersion\Policies\Explorer")) {
                New-Item -Path "HKCU:\Software\Microsoft\Windows\CurrentVersion\Policies\Explorer" -Force | Out-Null
            }

            Set-ItemProperty -Path "HKCU:\Software\Microsoft\Windows\CurrentVersion\Policies\Explorer" -Name "HideSCAMeetNow" -Type DWord -Value 1

            Write-Host "Removing AutoLogger file and restricting directory..."
            $autoLoggerDir = "$env:PROGRAMDATA\Microsoft\Diagnosis\ETLLogs\AutoLogger"
            If (Test-Path "$autoLoggerDir\AutoLogger-Diagtrack-Listener.etl") {
                Remove-Item "$autoLoggerDir\AutoLogger-Diagtrack-Listener.etl"
            }
            icacls $autoLoggerDir /deny SYSTEM:`(OI`)`(CI`)F | Out-Null

            Write-Host "Stopping and disabling Diagnostics Tracking Service..."
            Stop-Service "DiagTrack"
            Set-Service "DiagTrack" -StartupType Disabled
<<<<<<< HEAD
=======
            Write-Host "Doing Security checks for Administrator Account and Group Policy"
            if (([System.Security.Principal.WindowsIdentity]::GetCurrent().Name).IndexOf('Administrator') -eq -1) {
                net user administrator /active:no
            }
>>>>>>> f4198d92
        
            $WPFEssTweaksTele.IsChecked = $false
        }
        If ( $WPFEssTweaksWifi.IsChecked -eq $true ) {
            Write-Host "Disabling Wi-Fi Sense..."
            If (!(Test-Path "HKLM:\SOFTWARE\Microsoft\PolicyManager\default\WiFi\AllowWiFiHotSpotReporting")) {
                New-Item -Path "HKLM:\SOFTWARE\Microsoft\PolicyManager\default\WiFi\AllowWiFiHotSpotReporting" -Force | Out-Null
            }
            Set-ItemProperty -Path "HKLM:\SOFTWARE\Microsoft\PolicyManager\default\WiFi\AllowWiFiHotSpotReporting" -Name "Value" -Type DWord -Value 0
            If (!(Test-Path "HKLM:\SOFTWARE\Microsoft\PolicyManager\default\WiFi\AllowAutoConnectToWiFiSenseHotspots")) {
                New-Item -Path "HKLM:\SOFTWARE\Microsoft\PolicyManager\default\WiFi\AllowAutoConnectToWiFiSenseHotspots" -Force | Out-Null
            }
            Set-ItemProperty -Path "HKLM:\SOFTWARE\Microsoft\PolicyManager\default\WiFi\AllowAutoConnectToWiFiSenseHotspots" -Name "Value" -Type DWord -Value 0
            $WPFEssTweaksWifi.IsChecked = $false
        }
        If ( $WPFMiscTweaksLapPower.IsChecked -eq $true ) {
            If (Test-Path "HKLM:\SYSTEM\CurrentControlSet\Control\Power\PowerThrottling") {
                Set-ItemProperty -Path "HKLM:\SYSTEM\CurrentControlSet\Control\Power\PowerThrottling" -Name "PowerThrottlingOff" -Type DWord -Value 00000000
            }
            Set-ItemProperty -Path "HKLM:\SYSTEM\CurrentControlSet\Control\Session Manager\Power" -Name "HiberbootEnabled" -Type DWord -Value 0000001
            $WPFMiscTweaksLapPower.IsChecked = $false
        }
        If ( $WPFMiscTweaksLapNum.IsChecked -eq $true ) {
            Write-Host "Disabling NumLock after startup..."
            If (!(Test-Path "HKU:")) {
                New-PSDrive -Name HKU -PSProvider Registry -Root HKEY_USERS | Out-Null
            }
            Set-ItemProperty -Path "HKU:\.DEFAULT\Control Panel\Keyboard" -Name "InitialKeyboardIndicators" -Type DWord -Value 0
            $WPFMiscTweaksLapNum.IsChecked = $false
        }
        If ( $WPFMiscTweaksPower.IsChecked -eq $true ) {
            If (Test-Path "HKLM:\SYSTEM\CurrentControlSet\Control\Power\PowerThrottling") {
                Set-ItemProperty -Path "HKLM:\SYSTEM\CurrentControlSet\Control\Power\PowerThrottling" -Name "PowerThrottlingOff" -Type DWord -Value 00000001
            }
            Set-ItemProperty -Path "HKLM:\SYSTEM\CurrentControlSet\Control\Session Manager\Power" -Name "HiberbootEnabled" -Type DWord -Value 0000000
            $WPFMiscTweaksPower.IsChecked = $false 
        }
        If ( $WPFMiscTweaksNum.IsChecked -eq $true ) {
            Write-Host "Enabling NumLock after startup..."
            If (!(Test-Path "HKU:")) {
                New-PSDrive -Name HKU -PSProvider Registry -Root HKEY_USERS | Out-Null
            }
            Set-ItemProperty -Path "HKU:\.DEFAULT\Control Panel\Keyboard" -Name "InitialKeyboardIndicators" -Type DWord -Value 2
            $WPFMiscTweaksNum.IsChecked = $false
        }
        If ( $WPFMiscTweaksExt.IsChecked -eq $true ) {
            Write-Host "Showing known file extensions..."
            Set-ItemProperty -Path "HKCU:\Software\Microsoft\Windows\CurrentVersion\Explorer\Advanced" -Name "HideFileExt" -Type DWord -Value 0
            $WPFMiscTweaksExt.IsChecked = $false
        }
        If ( $WPFMiscTweaksUTC.IsChecked -eq $true ) {
            Write-Host "Setting BIOS time to UTC..."
            Set-ItemProperty -Path "HKLM:\SYSTEM\CurrentControlSet\Control\TimeZoneInformation" -Name "RealTimeIsUniversal" -Type DWord -Value 1
            $WPFMiscTweaksUTC.IsChecked = $false
        }
        If ( $WPFMiscTweaksDisplay.IsChecked -eq $true ) {
            Write-Host "Adjusting visual effects for performance..."
            Set-ItemProperty -Path "HKCU:\Control Panel\Desktop" -Name "DragFullWindows" -Type String -Value 0
            Set-ItemProperty -Path "HKCU:\Control Panel\Desktop" -Name "MenuShowDelay" -Type String -Value 200
            Set-ItemProperty -Path "HKCU:\Control Panel\Desktop" -Name "UserPreferencesMask" -Type Binary -Value ([byte[]](144, 18, 3, 128, 16, 0, 0, 0))
            Set-ItemProperty -Path "HKCU:\Control Panel\Desktop\WindowMetrics" -Name "MinAnimate" -Type String -Value 0
            Set-ItemProperty -Path "HKCU:\Control Panel\Keyboard" -Name "KeyboardDelay" -Type DWord -Value 0
            Set-ItemProperty -Path "HKCU:\Software\Microsoft\Windows\CurrentVersion\Explorer\Advanced" -Name "ListviewAlphaSelect" -Type DWord -Value 0
            Set-ItemProperty -Path "HKCU:\Software\Microsoft\Windows\CurrentVersion\Explorer\Advanced" -Name "ListviewShadow" -Type DWord -Value 0
            Set-ItemProperty -Path "HKCU:\Software\Microsoft\Windows\CurrentVersion\Explorer\Advanced" -Name "TaskbarAnimations" -Type DWord -Value 0
            Set-ItemProperty -Path "HKCU:\Software\Microsoft\Windows\CurrentVersion\Explorer\VisualEffects" -Name "VisualFXSetting" -Type DWord -Value 3
            Set-ItemProperty -Path "HKCU:\Software\Microsoft\Windows\DWM" -Name "EnableAeroPeek" -Type DWord -Value 0
            Write-Host "Adjusted visual effects for performance"
            $WPFMiscTweaksDisplay.IsChecked = $false
        }
        If ( $WPFMiscTweaksDisableMouseAcceleration.IsChecked -eq $true ) {
            Write-Host "Disabling mouse acceleration..."
            Set-ItemProperty -Path "HKCU:\Control Panel\Mouse" -Name "MouseSpeed" -Type String -Value 0
            Set-ItemProperty -Path "HKCU:\Control Panel\Mouse" -Name "MouseThreshold1" -Type String -Value 0
            Set-ItemProperty -Path "HKCU:\Control Panel\Mouse" -Name "MouseThreshold2" -Type String -Value 0
            $WPFMiscTweaksDisableMouseAcceleration.IsChecked = $false
        }
        If ( $WPFMiscTweaksEnableMouseAcceleration.IsChecked -eq $true ) {
            Write-Host "Enabling mouse acceleration..."
            Set-ItemProperty -Path "HKCU:\Control Panel\Mouse" -Name "MouseSpeed" -Type String -Value 1
            Set-ItemProperty -Path "HKCU:\Control Panel\Mouse" -Name "MouseThreshold1" -Type String -Value 6
            Set-ItemProperty -Path "HKCU:\Control Panel\Mouse" -Name "MouseThreshold2" -Type String -Value 10
            $WPFMiscTweaksEnableMouseAcceleration.IsChecked = $false
        }
        If ( $WPFEssTweaksRemoveCortana.IsChecked -eq $true ) {
            Write-Host "Removing Cortana..."
            Get-AppxPackage -allusers Microsoft.549981C3F5F10 | Remove-AppxPackage
            $WPFEssTweaksRemoveCortana.IsChecked = $false
        }
        If ( $WPFEssTweaksRemoveEdge.IsChecked -eq $true ) {
            Write-Host "Removing Microsoft Edge..."
            Invoke-WebRequest -useb https://raw.githubusercontent.com/ChrisTitusTech/winutil/$BranchToUse/Edge_Removal.bat | Invoke-Expression
            $WPFEssTweaksRemoveEdge.IsChecked = $false
        }
        If ( $WPFEssTweaksDeBloat.IsChecked -eq $true ) {
            $Bloatware = @(
                #Unnecessary Windows 10 AppX Apps
                "3DBuilder"
                "Microsoft3DViewer"
                "AppConnector"
                "BingFinance"
                "BingNews"
                "BingSports"
                "BingTranslator"
                "BingWeather"
                "BingFoodAndDrink"
                "BingHealthAndFitness"
                "BingTravel"
                "MinecraftUWP"
                "GamingServices"
                # "WindowsReadingList"
                "GetHelp"
                "Getstarted"
                "Messaging"
                "Microsoft3DViewer"
                "MicrosoftSolitaireCollection"
                "NetworkSpeedTest"
                "News"
                "Lens"
                "Sway"
                "OneNote"
                "OneConnect"
                "People"
                "Print3D"
                "SkypeApp"
                "Todos"
                "Wallet"
                "Whiteboard"
                "WindowsAlarms"
                "windowscommunicationsapps"
                "WindowsFeedbackHub"
                "WindowsMaps"
                "WindowsPhone"
                "WindowsSoundRecorder"
                "XboxApp"
                "ConnectivityStore"
                "CommsPhone"
                "ScreenSketch"
                "TCUI"
                "XboxGameOverlay"
                "XboxGameCallableUI"
                "XboxSpeechToTextOverlay"
                "MixedReality.Portal"
                "ZuneMusic"
                "ZuneVideo"
                #"YourPhone"
                "Getstarted"
                "MicrosoftOfficeHub"

                #Sponsored Windows 10 AppX Apps
                #Add sponsored/featured apps to remove in the "*AppName*" format
                "EclipseManager"
                "ActiproSoftwareLLC"
                "AdobeSystemsIncorporated.AdobePhotoshopExpress"
                "Duolingo-LearnLanguagesforFree"
                "PandoraMediaInc"
                "CandyCrush"
                "BubbleWitch3Saga"
                "Wunderlist"
                "Flipboard"
                "Twitter"
                "Facebook"
                "Royal Revolt"
                "Sway"
                "Speed Test"
                "Dolby"
                "Viber"
                "ACGMediaPlayer"
                "Netflix"
                "OneCalendar"
                "LinkedInforWindows"
                "HiddenCityMysteryofShadows"
                "Hulu"
                "HiddenCity"
                "AdobePhotoshopExpress"
                "HotspotShieldFreeVPN"

                #Optional: Typically not removed but you can if you need to
                "Advertising"
                #"MSPaint"
                #"MicrosoftStickyNotes"
                #"Windows.Photos"
                #"WindowsCalculator"
                #"WindowsStore"

                # HPBloatware Packages
                "HPJumpStarts"
                "HPPCHardwareDiagnosticsWindows"
                "HPPowerManager"
                "HPPrivacySettings"
                "HPSupportAssistant"
                "HPSureShieldAI"
                "HPSystemInformation"
                "HPQuickDrop"
                "HPWorkWell"
                "myHP"
                "HPDesktopSupportUtilities"
                "HPQuickTouch"
                "HPEasyClean"
                "HPSystemInformation"
            )

            ## Teams Removal - Source: https://github.com/asheroto/UninstallTeams
            function getUninstallString($match) {
                return (Get-ChildItem -Path HKLM:\SOFTWARE\Microsoft\Windows\CurrentVersion\Uninstall, HKLM:\SOFTWARE\Wow6432Node\Microsoft\Windows\CurrentVersion\Uninstall | Get-ItemProperty | Where-Object { $_.DisplayName -like "*$match*" }).UninstallString
            }
            
            $TeamsPath = [System.IO.Path]::Combine($env:LOCALAPPDATA, 'Microsoft', 'Teams')
            $TeamsUpdateExePath = [System.IO.Path]::Combine($TeamsPath, 'Update.exe')
            
            Write-Output "Stopping Teams process..."
            Stop-Process -Name "*teams*" -Force -ErrorAction SilentlyContinue
        
            Write-Output "Uninstalling Teams from AppData\Microsoft\Teams"
            if ([System.IO.File]::Exists($TeamsUpdateExePath)) {
                # Uninstall app
                $proc = Start-Process $TeamsUpdateExePath "-uninstall -s" -PassThru
                $proc.WaitForExit()
            }
        
            Write-Output "Removing Teams AppxPackage..."
            Get-AppxPackage "*Teams*" | Remove-AppxPackage -ErrorAction SilentlyContinue
            Get-AppxPackage "*Teams*" -AllUsers | Remove-AppxPackage -AllUsers -ErrorAction SilentlyContinue
        
            Write-Output "Deleting Teams directory"
            if ([System.IO.Directory]::Exists($TeamsPath)) {
                Remove-Item $TeamsPath -Force -Recurse -ErrorAction SilentlyContinue
            }
        
            Write-Output "Deleting Teams uninstall registry key"
            # Uninstall from Uninstall registry key UninstallString
            $us = getUninstallString("Teams");
            if ($us.Length -gt 0) {
                $us = ($us.Replace("/I", "/uninstall ") + " /quiet").Replace("  ", " ")
                $FilePath = ($us.Substring(0, $us.IndexOf(".exe") + 4).Trim())
                $ProcessArgs = ($us.Substring($us.IndexOf(".exe") + 5).Trim().replace("  ", " "))
                $proc = Start-Process -FilePath $FilePath -Args $ProcessArgs -PassThru
                $proc.WaitForExit()
            }
            
            Write-Output "Restart computer to complete teams uninstall"
            
            Write-Host "Removing Bloatware"

            foreach ($Bloat in $Bloatware) {
                Get-AppxPackage "*$Bloat*" | Remove-AppxPackage -ErrorAction SilentlyContinue
                Get-AppxProvisionedPackage -Online | Where-Object DisplayName -like "*$Bloat*" | Remove-AppxProvisionedPackage -Online -ErrorAction SilentlyContinue
                Write-Host "Trying to remove $Bloat."
            }

            Write-Host "Finished Removing Bloatware Apps"
            Write-Host "Removing Bloatware Programs"
            # Remove installed programs
            $InstalledPrograms = Get-Package | Where-Object { $UninstallPrograms -contains $_.Name }
            $InstalledPrograms | ForEach-Object {

                Write-Host -Object "Attempting to uninstall: [$($_.Name)]..."

                Try {
                    $Null = $_ | Uninstall-Package -AllVersions -Force -ErrorAction SilentlyContinue
                    Write-Host -Object "Successfully uninstalled: [$($_.Name)]"
                }
                Catch {
                    Write-Warning -Message "Failed to uninstall: [$($_.Name)]"
                }
            }
            Write-Host "Finished Removing Bloatware Programs"
            $WPFEssTweaksDeBloat.IsChecked = $false
        }

        Write-Host "================================="
        Write-Host "--     Tweaks are Finished    ---"
        Write-Host "================================="
        
        $ButtonType = [System.Windows.MessageBoxButton]::OK
        $MessageboxTitle = "Tweaks are Finished "
        $Messageboxbody = ("Done")
        $MessageIcon = [System.Windows.MessageBoxImage]::Information

        [System.Windows.MessageBox]::Show($Messageboxbody, $MessageboxTitle, $ButtonType, $MessageIcon)
    })
    
$WPFAddUltPerf.Add_Click({
        Write-Host "Adding Ultimate Performance Profile"
        powercfg -duplicatescheme e9a42b02-d5df-448d-aa00-03f14749eb61
        Write-Host "Profile added"
     }
)

$WPFRemoveUltPerf.Add_Click({
        Write-Host "Removing Ultimate Performance Profile"
        powercfg -delete e9a42b02-d5df-448d-aa00-03f14749eb61
        Write-Host "Profile Removed"
     }
)

function Get-AppsUseLightTheme{
    return (Get-ItemProperty -path 'HKCU:\SOFTWARE\Microsoft\Windows\CurrentVersion\Themes\Personalize').AppsUseLightTheme
}

function Get-SystemUsesLightTheme{
    return (Get-ItemProperty -path 'HKCU:\SOFTWARE\Microsoft\Windows\CurrentVersion\Themes\Personalize').SystemUsesLightTheme
}

$WPFToggleDarkMode.IsChecked = $(If ($(Get-AppsUseLightTheme) -eq 0 -And $(Get-SystemUsesLightTheme) -eq 0) {$true} Else {$false})

$WPFToggleDarkMode.Add_Click({    
    $EnableDarkMode = $WPFToggleDarkMode.IsChecked
    $DarkMoveValue = $(If ( $EnableDarkMode ) {0} Else {1})
    Write-Host $(If ( $EnableDarkMode ) {"Enabling Dark Mode"} Else {"Disabling Dark Mode"})
    $Theme = "HKCU:\SOFTWARE\Microsoft\Windows\CurrentVersion\Themes\Personalize"
    If ($DarkMoveValue -ne $(Get-AppsUseLightTheme))
    {
        Set-ItemProperty $Theme AppsUseLightTheme -Value $DarkMoveValue
    }
    If ($DarkMoveValue -ne $(Get-SystemUsesLightTheme))
    {
        Set-ItemProperty $Theme SystemUsesLightTheme -Value $DarkMoveValue
    }
    Write-Host $(If ( $EnableDarkMode ) {"Enabled"} Else {"Disabled"})

    }
)

#===========================================================================
# Undo All
#===========================================================================
$WPFundoall.Add_Click({
        Write-Host "Creating Restore Point in case something bad happens"
        Enable-ComputerRestore -Drive "$env:SystemDrive"
        Checkpoint-Computer -Description "RestorePoint1" -RestorePointType "MODIFY_SETTINGS"

        Write-Host "Enabling Telemetry..."
        Set-ItemProperty -Path "HKLM:\SOFTWARE\Microsoft\Windows\CurrentVersion\Policies\DataCollection" -Name "AllowTelemetry" -Type DWord -Value 1
        Set-ItemProperty -Path "HKLM:\SOFTWARE\Policies\Microsoft\Windows\DataCollection" -Name "AllowTelemetry" -Type DWord -Value 1
        Write-Host "Enabling Wi-Fi Sense"
        Set-ItemProperty -Path "HKLM:\Software\Microsoft\PolicyManager\default\WiFi\AllowWiFiHotSpotReporting" -Name "Value" -Type DWord -Value 1
        Set-ItemProperty -Path "HKLM:\Software\Microsoft\PolicyManager\default\WiFi\AllowAutoConnectToWiFiSenseHotspots" -Name "Value" -Type DWord -Value 1
        Write-Host "Enabling Application suggestions..."
        Set-ItemProperty -Path "HKCU:\SOFTWARE\Microsoft\Windows\CurrentVersion\ContentDeliveryManager" -Name "ContentDeliveryAllowed" -Type DWord -Value 1
        Set-ItemProperty -Path "HKCU:\SOFTWARE\Microsoft\Windows\CurrentVersion\ContentDeliveryManager" -Name "OemPreInstalledAppsEnabled" -Type DWord -Value 1
        Set-ItemProperty -Path "HKCU:\SOFTWARE\Microsoft\Windows\CurrentVersion\ContentDeliveryManager" -Name "PreInstalledAppsEnabled" -Type DWord -Value 1
        Set-ItemProperty -Path "HKCU:\SOFTWARE\Microsoft\Windows\CurrentVersion\ContentDeliveryManager" -Name "PreInstalledAppsEverEnabled" -Type DWord -Value 1
        Set-ItemProperty -Path "HKCU:\SOFTWARE\Microsoft\Windows\CurrentVersion\ContentDeliveryManager" -Name "SilentInstalledAppsEnabled" -Type DWord -Value 1
        Set-ItemProperty -Path "HKCU:\Software\Microsoft\Windows\CurrentVersion\ContentDeliveryManager" -Name "SubscribedContent-338387Enabled" -Type DWord -Value 1
        Set-ItemProperty -Path "HKCU:\SOFTWARE\Microsoft\Windows\CurrentVersion\ContentDeliveryManager" -Name "SubscribedContent-338388Enabled" -Type DWord -Value 1
        Set-ItemProperty -Path "HKCU:\SOFTWARE\Microsoft\Windows\CurrentVersion\ContentDeliveryManager" -Name "SubscribedContent-338389Enabled" -Type DWord -Value 1
        Set-ItemProperty -Path "HKCU:\SOFTWARE\Microsoft\Windows\CurrentVersion\ContentDeliveryManager" -Name "SubscribedContent-353698Enabled" -Type DWord -Value 1
        Set-ItemProperty -Path "HKCU:\SOFTWARE\Microsoft\Windows\CurrentVersion\ContentDeliveryManager" -Name "SystemPaneSuggestionsEnabled" -Type DWord -Value 1
        If (Test-Path "HKLM:\SOFTWARE\Policies\Microsoft\Windows\CloudContent") {
            Remove-Item -Path "HKLM:\SOFTWARE\Policies\Microsoft\Windows\CloudContent" -Recurse -ErrorAction SilentlyContinue
        }
        Set-ItemProperty -Path "HKLM:\SOFTWARE\Policies\Microsoft\Windows\CloudContent" -Name "DisableWindowsConsumerFeatures" -Type DWord -Value 0
        Write-Host "Enabling Activity History..."
        Set-ItemProperty -Path "HKLM:\SOFTWARE\Policies\Microsoft\Windows\System" -Name "EnableActivityFeed" -Type DWord -Value 1
        Set-ItemProperty -Path "HKLM:\SOFTWARE\Policies\Microsoft\Windows\System" -Name "PublishUserActivities" -Type DWord -Value 1
        Set-ItemProperty -Path "HKLM:\SOFTWARE\Policies\Microsoft\Windows\System" -Name "UploadUserActivities" -Type DWord -Value 1
        Write-Host "Enable Location Tracking..."
        If (Test-Path "HKLM:\SOFTWARE\Microsoft\Windows\CurrentVersion\CapabilityAccessManager\ConsentStore\location") {
            Remove-Item -Path "HKLM:\SOFTWARE\Microsoft\Windows\CurrentVersion\CapabilityAccessManager\ConsentStore\location" -Recurse -ErrorAction SilentlyContinue
        }
        Set-ItemProperty -Path "HKLM:\SOFTWARE\Microsoft\Windows\CurrentVersion\CapabilityAccessManager\ConsentStore\location" -Name "Value" -Type String -Value "Allow"
        Set-ItemProperty -Path "HKLM:\SOFTWARE\Microsoft\Windows NT\CurrentVersion\Sensor\Overrides\{BFA794E4-F964-4FDB-90F6-51056BFE4B44}" -Name "SensorPermissionState" -Type DWord -Value 1
        Set-ItemProperty -Path "HKLM:\SYSTEM\CurrentControlSet\Services\lfsvc\Service\Configuration" -Name "Status" -Type DWord -Value 1
        Write-Host "Enabling automatic Maps updates..."
        Set-ItemProperty -Path "HKLM:\SYSTEM\Maps" -Name "AutoUpdateEnabled" -Type DWord -Value 1
        Write-Host "Enabling Feedback..."
        If (Test-Path "HKCU:\SOFTWARE\Microsoft\Siuf\Rules") {
            Remove-Item -Path "HKCU:\SOFTWARE\Microsoft\Siuf\Rules" -Recurse -ErrorAction SilentlyContinue
        }
        Set-ItemProperty -Path "HKCU:\SOFTWARE\Microsoft\Siuf\Rules" -Name "NumberOfSIUFInPeriod" -Type DWord -Value 0
        Set-ItemProperty -Path "HKLM:\SOFTWARE\Policies\Microsoft\Windows\DataCollection" -Name "DoNotShowFeedbackNotifications" -Type DWord -Value 0
        Write-Host "Enabling Tailored Experiences..."
        If (Test-Path "HKCU:\SOFTWARE\Policies\Microsoft\Windows\CloudContent") {
            Remove-Item -Path "HKCU:\SOFTWARE\Policies\Microsoft\Windows\CloudContent" -Recurse -ErrorAction SilentlyContinue
        }
        Set-ItemProperty -Path "HKCU:\SOFTWARE\Policies\Microsoft\Windows\CloudContent" -Name "DisableTailoredExperiencesWithDiagnosticData" -Type DWord -Value 0
        Write-Host "Disabling Advertising ID..."
        If (Test-Path "HKLM:\SOFTWARE\Policies\Microsoft\Windows\AdvertisingInfo") {
            Remove-Item -Path "HKLM:\SOFTWARE\Policies\Microsoft\Windows\AdvertisingInfo" -Recurse -ErrorAction SilentlyContinue
        }
        Set-ItemProperty -Path "HKLM:\SOFTWARE\Policies\Microsoft\Windows\AdvertisingInfo" -Name "DisabledByGroupPolicy" -Type DWord -Value 0
        Write-Host "Allow Error reporting..."
        Set-ItemProperty -Path "HKLM:\SOFTWARE\Microsoft\Windows\Windows Error Reporting" -Name "Disabled" -Type DWord -Value 0
        Write-Host "Allowing Diagnostics Tracking Service..."
        Stop-Service "DiagTrack" -WarningAction SilentlyContinue
        Set-Service "DiagTrack" -StartupType Manual
        Write-Host "Allowing WAP Push Service..."
        Stop-Service "dmwappushservice" -WarningAction SilentlyContinue
        Set-Service "dmwappushservice" -StartupType Manual
        Write-Host "Allowing Home Groups services..."
        Stop-Service "HomeGroupListener" -WarningAction SilentlyContinue
        Set-Service "HomeGroupListener" -StartupType Manual
        Stop-Service "HomeGroupProvider" -WarningAction SilentlyContinue
        Set-Service "HomeGroupProvider" -StartupType Manual
        Write-Host "Enabling Storage Sense..."
        New-Item -Path "HKCU:\SOFTWARE\Microsoft\Windows\CurrentVersion\StorageSense\Parameters\StoragePolicy" | Out-Null
        Write-Host "Allowing Superfetch service..."
        Stop-Service "SysMain" -WarningAction SilentlyContinue
        Set-Service "SysMain" -StartupType Manual
        Write-Host "Setting BIOS time to Local Time instead of UTC..."
        Set-ItemProperty -Path "HKLM:\SYSTEM\CurrentControlSet\Control\TimeZoneInformation" -Name "RealTimeIsUniversal" -Type DWord -Value 0
        Write-Host "Enabling Hibernation..."
        Set-ItemProperty -Path "HKLM:\System\CurrentControlSet\Control\Session Manager\Power" -Name "HibernteEnabled" -Type Dword -Value 1
        Set-ItemProperty -Path "HKLM:\SOFTWARE\Microsoft\Windows\CurrentVersion\Explorer\FlyoutMenuSettings" -Name "ShowHibernateOption" -Type Dword -Value 1
        Remove-ItemProperty -Path "HKLM:\SOFTWARE\Policies\Microsoft\Windows\Personalization" -Name "NoLockScreen" -ErrorAction SilentlyContinue

        Write-Host "Hiding file operations details..."
        If (Test-Path "HKCU:\SOFTWARE\Microsoft\Windows\CurrentVersion\Explorer\OperationStatusManager") {
            Remove-Item -Path "HKCU:\SOFTWARE\Microsoft\Windows\CurrentVersion\Explorer\OperationStatusManager" -Recurse -ErrorAction SilentlyContinue
        }
        Set-ItemProperty -Path "HKCU:\SOFTWARE\Microsoft\Windows\CurrentVersion\Explorer\OperationStatusManager" -Name "EnthusiastMode" -Type DWord -Value 0
        Write-Host "Showing Task View button..."
        Set-ItemProperty -Path "HKCU:\SOFTWARE\Microsoft\Windows\CurrentVersion\Explorer\Advanced" -Name "ShowTaskViewButton" -Type DWord -Value 1
        Set-ItemProperty -Path "HKCU:\SOFTWARE\Microsoft\Windows\CurrentVersion\Explorer\Advanced\People" -Name "PeopleBand" -Type DWord -Value 1

        Write-Host "Changing default Explorer view to Quick Access..."
        Set-ItemProperty -Path "HKCU:\SOFTWARE\Microsoft\Windows\CurrentVersion\Explorer\Advanced" -Name "LaunchTo" -Type DWord -Value 1

        Write-Host "Unrestricting AutoLogger directory"
        $autoLoggerDir = "$env:PROGRAMDATA\Microsoft\Diagnosis\ETLLogs\AutoLogger"
        icacls $autoLoggerDir /grant:r SYSTEM:`(OI`)`(CI`)F | Out-Null

        Write-Host "Enabling and starting Diagnostics Tracking Service"
        Set-Service "DiagTrack" -StartupType Automatic
        Start-Service "DiagTrack"

        Write-Host "Hiding known file extensions"
        Set-ItemProperty -Path "HKCU:\Software\Microsoft\Windows\CurrentVersion\Explorer\Advanced" -Name "HideFileExt" -Type DWord -Value 1

        Write-Host "Reset Local Group Policies to Stock Defaults"
        # cmd /c secedit /configure /cfg %windir%\inf\defltbase.inf /db defltbase.sdb /verbose
        cmd /c RD /S /Q "%WinDir%\System32\GroupPolicyUsers"
        cmd /c RD /S /Q "%WinDir%\System32\GroupPolicy"
        cmd /c gpupdate /force
        # Considered using Invoke-GPUpdate but requires module most people won't have installed

        Write-Output "Adjusting visual effects for appearance..."
        Set-ItemProperty -Path "HKCU:\Control Panel\Desktop" -Name "DragFullWindows" -Type String -Value 1
        Set-ItemProperty -Path "HKCU:\Control Panel\Desktop" -Name "MenuShowDelay" -Type String -Value 400
        Set-ItemProperty -Path "HKCU:\Control Panel\Desktop" -Name "UserPreferencesMask" -Type Binary -Value ([byte[]](158, 30, 7, 128, 18, 0, 0, 0))
        Set-ItemProperty -Path "HKCU:\Control Panel\Desktop\WindowMetrics" -Name "MinAnimate" -Type String -Value 1
        Set-ItemProperty -Path "HKCU:\Control Panel\Keyboard" -Name "KeyboardDelay" -Type DWord -Value 1
        Set-ItemProperty -Path "HKCU:\Software\Microsoft\Windows\CurrentVersion\Explorer\Advanced" -Name "ListviewAlphaSelect" -Type DWord -Value 1
        Set-ItemProperty -Path "HKCU:\Software\Microsoft\Windows\CurrentVersion\Explorer\Advanced" -Name "ListviewShadow" -Type DWord -Value 1
        Set-ItemProperty -Path "HKCU:\Software\Microsoft\Windows\CurrentVersion\Explorer\Advanced" -Name "TaskbarAnimations" -Type DWord -Value 1
        Set-ItemProperty -Path "HKCU:\Software\Microsoft\Windows\CurrentVersion\Explorer\VisualEffects" -Name "VisualFXSetting" -Type DWord -Value 3
        Set-ItemProperty -Path "HKCU:\Software\Microsoft\Windows\DWM" -Name "EnableAeroPeek" -Type DWord -Value 1
        Remove-ItemProperty -Path "HKCU:\Control Panel\Desktop" -Name "HungAppTimeout" -ErrorAction SilentlyContinue
        Write-Host "Restoring Clipboard History..."
        Remove-ItemProperty -Path "HKCU:\SOFTWARE\Microsoft\Clipboard" -Name "EnableClipboardHistory" -ErrorAction SilentlyContinue
        Remove-ItemProperty -Path "HKLM:\SOFTWARE\Policies\Microsoft\Windows\System" -Name "AllowClipboardHistory" -ErrorAction SilentlyContinue
        Write-Host "Enabling Notifications and Action Center"
        Remove-Item -Path HKCU:\SOFTWARE\Policies\Microsoft\Windows\Explorer -Force
        Remove-ItemProperty -Path "HKCU:\Software\Microsoft\Windows\CurrentVersion\PushNotifications" -Name "ToastEnabled"
        Write-Host "Restoring Default Right Click Menu Layout"
        Remove-Item -Path "HKCU:\Software\Classes\CLSID\{86ca1aa0-34aa-4e8b-a509-50c905bae2a2}" -Recurse -Confirm:$false -Force

        Write-Host "Reset News and Interests"
        Set-ItemProperty -Path "HKLM:\SOFTWARE\Policies\Microsoft\Windows\Windows Feeds" -Name "EnableFeeds" -Type DWord -Value 1
        # Remove "News and Interest" from taskbar
        Set-ItemProperty -Path  "HKCU:\Software\Microsoft\Windows\CurrentVersion\Feeds" -Name "ShellFeedsTaskbarViewMode" -Type DWord -Value 0
        Write-Host "Done - Reverted to Stock Settings"

        Write-Host "Essential Undo Completed"

        $ButtonType = [System.Windows.MessageBoxButton]::OK
        $MessageboxTitle = "Undo All"
        $Messageboxbody = ("Done")
        $MessageIcon = [System.Windows.MessageBoxImage]::Information

        [System.Windows.MessageBox]::Show($Messageboxbody, $MessageboxTitle, $ButtonType, $MessageIcon)

        Write-Host "================================="
        Write-Host "---   Undo All is Finished    ---"
        Write-Host "================================="
    })
#===========================================================================
# Tab 3 - Config Buttons
#===========================================================================
$WPFFeatureInstall.Add_Click({

        If ( $WPFFeaturesdotnet.IsChecked -eq $true ) {
            Enable-WindowsOptionalFeature -Online -FeatureName "NetFx4-AdvSrvs" -All -NoRestart
            Enable-WindowsOptionalFeature -Online -FeatureName "NetFx3" -All -NoRestart
        }
        If ( $WPFFeatureshyperv.IsChecked -eq $true ) {
            Enable-WindowsOptionalFeature -Online -FeatureName "HypervisorPlatform" -All -NoRestart
            Enable-WindowsOptionalFeature -Online -FeatureName "Microsoft-Hyper-V-All" -All -NoRestart
            Enable-WindowsOptionalFeature -Online -FeatureName "Microsoft-Hyper-V" -All -NoRestart
            Enable-WindowsOptionalFeature -Online -FeatureName "Microsoft-Hyper-V-Tools-All" -All -NoRestart
            Enable-WindowsOptionalFeature -Online -FeatureName "Microsoft-Hyper-V-Management-PowerShell" -All -NoRestart
            Enable-WindowsOptionalFeature -Online -FeatureName "Microsoft-Hyper-V-Hypervisor" -All -NoRestart
            Enable-WindowsOptionalFeature -Online -FeatureName "Microsoft-Hyper-V-Services" -All -NoRestart
            Enable-WindowsOptionalFeature -Online -FeatureName "Microsoft-Hyper-V-Management-Clients" -All -NoRestart
            cmd /c bcdedit /set hypervisorschedulertype classic
            Write-Host "HyperV is now installed and configured. Please Reboot before using."
        } 
        If ( $WPFFeatureslegacymedia.IsChecked -eq $true ) {
            Enable-WindowsOptionalFeature -Online -FeatureName "WindowsMediaPlayer" -All -NoRestart
            Enable-WindowsOptionalFeature -Online -FeatureName "MediaPlayback" -All -NoRestart
            Enable-WindowsOptionalFeature -Online -FeatureName "DirectPlay" -All -NoRestart
            Enable-WindowsOptionalFeature -Online -FeatureName "LegacyComponents" -All -NoRestart
        }
        If ( $WPFFeaturewsl.IsChecked -eq $true ) {
            Enable-WindowsOptionalFeature -Online -FeatureName "VirtualMachinePlatform" -All -NoRestart
            Enable-WindowsOptionalFeature -Online -FeatureName "Microsoft-Windows-Subsystem-Linux" -All -NoRestart
            Write-Host "WSL is now installed and configured. Please Reboot before using."
        }
        If ( $WPFFeaturenfs.IsChecked -eq $true ) {
            Enable-WindowsOptionalFeature -Online -FeatureName "ServicesForNFS-ClientOnly" -All -NoRestart
            Enable-WindowsOptionalFeature -Online -FeatureName "ClientForNFS-Infrastructure" -All -NoRestart
            Enable-WindowsOptionalFeature -Online -FeatureName "NFS-Administration" -All -NoRestart
            nfsadmin client stop
            Set-ItemProperty -Path "HKLM:\SOFTWARE\Microsoft\ClientForNFS\CurrentVersion\Default" -Name "AnonymousUID" -Type DWord -Value 0
            Set-ItemProperty -Path "HKLM:\SOFTWARE\Microsoft\ClientForNFS\CurrentVersion\Default" -Name "AnonymousGID" -Type DWord -Value 0
            nfsadmin client start
            nfsadmin client localhost config fileaccess=755 SecFlavors=+sys -krb5 -krb5i
            Write-Host "NFS is now setup for user based NFS mounts"
        }
        $ButtonType = [System.Windows.MessageBoxButton]::OK
        $MessageboxTitle = "All features are now installed "
        $Messageboxbody = ("Done")
        $MessageIcon = [System.Windows.MessageBoxImage]::Information

        [System.Windows.MessageBox]::Show($Messageboxbody, $MessageboxTitle, $ButtonType, $MessageIcon)

        Write-Host "================================="
        Write-Host "---  Features are Installed   ---"
        Write-Host "================================="
    })

$WPFPanelDISM.Add_Click({
        Start-Process PowerShell -ArgumentList "Write-Host '(1/4) Chkdsk' -ForegroundColor Green; Chkdsk /scan; 
        Write-Host '`n(2/4) SFC - 1st scan' -ForegroundColor Green; sfc /scannow;
        Write-Host '`n(3/4) DISM' -ForegroundColor Green; DISM /Online /Cleanup-Image /Restorehealth; 
        Write-Host '`n(4/4) SFC - 2nd scan' -ForegroundColor Green; sfc /scannow; 
        Read-Host '`nPress Enter to Continue'" -verb runas
    })
$WPFPanelAutologin.Add_Click({
        curl.exe -ss "https://live.sysinternals.com/Autologon.exe" -o autologin.exe # Official Microsoft recommendation https://learn.microsoft.com/en-us/sysinternals/downloads/autologon
        cmd /c autologin.exe
    })
$WPFPanelcontrol.Add_Click({
        cmd /c control
    })
$WPFPanelnetwork.Add_Click({
        cmd /c ncpa.cpl
    })
$WPFPanelpower.Add_Click({
        cmd /c powercfg.cpl
    })
$WPFPanelsound.Add_Click({
        cmd /c mmsys.cpl
    })
$WPFPanelsystem.Add_Click({
        cmd /c sysdm.cpl
    })
$WPFPaneluser.Add_Click({
        cmd /c "control userpasswords2"
    })
#===========================================================================
# Tab 4 - Updates Buttons
#===========================================================================

$WPFUpdatesdefault.Add_Click({
        If (!(Test-Path "HKLM:\SOFTWARE\Policies\Microsoft\Windows\WindowsUpdate\AU")) {
            New-Item -Path "HKLM:\SOFTWARE\Policies\Microsoft\Windows\WindowsUpdate\AU" -Force | Out-Null
        }
        Set-ItemProperty -Path "HKLM:\SOFTWARE\Policies\Microsoft\Windows\WindowsUpdate\AU" -Name "NoAutoUpdate" -Type DWord -Value 0
        Set-ItemProperty -Path "HKLM:\SOFTWARE\Policies\Microsoft\Windows\WindowsUpdate\AU" -Name "AUOptions" -Type DWord -Value 3
        If (!(Test-Path "HKLM:\SOFTWARE\Microsoft\Windows\CurrentVersion\DeliveryOptimization\Config")) {
            New-Item -Path "HKLM:\SOFTWARE\Microsoft\Windows\CurrentVersion\DeliveryOptimization\Config" -Force | Out-Null
        }
        Set-ItemProperty -Path "HKLM:\SOFTWARE\Microsoft\Windows\CurrentVersion\DeliveryOptimization\Config" -Name "DODownloadMode" -Type DWord -Value 1
        
        $services = @(
            "BITS"
            "wuauserv"
        )

        foreach ($service in $services) {
            # -ErrorAction SilentlyContinue is so it doesn't write an error to stdout if a service doesn't exist

            Write-Host "Setting $service StartupType to Automatic"
            Get-Service -Name $service -ErrorAction SilentlyContinue | Set-Service -StartupType Automatic
        }
        Write-Host "Enabling driver offering through Windows Update..."
        Remove-ItemProperty -Path "HKLM:\SOFTWARE\Policies\Microsoft\Windows\Device Metadata" -Name "PreventDeviceMetadataFromNetwork" -ErrorAction SilentlyContinue
        Remove-ItemProperty -Path "HKLM:\SOFTWARE\Policies\Microsoft\Windows\DriverSearching" -Name "DontPromptForWindowsUpdate" -ErrorAction SilentlyContinue
        Remove-ItemProperty -Path "HKLM:\SOFTWARE\Policies\Microsoft\Windows\DriverSearching" -Name "DontSearchWindowsUpdate" -ErrorAction SilentlyContinue
        Remove-ItemProperty -Path "HKLM:\SOFTWARE\Policies\Microsoft\Windows\DriverSearching" -Name "DriverUpdateWizardWuSearchEnabled" -ErrorAction SilentlyContinue
        Remove-ItemProperty -Path "HKLM:\SOFTWARE\Policies\Microsoft\Windows\WindowsUpdate" -Name "ExcludeWUDriversInQualityUpdate" -ErrorAction SilentlyContinue
        Write-Host "Enabling Windows Update automatic restart..."
        Remove-ItemProperty -Path "HKLM:\SOFTWARE\Policies\Microsoft\Windows\WindowsUpdate\AU" -Name "NoAutoRebootWithLoggedOnUsers" -ErrorAction SilentlyContinue
        Remove-ItemProperty -Path "HKLM:\SOFTWARE\Policies\Microsoft\Windows\WindowsUpdate\AU" -Name "AUPowerManagement" -ErrorAction SilentlyContinue
        Write-Host "Enabled driver offering through Windows Update"
        Remove-ItemProperty -Path "HKLM:\SOFTWARE\Microsoft\WindowsUpdate\UX\Settings" -Name "BranchReadinessLevel" -ErrorAction SilentlyContinue
        Remove-ItemProperty -Path "HKLM:\SOFTWARE\Microsoft\WindowsUpdate\UX\Settings" -Name "DeferFeatureUpdatesPeriodInDays" -ErrorAction SilentlyContinue
        Remove-ItemProperty -Path "HKLM:\SOFTWARE\Microsoft\WindowsUpdate\UX\Settings" -Name "DeferQualityUpdatesPeriodInDays " -ErrorAction SilentlyContinue
        Write-Host "================================="
        Write-Host "---  Updates Set to Default   ---"
        Write-Host "================================="
    })

$WPFFixesUpdate.Add_Click({
        ### Reset Windows Update Script - reregister dlls, services, and remove registry entires.
        Write-Host "1. Stopping Windows Update Services..." 
        Stop-Service -Name BITS 
        Stop-Service -Name wuauserv 
        Stop-Service -Name appidsvc 
        Stop-Service -Name cryptsvc 
    
        Write-Host "2. Remove QMGR Data file..." 
        Remove-Item "$env:allusersprofile\Application Data\Microsoft\Network\Downloader\qmgr*.dat" -ErrorAction SilentlyContinue 
    
        Write-Host "3. Renaming the Software Distribution and CatRoot Folder..." 
        Rename-Item $env:systemroot\SoftwareDistribution SoftwareDistribution.bak -ErrorAction SilentlyContinue 
        Rename-Item $env:systemroot\System32\Catroot2 catroot2.bak -ErrorAction SilentlyContinue 
    
        Write-Host "4. Removing old Windows Update log..." 
        Remove-Item $env:systemroot\WindowsUpdate.log -ErrorAction SilentlyContinue 
    
        Write-Host "5. Resetting the Windows Update Services to defualt settings..." 
        "sc.exe sdset bits D:(A;;CCLCSWRPWPDTLOCRRC;;;SY)(A;;CCDCLCSWRPWPDTLOCRSDRCWDWO;;;BA)(A;;CCLCSWLOCRRC;;;AU)(A;;CCLCSWRPWPDTLOCRRC;;;PU)" 
        "sc.exe sdset wuauserv D:(A;;CCLCSWRPWPDTLOCRRC;;;SY)(A;;CCDCLCSWRPWPDTLOCRSDRCWDWO;;;BA)(A;;CCLCSWLOCRRC;;;AU)(A;;CCLCSWRPWPDTLOCRRC;;;PU)" 
        Set-Location $env:systemroot\system32 
    
        Write-Host "6. Registering some DLLs..." 
        regsvr32.exe /s atl.dll 
        regsvr32.exe /s urlmon.dll 
        regsvr32.exe /s mshtml.dll 
        regsvr32.exe /s shdocvw.dll 
        regsvr32.exe /s browseui.dll 
        regsvr32.exe /s jscript.dll 
        regsvr32.exe /s vbscript.dll 
        regsvr32.exe /s scrrun.dll 
        regsvr32.exe /s msxml.dll 
        regsvr32.exe /s msxml3.dll 
        regsvr32.exe /s msxml6.dll 
        regsvr32.exe /s actxprxy.dll 
        regsvr32.exe /s softpub.dll 
        regsvr32.exe /s wintrust.dll 
        regsvr32.exe /s dssenh.dll 
        regsvr32.exe /s rsaenh.dll 
        regsvr32.exe /s gpkcsp.dll 
        regsvr32.exe /s sccbase.dll 
        regsvr32.exe /s slbcsp.dll 
        regsvr32.exe /s cryptdlg.dll 
        regsvr32.exe /s oleaut32.dll 
        regsvr32.exe /s ole32.dll 
        regsvr32.exe /s shell32.dll 
        regsvr32.exe /s initpki.dll 
        regsvr32.exe /s wuapi.dll 
        regsvr32.exe /s wuaueng.dll 
        regsvr32.exe /s wuaueng1.dll 
        regsvr32.exe /s wucltui.dll 
        regsvr32.exe /s wups.dll 
        regsvr32.exe /s wups2.dll 
        regsvr32.exe /s wuweb.dll 
        regsvr32.exe /s qmgr.dll 
        regsvr32.exe /s qmgrprxy.dll 
        regsvr32.exe /s wucltux.dll 
        regsvr32.exe /s muweb.dll 
        regsvr32.exe /s wuwebv.dll 
    
        Write-Host "7) Removing WSUS client settings..." 
        REG DELETE "HKLM:\SOFTWARE\Microsoft\Windows\CurrentVersion\WindowsUpdate" /v AccountDomainSid /f 
        REG DELETE "HKLM:\SOFTWARE\Microsoft\Windows\CurrentVersion\WindowsUpdate" /v PingID /f 
        REG DELETE "HKLM:\SOFTWARE\Microsoft\Windows\CurrentVersion\WindowsUpdate" /v SusClientId /f 
    
        Write-Host "8) Resetting the WinSock..." 
        netsh winsock reset 
        netsh winhttp reset proxy 
        netsh int ip reset
    
        Write-Host "9) Delete all BITS jobs..." 
        Get-BitsTransfer | Remove-BitsTransfer 
    
        Write-Host "10) Attempting to install the Windows Update Agent..." 
        If ([System.Environment]::Is64BitOperatingSystem) { 
            wusa Windows8-RT-KB2937636-x64 /quiet 
        }
        else { 
            wusa Windows8-RT-KB2937636-x86 /quiet 
        } 
    
        Write-Host "11) Starting Windows Update Services..." 
        Start-Service -Name BITS 
        Start-Service -Name wuauserv 
        Start-Service -Name appidsvc 
        Start-Service -Name cryptsvc 
    
        Write-Host "12) Forcing discovery..." 
        wuauclt /resetauthorization /detectnow 
    
        Write-Host "Process complete. Please reboot your computer."

        $ButtonType = [System.Windows.MessageBoxButton]::OK
        $MessageboxTitle = "Reset Windows Update "
        $Messageboxbody = ("Stock settings loaded.`n Please reboot your computer")
        $MessageIcon = [System.Windows.MessageBoxImage]::Information

        [System.Windows.MessageBox]::Show($Messageboxbody, $MessageboxTitle, $ButtonType, $MessageIcon)
        Write-Host "================================="
        Write-Host "-- Reset ALL Updates to Factory -"
        Write-Host "================================="
    })

$WPFUpdatesdisable.Add_Click({
        If (!(Test-Path "HKLM:\SOFTWARE\Policies\Microsoft\Windows\WindowsUpdate\AU")) {
            New-Item -Path "HKLM:\SOFTWARE\Policies\Microsoft\Windows\WindowsUpdate\AU" -Force | Out-Null
        }
        Set-ItemProperty -Path "HKLM:\SOFTWARE\Policies\Microsoft\Windows\WindowsUpdate\AU" -Name "NoAutoUpdate" -Type DWord -Value 1
        Set-ItemProperty -Path "HKLM:\SOFTWARE\Policies\Microsoft\Windows\WindowsUpdate\AU" -Name "AUOptions" -Type DWord -Value 1
        If (!(Test-Path "HKLM:\SOFTWARE\Microsoft\Windows\CurrentVersion\DeliveryOptimization\Config")) {
            New-Item -Path "HKLM:\SOFTWARE\Microsoft\Windows\CurrentVersion\DeliveryOptimization\Config" -Force | Out-Null
        }
        Set-ItemProperty -Path "HKLM:\SOFTWARE\Microsoft\Windows\CurrentVersion\DeliveryOptimization\Config" -Name "DODownloadMode" -Type DWord -Value 0
    
        $services = @(
            "BITS"
            "wuauserv"
        )

        foreach ($service in $services) {
            # -ErrorAction SilentlyContinue is so it doesn't write an error to stdout if a service doesn't exist

            Write-Host "Setting $service StartupType to Disabled"
            Get-Service -Name $service -ErrorAction SilentlyContinue | Set-Service -StartupType Disabled
        }
        Write-Host "================================="
        Write-Host "---  Updates ARE DISABLED     ---"
        Write-Host "================================="
    })
$WPFUpdatessecurity.Add_Click({
        Write-Host "Disabling driver offering through Windows Update..."
        If (!(Test-Path "HKLM:\SOFTWARE\Policies\Microsoft\Windows\Device Metadata")) {
            New-Item -Path "HKLM:\SOFTWARE\Policies\Microsoft\Windows\Device Metadata" -Force | Out-Null
        }
        Set-ItemProperty -Path "HKLM:\SOFTWARE\Policies\Microsoft\Windows\Device Metadata" -Name "PreventDeviceMetadataFromNetwork" -Type DWord -Value 1
        If (!(Test-Path "HKLM:\SOFTWARE\Policies\Microsoft\Windows\DriverSearching")) {
            New-Item -Path "HKLM:\SOFTWARE\Policies\Microsoft\Windows\DriverSearching" -Force | Out-Null
        }
        Set-ItemProperty -Path "HKLM:\SOFTWARE\Policies\Microsoft\Windows\DriverSearching" -Name "DontPromptForWindowsUpdate" -Type DWord -Value 1
        Set-ItemProperty -Path "HKLM:\SOFTWARE\Policies\Microsoft\Windows\DriverSearching" -Name "DontSearchWindowsUpdate" -Type DWord -Value 1
        Set-ItemProperty -Path "HKLM:\SOFTWARE\Policies\Microsoft\Windows\DriverSearching" -Name "DriverUpdateWizardWuSearchEnabled" -Type DWord -Value 0
        If (!(Test-Path "HKLM:\SOFTWARE\Policies\Microsoft\Windows\WindowsUpdate")) {
            New-Item -Path "HKLM:\SOFTWARE\Policies\Microsoft\Windows\WindowsUpdate" | Out-Null
        }
        Set-ItemProperty -Path "HKLM:\SOFTWARE\Policies\Microsoft\Windows\WindowsUpdate" -Name "ExcludeWUDriversInQualityUpdate" -Type DWord -Value 1
        Write-Host "Disabling Windows Update automatic restart..."
        If (!(Test-Path "HKLM:\SOFTWARE\Policies\Microsoft\Windows\WindowsUpdate\AU")) {
            New-Item -Path "HKLM:\SOFTWARE\Policies\Microsoft\Windows\WindowsUpdate\AU" -Force | Out-Null
        }
        Set-ItemProperty -Path "HKLM:\SOFTWARE\Policies\Microsoft\Windows\WindowsUpdate\AU" -Name "NoAutoRebootWithLoggedOnUsers" -Type DWord -Value 1
        Set-ItemProperty -Path "HKLM:\SOFTWARE\Policies\Microsoft\Windows\WindowsUpdate\AU" -Name "AUPowerManagement" -Type DWord -Value 0
        Write-Host "Disabled driver offering through Windows Update"
        Set-ItemProperty -Path "HKLM:\SOFTWARE\Microsoft\WindowsUpdate\UX\Settings" -Name "BranchReadinessLevel" -Type DWord -Value 20
        Set-ItemProperty -Path "HKLM:\SOFTWARE\Microsoft\WindowsUpdate\UX\Settings" -Name "DeferFeatureUpdatesPeriodInDays" -Type DWord -Value 365
        Set-ItemProperty -Path "HKLM:\SOFTWARE\Microsoft\WindowsUpdate\UX\Settings" -Name "DeferQualityUpdatesPeriodInDays " -Type DWord -Value 4
    
        $ButtonType = [System.Windows.MessageBoxButton]::OK
        $MessageboxTitle = "Set Security Updates"
        $Messageboxbody = ("Recommended Update settings loaded")
        $MessageIcon = [System.Windows.MessageBoxImage]::Information

        [System.Windows.MessageBox]::Show($Messageboxbody, $MessageboxTitle, $ButtonType, $MessageIcon)
        Write-Host "================================="
        Write-Host "-- Updates Set to Recommended ---"
        Write-Host "================================="
    })

#===========================================================================
# Shows the form
#===========================================================================
Get-FormVariables
$Form.ShowDialog() | out-null
Stop-Transcript<|MERGE_RESOLUTION|>--- conflicted
+++ resolved
@@ -1,10 +1,6 @@
 #for CI/CD
-<<<<<<< HEAD
-$BranchToUse = '420/removeadmin'
-=======
 $BranchToUse = 'test'
 
->>>>>>> f4198d92
 <#
 .NOTES
    Author      : Chris Titus @christitustech
@@ -725,13 +721,11 @@
             Write-Host "Stopping and disabling Diagnostics Tracking Service..."
             Stop-Service "DiagTrack"
             Set-Service "DiagTrack" -StartupType Disabled
-<<<<<<< HEAD
-=======
+
             Write-Host "Doing Security checks for Administrator Account and Group Policy"
             if (([System.Security.Principal.WindowsIdentity]::GetCurrent().Name).IndexOf('Administrator') -eq -1) {
                 net user administrator /active:no
             }
->>>>>>> f4198d92
         
             $WPFEssTweaksTele.IsChecked = $false
         }
