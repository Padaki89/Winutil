#for CI/CD
$BranchToUse = 'test-12-2022'

<#
.NOTES
   Author      : Chris Titus @christitustech
   GitHub      : https://github.com/ChrisTitusTech
    Version 0.0.1
#>

#region exception classes

    class WingetFailedInstall : Exception {
        [string] $additionalData

        WingetFailedInstall($Message) : base($Message) {}
    }
    
    class ChocoFailedInstall : Exception {
        [string] $additionalData

        ChocoFailedInstall($Message) : base($Message) {}
    }

#endregion exception classes

Start-Transcript $ENV:TEMP\Winutil.log -Append

# variable to sync between runspaces
$sync = [Hashtable]::Synchronized(@{})
<<<<<<< HEAD
#$sync.IsDev = $true
=======
$sync.IsDev = $true
>>>>>>> 9c687a6e
$sync.BranchToUse = $BranchToUse
$sync.PSScriptRoot = $PSScriptRoot
if (!$sync.PSScriptRoot){$sync.PSScriptRoot = (Get-Location).Path}

if($sync.IsDev -eq $true){
    $inputXML = Get-Content "$($sync.PSScriptRoot)\MainWindow.xaml"
}
Else{
    $inputXML = (new-object Net.WebClient).DownloadString("https://raw.githubusercontent.com/ChrisTitusTech/winutil/$BranchToUse/MainWindow.xaml")
}

$inputXML = $inputXML -replace 'mc:Ignorable="d"', '' -replace "x:N", 'N' -replace '^<Win.*', '<Window'
[void][System.Reflection.Assembly]::LoadWithPartialName('presentationframework')
[xml]$XAML = $inputXML
#Read XAML

$reader = (New-Object System.Xml.XmlNodeReader $xaml)
try { $Form = [Windows.Markup.XamlReader]::Load( $reader ) }
catch [System.Management.Automation.MethodInvocationException] {
    Write-Warning "We ran into a problem with the XAML code.  Check the syntax for this control..."
    Write-Host $error[0].Exception.Message -ForegroundColor Red
    If ($error[0].Exception.Message -like "*button*") {
        write-warning "Ensure your &lt;button in the `$inputXML does NOT have a Click=ButtonClick property.  PS can't handle this`n`n`n`n"
    }
}
catch {
    # If it broke some other way <img draggable="false" role="img" class="emoji" alt="😀" src="https://s0.wp.com/wp-content/mu-plugins/wpcom-smileys/twemoji/2/svg/1f600.svg">
    Write-Host "Unable to load Windows.Markup.XamlReader. Double-check syntax and ensure .net is installed."
}

#===========================================================================
# Store Form Objects In PowerShell
#===========================================================================

$xaml.SelectNodes("//*[@Name]") | ForEach-Object { Set-Variable -Name "WPF$($_.Name)" -Value $Form.FindName($_.Name) }

#===========================================================================
# Functions
#===========================================================================

Function Get-FormVariables {
    #If ($global:ReadmeDisplay -ne $true) { Write-Host "If you need to reference this display again, run Get-FormVariables" -ForegroundColor Yellow; $global:ReadmeDisplay = $true }


    Write-Host ""
    Write-Host "    CCCCCCCCCCCCCTTTTTTTTTTTTTTTTTTTTTTTTTTTTTTTTTTTTTTTTTTTTTT   "
    Write-Host " CCC::::::::::::CT:::::::::::::::::::::TT:::::::::::::::::::::T   "
    Write-Host "CC:::::::::::::::CT:::::::::::::::::::::TT:::::::::::::::::::::T  "
    Write-Host "C:::::CCCCCCCC::::CT:::::TT:::::::TT:::::TT:::::TT:::::::TT:::::T "
    Write-Host "C:::::C       CCCCCCTTTTTT  T:::::T  TTTTTTTTTTTT  T:::::T  TTTTTT"
    Write-Host "C:::::C                     T:::::T                T:::::T        "
    Write-Host "C:::::C                     T:::::T                T:::::T        "
    Write-Host "C:::::C                     T:::::T                T:::::T        "
    Write-Host "C:::::C                     T:::::T                T:::::T        "
    Write-Host "C:::::C                     T:::::T                T:::::T        "
    Write-Host "C:::::C                     T:::::T                T:::::T        "
    Write-Host "C:::::C       CCCCCC        T:::::T                T:::::T        "
    Write-Host "C:::::CCCCCCCC::::C      TT:::::::TT            TT:::::::TT       "
    Write-Host "CC:::::::::::::::C       T:::::::::T            T:::::::::T       "
    Write-Host "CCC::::::::::::C         T:::::::::T            T:::::::::T       "
    Write-Host "  CCCCCCCCCCCCC          TTTTTTTTTTT            TTTTTTTTTTT       "
    Write-Host ""
    Write-Host "====Chris Titus Tech====="
    Write-Host "=====Windows Toolbox====="


    #====DEBUG GUI Elements====

    #Write-Host "Found the following interactable elements from our form" -ForegroundColor Cyan
    #get-variable WPF*
}

Function Get-CheckBoxes {

    <#

        .DESCRIPTION
        Function is meant to find all checkboxes that are checked on the specefic tab and input them into a script.

        Outputed data will be the names of the checkboxes that were checked

        .EXAMPLE

        Get-CheckBoxes "WPFInstall"

    #>

    Param($Group)


    $Output = New-Object System.Collections.Generic.List[System.Object]

    if($Group -eq "WPFInstall"){
        $CheckBoxes = get-variable | Where-Object {$psitem.name -like "WPFInstall*" -and $psitem.value.GetType().name -eq "CheckBox"}
        Foreach ($CheckBox in $CheckBoxes){
            if($CheckBox.value.ischecked -eq $true){
                $sync.configs.applications.$($CheckBox.name).winget -split ";" | ForEach-Object {
                    $Output.Add($psitem)
                }
    
                $CheckBox.value.ischecked = $false
            }
        }
    }
    if($Group -eq "WPFTweaks"){
        $CheckBoxes = get-variable | Where-Object {$psitem.name -like "WPF*Tweaks*" -and $psitem.value.GetType().name -eq "CheckBox"}
        Foreach ($CheckBox in $CheckBoxes){
            if($CheckBox.value.ischecked -eq $true){
                $Output.Add($Checkbox.Name)
                $CheckBox.value.ischecked = $false
            }
        }
    }

    Write-Output $($Output | Select-Object -Unique)
}

function Set-Presets {
    <#

        .DESCRIPTION
        Meant to make settings presets easier in the tweaks tab. Will pull the data from config/preset.json

    #>

    param($preset)
    $CheckBoxesToCheck = $sync.configs.preset.$preset

    #Uncheck all
    get-variable | Where-Object {$_.name -like "*tweaks*"} | ForEach-Object {
        if ($psitem.value.gettype().name -eq "CheckBox"){
            $CheckBox = Get-Variable $psitem.Name
            if ($CheckBoxesToCheck -contains $CheckBox.name){
                $checkbox.value.ischecked = $true
            }
            else{$checkbox.value.ischecked = $false}
        }
    }

}

function Switch-Tab {

    <#
    
        .DESCRIPTION
        Sole purpose of this fuction reduce duplicated code for switching between tabs. 
    
    #>

    Param ($ClickedTab)
    $Tabs = Get-Variable WPFTab?BT
    $TabNav = Get-Variable WPFTabNav
    $x = [int]($ClickedTab -replace "WPFTab","" -replace "BT","") - 1

    0..($Tabs.Count -1 ) | ForEach-Object {
        
        if ($x -eq $psitem){
            $TabNav.value.Items[$psitem].IsSelected = $true
        }
        else{
            $TabNav.value.Items[$psitem].IsSelected = $false
        }
    }
}

function Get-InstallerProcess {
    <#
    
        .DESCRIPTION
        Meant to check for running processes and will return a boolean response
    
    #>

    param($Process)

    if ($Null -eq $Process){
        return $false
    }
    if (Get-Process -Id $Process.Id -ErrorAction SilentlyContinue){
        return $true
    }
    return $false
}

Function Install-ProgramWinget {

    <#
    
        .DESCRIPTION
        This will install programs via Winget using a new powershell.exe instance to prevent the GUI from locking up.

        Note the triple quotes are required any time you need a " in a normal script block.
    
    #>

    param($ProgramsToInstall)

    [ScriptBlock]$wingetinstall = {
        param($ProgramsToInstall)

        $host.ui.RawUI.WindowTitle = """Winget Install"""

        $x = 0
        $count = $($ProgramsToInstall -split """,""").Count

        Write-Progress -Activity """Installing Applications""" -Status """Starting""" -PercentComplete 0
    
        Write-Host """`n`n`n`n`n`n"""
        
        Start-Transcript $ENV:TEMP\winget.log -Append
    
        Foreach ($Program in $($ProgramsToInstall -split """,""")){
    
            Write-Progress -Activity """Installing Applications""" -Status """Installing $Program $($x + 1) of $count""" -PercentComplete $($x/$count*100)
            Start-Process -FilePath winget -ArgumentList """install -e --accept-source-agreements --accept-package-agreements --silent $Program""" -NoNewWindow -Wait;
            $X++
        }

        Write-Progress -Activity """Installing Applications""" -Status """Finished""" -Completed
        Write-Host """`n`nAll Programs have been installed"""
        Pause
    }

    $global:WinGetInstall = Start-Process -Verb runas powershell -ArgumentList "-command invoke-command -scriptblock {$wingetinstall} -argumentlist '$($ProgramsToInstall -join ",")'" -PassThru

}

Function Update-ProgramWinget {

    <#
    
        .DESCRIPTION
        This will update programs via Winget using a new powershell.exe instance to prevent the GUI from locking up.
    
    #>

    [ScriptBlock]$wingetinstall = {

        $host.ui.RawUI.WindowTitle = """Winget Install"""

        Start-Transcript $ENV:TEMP\winget-update.log -Append
        winget upgrade --all

        Pause
    }

    $global:WinGetInstall = Start-Process -Verb runas powershell -ArgumentList "-command invoke-command -scriptblock {$wingetinstall} -argumentlist '$($ProgramsToInstall -join ",")'" -PassThru

}

function Test-PackageManager {
    Param(
        [System.Management.Automation.SwitchParameter]$winget,
        [System.Management.Automation.SwitchParameter]$choco
    )

    if($winget){
        if (Test-Path ~\AppData\Local\Microsoft\WindowsApps\winget.exe) {
            return $true
        }
    }

    if($choco){
        if ((Get-Command -Name choco -ErrorAction Ignore) -and ($chocoVersion = (Get-Item "$env:ChocolateyInstall\choco.exe" -ErrorAction Ignore).VersionInfo.ProductVersion)){
            return $true
        }
    }

    return $false
}

function Install-Winget {

    <#
    
        .DESCRIPTION
        Function is meant to ensure winget is installed 
    
    #>

    Try{
        Write-Host "Checking if Winget is Installed..."
        if (Test-PackageManager -winget) {
            #Checks if winget executable exists and if the Windows Version is 1809 or higher
            Write-Host "Winget Already Installed"
            return
        }

        #Gets the computer's information
        if ($null -eq $sync.ComputerInfo){
            $ComputerInfo = Get-ComputerInfo -ErrorAction Stop
        }
        Else {
            $ComputerInfo = $sync.ComputerInfo
        }

        if (($ComputerInfo.WindowsVersion) -lt "1809") {
            #Checks if Windows Version is too old for winget
            Write-Host "Winget is not supported on this version of Windows (Pre-1809)"
            return
        }

        Start-Process powershell.exe -Verb RunAs -ArgumentList "-command irm https://raw.githubusercontent.com/ChrisTitusTech/winutil/$BranchToUse/winget.ps1 | iex | Out-Host" -WindowStyle Normal -ErrorAction Stop
        if(!(Test-PackageManager -winget)){
            break
        }

        Write-Host "Winget Installed"
    }
    Catch{
        throw [WingetFailedInstall]::new('Failed to install')
    }

    # Check if chocolatey is installed and get its version

}

function Install-Choco {

    <#
    
        .DESCRIPTION
        Function is meant to ensure Choco is installed 
    
    #>

    try{
        Write-Host "Checking if Chocolatey is Installed..."

        if((Test-PackageManager -choco)){
            Write-Host "Chocolatey Already Installed"
            return
        }
    
        Write-Host "Seems Chocolatey is not installed, installing now?"
        #Let user decide if he wants to install Chocolatey
        $confirmation = Read-Host "Are you Sure You Want To Proceed:(y/n)"
        if ($confirmation -eq 'y') {
            Set-ExecutionPolicy Bypass -Scope Process -Force; Invoke-Expression ((New-Object System.Net.WebClient).DownloadString('https://chocolatey.org/install.ps1')) -ErrorAction Stop
            powershell choco feature enable -n allowGlobalConfirmation
        }
    }
    Catch{
        throw [ChocoFailedInstall]::new('Failed to install')
    }

}

function Invoke-Runspace {

    <#
    
        .DESCRIPTION
        Simple function to make it easier to invoke a runspace from inside the script. 

        .EXAMPLE

        $params = @{
            ScriptBlock = $sync.ScriptsInstallPrograms
            ArgumentList = "Installadvancedip,Installbitwarden"
            Verbose = $true
        }

        Invoke-Runspace @params
    
    #>

    [CmdletBinding()]
    Param (
        $ScriptBlock,
        $ArgumentList
    ) 

    $Script = [PowerShell]::Create().AddScript($ScriptBlock).AddArgument($ArgumentList)

    $Script.Runspace = $runspace
    $Script.BeginInvoke()
}

function Invoke-WinTweaks {
    <#
    
        .DESCRIPTION
        This function converts all the values from the tweaks.json and routes them to the appropriate function
    
    #>

    param($CheckBox)
    if($sync.configs.tweaks.$CheckBox.registry){
        $sync.configs.tweaks.$CheckBox.registry | ForEach-Object {
            Set-WinUtilRegistry -Name $psitem.Name -Path $psitem.Path -Type $psitem.Type -Value $psitem.Value 
        }
    }
    if($sync.configs.tweaks.$CheckBox.ScheduledTask){
        $sync.configs.tweaks.$CheckBox.ScheduledTask | ForEach-Object {
            Set-WinUtilScheduledTask -Name $psitem.Name -State $psitem.State
        }
    }
    if($sync.configs.tweaks.$CheckBox.service){
        $sync.configs.tweaks.$CheckBox.service | ForEach-Object {
            Set-WinUtilService -Name $psitem.Name -StartupType $psitem.StartupType
        }
    }
    if($sync.configs.tweaks.$CheckBox.appx){
        $sync.configs.tweaks.$CheckBox.appx | ForEach-Object {
            Remove-WinUtilAPPX -Name $psitem
        }
    }
    if($sync.configs.tweaks.$CheckBox.InvokeScript){
        $sync.configs.tweaks.$CheckBox.InvokeScript | ForEach-Object {
            $Scriptblock = [scriptblock]::Create($psitem)
            Invoke-WinUtilScript -ScriptBlock $scriptblock -Name $CheckBox
        }
    }
}

function Set-WinUtilRegistry {
    <#
    
        .DESCRIPTION
        This function will make all modifications to the registry

        .EXAMPLE

        Set-WinUtilRegistry -Name "PublishUserActivities" -Path "HKLM:\SOFTWARE\Policies\Microsoft\Windows\System" -Type "DWord" -Value "0"
    
    #>    
    param (
        $Name,
        $Path,
        $Type,
        $Value
    )

    Try{      
        if(!(Test-Path 'HKU:\')){New-PSDrive -PSProvider Registry -Name HKU -Root HKEY_USERS}

        If (!(Test-Path $Path)) {
            Write-Host "$Path was not found, Creating..."
            New-Item -Path $Path -Force -ErrorAction Stop | Out-Null
        }

        Write-Host "Set $Path\$Name to $Value"
        Set-ItemProperty -Path $Path -Name $Name -Type $Type -Value $Value -Force -ErrorAction Stop | Out-Null
    }
    Catch [System.Security.SecurityException] {
        Write-Warning "Unable to set $Path\$Name to $Value due to a Security Exception"
    }
    Catch [System.Management.Automation.ItemNotFoundException] {
        Write-Warning $psitem.Exception.ErrorRecord
    }
    Catch{
        Write-Warning "Unable to set $Name due to unhandled exception"
        Write-Warning $psitem.Exception.StackTrace
    }
}

Function Set-WinUtilService {
    <#
    
        .DESCRIPTION
        This function will change the startup type of services and start/stop them as needed

        .EXAMPLE

        Set-WinUtilService -Name "HomeGroupListener" -StartupType "Manual"
    
    #>   
    param (
        $Name,
        $StartupType
    )
    Try{
        Write-Host "Setting Services $Name to $StartupType"
        Set-Service -Name $Name -StartupType $StartupType -ErrorAction Stop

        if($StartupType -eq "Disabled"){
            Write-Host "Stopping $Name"
            Stop-Service -Name $Name -Force -ErrorAction Stop
        }
        if($StartupType -eq "Enabled"){
            Write-Host "Starting $Name"
            Start-Service -Name $Name -Force -ErrorAction Stop
        }
    }
    Catch [System.Exception]{
        if($psitem.Exception.Message -like "*Cannot find any service with service name*" -or 
           $psitem.Exception.Message -like "*was not found on computer*"){
            Write-Warning "Service $name was not Found"
        }
        Else{
            Write-Warning "Unable to set $Name due to unhandled exception"
            Write-Warning $psitem.Exception.Message
        }
    }
    Catch{
        Write-Warning "Unable to set $Name due to unhandled exception"
        Write-Warning $psitem.Exception.StackTrace
    }
}

function Invoke-WinUtilScript {
    <#
    
        .DESCRIPTION
        This function will run a seperate powershell script. Meant for things that can't be handled with the other functions

        .EXAMPLE

        $Scriptblock = [scriptblock]::Create({"Write-output 'Hello World'"})
        Invoke-WinUtilScript -ScriptBlock $scriptblock -Name "Hello World"
    
    #>
    param (
        $Name,
        [scriptblock]$scriptblock
    )

    Try{
        Start-Process powershell.exe -Verb runas -ArgumentList "-Command  $scriptblock" -Wait -ErrorAction Stop
    }
    Catch{
        Write-Warning "Unable to run script for $name due to unhandled exception"
        Write-Warning $psitem.Exception.StackTrace 
    }
}

function Set-WinUtilScheduledTask {
    <#
    
        .DESCRIPTION
        This function will enable/disable the provided Scheduled Task

        .EXAMPLE

        Set-WinUtilScheduledTask -Name "Microsoft\Windows\Application Experience\Microsoft Compatibility Appraiser" -State "Disabled"
    
    #>
    param (
        $Name,
        $State
    )

    Try{
        if($State -eq "Disabled"){
            Write-Host "Disabling Scheduled Task $Name"
            Disable-ScheduledTask -TaskName $Name -ErrorAction Stop
        }
        if($State -eq "Enabled"){
            Write-Host "Enabling Scheduled Task $Name"
            Enable-ScheduledTask -TaskName $Name -ErrorAction Stop
        }
    }
    Catch [System.Exception]{
        if($psitem.Exception.Message -like "*The system cannot find the file specified*"){
            Write-Warning "Scheduled Task $name was not Found"
        }
        Else{
            Write-Warning "Unable to set $Name due to unhandled exception"
            Write-Warning $psitem.Exception.Message
        }
    }
    Catch{
        Write-Warning "Unable to run script for $name due to unhandled exception"
        Write-Warning $psitem.Exception.StackTrace 
    }
}

function Remove-WinUtilAPPX {
    <#
    
        .DESCRIPTION
        This function will remove any of the provided APPX names

        .EXAMPLE

        Remove-WinUtilAPPX -Name "Microsoft.Microsoft3DViewer"
    
    #>
    param (
        $Name
    )

    Try{
        Write-Host "Removing $Name"
        Get-AppxPackage "*$Name*" | Remove-AppxPackage -ErrorAction SilentlyContinue
        Get-AppxProvisionedPackage -Online | Where-Object DisplayName -like "*$Name*" | Remove-AppxProvisionedPackage -Online -ErrorAction SilentlyContinue
    }
    Catch [System.Exception] {
        if($psitem.Exception.Message -like "*The requested operation requires elevation*"){
            Write-Warning "Unable to uninstall $name due to a Security Exception"
        }
        Else{
            Write-Warning "Unable to uninstall $name due to unhandled exception"
            Write-Warning $psitem.Exception.StackTrace 
        }
    }
    Catch{
        Write-Warning "Unable to uninstall $name due to unhandled exception"
        Write-Warning $psitem.Exception.StackTrace 
    }
}

function Set-WinUtilDNS {
    <#
    
        .DESCRIPTION
        This function will set the DNS of all interfaces that are in the "Up" state. It will lookup the values from the DNS.Json file

        .EXAMPLE

        Set-WinUtilDNS -DNSProvider "google"
    
    #>
    param($DNSProvider)
    if($DNSProvider -eq "Default"){return}
    Try{
        $Adapters = Get-NetAdapter | Where-Object {$_.Status -eq "Up"}
        Write-Host "Ensuring DNS is set to $DNSProvider on the following interfaces"
        Write-Host $($Adapters | Out-String)

        Foreach ($Adapter in $Adapters){
            if($DNSProvider -eq "DHCP"){
                Set-DnsClientServerAddress -InterfaceIndex $Adapter.ifIndex -ResetServerAddresses
            }
            Else{
                Set-DnsClientServerAddress -InterfaceIndex $Adapter.ifIndex -ServerAddresses ("$($sync.configs.dns.$DNSProvider.Primary)", "$($sync.configs.dns.$DNSProvider.Secondary)")
            }
        }
    }
    Catch{
        Write-Warning "Unable to set DNS Provider due to an unhandled exception"
        Write-Warning $psitem.Exception.StackTrace 
    }
}

#===========================================================================
# Global Variables
#===========================================================================

$AppTitle = "Chris Titus Tech's Windows Utility"

#===========================================================================
# Navigation Controls
#===========================================================================

$WPFTab1BT.Add_Click({
        Switch-Tab "WPFTab1BT"
    })
$WPFTab2BT.Add_Click({
        Switch-Tab "WPFTab2BT"
    })
$WPFTab3BT.Add_Click({
        Switch-Tab "WPFTab3BT"
    })
$WPFTab4BT.Add_Click({
        Switch-Tab "WPFTab4BT"
    })

#===========================================================================
# Tab 1 - Install
#===========================================================================

$WPFinstall.Add_Click({

    $WingetInstall = Get-CheckBoxes -Group "WPFInstall"

    if ($wingetinstall.Count -eq 0) {
        $WarningMsg = "Please select the program(s) to install"
        [System.Windows.MessageBox]::Show($WarningMsg, $AppTitle, [System.Windows.MessageBoxButton]::OK, [System.Windows.MessageBoxImage]::Warning)
        return
    }

    if(Get-InstallerProcess -Process $global:WinGetInstall){
        $msg = "Install process is currently running. Please check for a powershell window labled 'Winget Install'"
        [System.Windows.MessageBox]::Show($msg, "Winutil", [System.Windows.MessageBoxButton]::OK, [System.Windows.MessageBoxImage]::Warning)
        return
    }

    try{

        # Ensure winget is installed
        Install-Winget

        # Install all winget programs in new window
        Install-ProgramWinget -ProgramsToInstall $WingetInstall  

        Write-Host "==========================================="
        Write-Host "--          Installs started            ---"
        Write-Host "-- You can close this window if desired ---"
        Write-Host "==========================================="
    }
    Catch [WingetFailedInstall]{
        Write-Host "==========================================="
        Write-Host "--      Winget failed to install        ---"
        Write-Host "==========================================="
    }

})

$WPFInstallUpgrade.Add_Click({
    if(!(Test-PackageManager -winget)){
        Write-Host "==========================================="
        Write-Host "--       Winget is not installed        ---"
        Write-Host "==========================================="
        return
    }

    if(Get-InstallerProcess -Process $global:WinGetInstall){
        $msg = "Install process is currently running. Please check for a powershell window labled 'Winget Install'"
        [System.Windows.MessageBox]::Show($msg, "Winutil", [System.Windows.MessageBoxButton]::OK, [System.Windows.MessageBoxImage]::Warning)
        return
    }

    Update-ProgramWinget

    Write-Host "==========================================="
    Write-Host "--           Updates started            ---"
    Write-Host "-- You can close this window if desired ---"
    Write-Host "==========================================="
})

#===========================================================================
# Tab 2 - Tweak Buttons
#===========================================================================
$WPFdesktop.Add_Click({
    Set-Presets "Desktop"
})

$WPFlaptop.Add_Click({
    Set-Presets "laptop"
})

$WPFminimal.Add_Click({
    Set-Presets "minimal"
})

$WPFtweaksbutton.Add_Click({

    $Tweaks = Get-CheckBoxes -Group "WPFTweaks"

    Set-WinUtilDNS -DNSProvider $WPFchangedns.text

    Foreach ($tweak in $tweaks){
        Invoke-WinTweaks $tweak
    }
<<<<<<< HEAD

    Write-Host "================================="
    Write-Host "--     Tweaks are Finished    ---"
    Write-Host "================================="

    $ButtonType = [System.Windows.MessageBoxButton]::OK
    $MessageboxTitle = "Tweaks are Finished "
    $Messageboxbody = ("Done")
    $MessageIcon = [System.Windows.MessageBoxImage]::Information

=======

    Write-Host "================================="
    Write-Host "--     Tweaks are Finished    ---"
    Write-Host "================================="

    $ButtonType = [System.Windows.MessageBoxButton]::OK
    $MessageboxTitle = "Tweaks are Finished "
    $Messageboxbody = ("Done")
    $MessageIcon = [System.Windows.MessageBoxImage]::Information

>>>>>>> 9c687a6e
    [System.Windows.MessageBox]::Show($Messageboxbody, $MessageboxTitle, $ButtonType, $MessageIcon)
})

$WPFAddUltPerf.Add_Click({
        Write-Host "Adding Ultimate Performance Profile"
        powercfg -duplicatescheme e9a42b02-d5df-448d-aa00-03f14749eb61
        Write-Host "Profile added"
     }
)

$WPFRemoveUltPerf.Add_Click({
        Write-Host "Removing Ultimate Performance Profile"
        powercfg -delete e9a42b02-d5df-448d-aa00-03f14749eb61
        Write-Host "Profile Removed"
     }
)

function Get-AppsUseLightTheme{
    return (Get-ItemProperty -path 'HKCU:\SOFTWARE\Microsoft\Windows\CurrentVersion\Themes\Personalize').AppsUseLightTheme
}

function Get-SystemUsesLightTheme{
    return (Get-ItemProperty -path 'HKCU:\SOFTWARE\Microsoft\Windows\CurrentVersion\Themes\Personalize').SystemUsesLightTheme
}

$WPFToggleDarkMode.IsChecked = $(If ($(Get-AppsUseLightTheme) -eq 0 -And $(Get-SystemUsesLightTheme) -eq 0) {$true} Else {$false})

$WPFToggleDarkMode.Add_Click({
    $EnableDarkMode = $WPFToggleDarkMode.IsChecked
    $DarkMoveValue = $(If ( $EnableDarkMode ) {0} Else {1})
    Write-Host $(If ( $EnableDarkMode ) {"Enabling Dark Mode"} Else {"Disabling Dark Mode"})
    $Theme = "HKCU:\SOFTWARE\Microsoft\Windows\CurrentVersion\Themes\Personalize"
    If ($DarkMoveValue -ne $(Get-AppsUseLightTheme))
    {
        Set-ItemProperty $Theme AppsUseLightTheme -Value $DarkMoveValue
    }
    If ($DarkMoveValue -ne $(Get-SystemUsesLightTheme))
    {
        Set-ItemProperty $Theme SystemUsesLightTheme -Value $DarkMoveValue
    }
    Write-Host $(If ( $EnableDarkMode ) {"Enabled"} Else {"Disabled"})

    }
)

#===========================================================================
# Undo All
#===========================================================================
$WPFundoall.Add_Click({
        Write-Host "Creating Restore Point in case something bad happens"
        Enable-ComputerRestore -Drive "$env:SystemDrive"
        Checkpoint-Computer -Description "RestorePoint1" -RestorePointType "MODIFY_SETTINGS"

        Write-Host "Enabling Telemetry..."
        Set-ItemProperty -Path "HKLM:\SOFTWARE\Microsoft\Windows\CurrentVersion\Policies\DataCollection" -Name "AllowTelemetry" -Type DWord -Value 1
        Set-ItemProperty -Path "HKLM:\SOFTWARE\Policies\Microsoft\Windows\DataCollection" -Name "AllowTelemetry" -Type DWord -Value 1
        Write-Host "Enabling Wi-Fi Sense"
        Set-ItemProperty -Path "HKLM:\Software\Microsoft\PolicyManager\default\WiFi\AllowWiFiHotSpotReporting" -Name "Value" -Type DWord -Value 1
        Set-ItemProperty -Path "HKLM:\Software\Microsoft\PolicyManager\default\WiFi\AllowAutoConnectToWiFiSenseHotspots" -Name "Value" -Type DWord -Value 1
        Write-Host "Enabling Application suggestions..."
        Set-ItemProperty -Path "HKCU:\SOFTWARE\Microsoft\Windows\CurrentVersion\ContentDeliveryManager" -Name "ContentDeliveryAllowed" -Type DWord -Value 1
        Set-ItemProperty -Path "HKCU:\SOFTWARE\Microsoft\Windows\CurrentVersion\ContentDeliveryManager" -Name "OemPreInstalledAppsEnabled" -Type DWord -Value 1
        Set-ItemProperty -Path "HKCU:\SOFTWARE\Microsoft\Windows\CurrentVersion\ContentDeliveryManager" -Name "PreInstalledAppsEnabled" -Type DWord -Value 1
        Set-ItemProperty -Path "HKCU:\SOFTWARE\Microsoft\Windows\CurrentVersion\ContentDeliveryManager" -Name "PreInstalledAppsEverEnabled" -Type DWord -Value 1
        Set-ItemProperty -Path "HKCU:\SOFTWARE\Microsoft\Windows\CurrentVersion\ContentDeliveryManager" -Name "SilentInstalledAppsEnabled" -Type DWord -Value 1
        Set-ItemProperty -Path "HKCU:\Software\Microsoft\Windows\CurrentVersion\ContentDeliveryManager" -Name "SubscribedContent-338387Enabled" -Type DWord -Value 1
        Set-ItemProperty -Path "HKCU:\SOFTWARE\Microsoft\Windows\CurrentVersion\ContentDeliveryManager" -Name "SubscribedContent-338388Enabled" -Type DWord -Value 1
        Set-ItemProperty -Path "HKCU:\SOFTWARE\Microsoft\Windows\CurrentVersion\ContentDeliveryManager" -Name "SubscribedContent-338389Enabled" -Type DWord -Value 1
        Set-ItemProperty -Path "HKCU:\SOFTWARE\Microsoft\Windows\CurrentVersion\ContentDeliveryManager" -Name "SubscribedContent-353698Enabled" -Type DWord -Value 1
        Set-ItemProperty -Path "HKCU:\SOFTWARE\Microsoft\Windows\CurrentVersion\ContentDeliveryManager" -Name "SystemPaneSuggestionsEnabled" -Type DWord -Value 1
        If (Test-Path "HKLM:\SOFTWARE\Policies\Microsoft\Windows\CloudContent") {
            Remove-Item -Path "HKLM:\SOFTWARE\Policies\Microsoft\Windows\CloudContent" -Recurse -ErrorAction SilentlyContinue
        }
        Set-ItemProperty -Path "HKLM:\SOFTWARE\Policies\Microsoft\Windows\CloudContent" -Name "DisableWindowsConsumerFeatures" -Type DWord -Value 0
        Write-Host "Enabling Activity History..."
        Set-ItemProperty -Path "HKLM:\SOFTWARE\Policies\Microsoft\Windows\System" -Name "EnableActivityFeed" -Type DWord -Value 1
        Set-ItemProperty -Path "HKLM:\SOFTWARE\Policies\Microsoft\Windows\System" -Name "PublishUserActivities" -Type DWord -Value 1
        Set-ItemProperty -Path "HKLM:\SOFTWARE\Policies\Microsoft\Windows\System" -Name "UploadUserActivities" -Type DWord -Value 1
        Write-Host "Enable Location Tracking..."
        If (Test-Path "HKLM:\SOFTWARE\Microsoft\Windows\CurrentVersion\CapabilityAccessManager\ConsentStore\location") {
            Remove-Item -Path "HKLM:\SOFTWARE\Microsoft\Windows\CurrentVersion\CapabilityAccessManager\ConsentStore\location" -Recurse -ErrorAction SilentlyContinue
        }
        Set-ItemProperty -Path "HKLM:\SOFTWARE\Microsoft\Windows\CurrentVersion\CapabilityAccessManager\ConsentStore\location" -Name "Value" -Type String -Value "Allow"
        Set-ItemProperty -Path "HKLM:\SOFTWARE\Microsoft\Windows NT\CurrentVersion\Sensor\Overrides\{BFA794E4-F964-4FDB-90F6-51056BFE4B44}" -Name "SensorPermissionState" -Type DWord -Value 1
        Set-ItemProperty -Path "HKLM:\SYSTEM\CurrentControlSet\Services\lfsvc\Service\Configuration" -Name "Status" -Type DWord -Value 1
        Write-Host "Enabling automatic Maps updates..."
        Set-ItemProperty -Path "HKLM:\SYSTEM\Maps" -Name "AutoUpdateEnabled" -Type DWord -Value 1
        Write-Host "Enabling Feedback..."
        If (Test-Path "HKCU:\SOFTWARE\Microsoft\Siuf\Rules") {
            Remove-Item -Path "HKCU:\SOFTWARE\Microsoft\Siuf\Rules" -Recurse -ErrorAction SilentlyContinue
        }
        Set-ItemProperty -Path "HKCU:\SOFTWARE\Microsoft\Siuf\Rules" -Name "NumberOfSIUFInPeriod" -Type DWord -Value 0
        Set-ItemProperty -Path "HKLM:\SOFTWARE\Policies\Microsoft\Windows\DataCollection" -Name "DoNotShowFeedbackNotifications" -Type DWord -Value 0
        Write-Host "Enabling Tailored Experiences..."
        If (Test-Path "HKCU:\SOFTWARE\Policies\Microsoft\Windows\CloudContent") {
            Remove-Item -Path "HKCU:\SOFTWARE\Policies\Microsoft\Windows\CloudContent" -Recurse -ErrorAction SilentlyContinue
        }
        Set-ItemProperty -Path "HKCU:\SOFTWARE\Policies\Microsoft\Windows\CloudContent" -Name "DisableTailoredExperiencesWithDiagnosticData" -Type DWord -Value 0
        Write-Host "Disabling Advertising ID..."
        If (Test-Path "HKLM:\SOFTWARE\Policies\Microsoft\Windows\AdvertisingInfo") {
            Remove-Item -Path "HKLM:\SOFTWARE\Policies\Microsoft\Windows\AdvertisingInfo" -Recurse -ErrorAction SilentlyContinue
        }
        Set-ItemProperty -Path "HKLM:\SOFTWARE\Policies\Microsoft\Windows\AdvertisingInfo" -Name "DisabledByGroupPolicy" -Type DWord -Value 0
        Write-Host "Allow Error reporting..."
        Set-ItemProperty -Path "HKLM:\SOFTWARE\Microsoft\Windows\Windows Error Reporting" -Name "Disabled" -Type DWord -Value 0
        Write-Host "Allowing Diagnostics Tracking Service..."
        Stop-Service "DiagTrack" -WarningAction SilentlyContinue
        Set-Service "DiagTrack" -StartupType Manual
        Write-Host "Allowing WAP Push Service..."
        Stop-Service "dmwappushservice" -WarningAction SilentlyContinue
        Set-Service "dmwappushservice" -StartupType Manual
        Write-Host "Allowing Home Groups services..."
        Stop-Service "HomeGroupListener" -WarningAction SilentlyContinue
        Set-Service "HomeGroupListener" -StartupType Manual
        Stop-Service "HomeGroupProvider" -WarningAction SilentlyContinue
        Set-Service "HomeGroupProvider" -StartupType Manual
        Write-Host "Enabling Storage Sense..."
        New-Item -Path "HKCU:\SOFTWARE\Microsoft\Windows\CurrentVersion\StorageSense\Parameters\StoragePolicy" | Out-Null
        Write-Host "Allowing Superfetch service..."
        Stop-Service "SysMain" -WarningAction SilentlyContinue
        Set-Service "SysMain" -StartupType Manual
        Write-Host "Setting BIOS time to Local Time instead of UTC..."
        Set-ItemProperty -Path "HKLM:\SYSTEM\CurrentControlSet\Control\TimeZoneInformation" -Name "RealTimeIsUniversal" -Type DWord -Value 0
        Write-Host "Enabling Hibernation..."
        Set-ItemProperty -Path "HKLM:\System\CurrentControlSet\Control\Session Manager\Power" -Name "HibernteEnabled" -Type Dword -Value 1
        Set-ItemProperty -Path "HKLM:\SOFTWARE\Microsoft\Windows\CurrentVersion\Explorer\FlyoutMenuSettings" -Name "ShowHibernateOption" -Type Dword -Value 1
        Remove-ItemProperty -Path "HKLM:\SOFTWARE\Policies\Microsoft\Windows\Personalization" -Name "NoLockScreen" -ErrorAction SilentlyContinue

        Write-Host "Hiding file operations details..."
        If (Test-Path "HKCU:\SOFTWARE\Microsoft\Windows\CurrentVersion\Explorer\OperationStatusManager") {
            Remove-Item -Path "HKCU:\SOFTWARE\Microsoft\Windows\CurrentVersion\Explorer\OperationStatusManager" -Recurse -ErrorAction SilentlyContinue
        }
        Set-ItemProperty -Path "HKCU:\SOFTWARE\Microsoft\Windows\CurrentVersion\Explorer\OperationStatusManager" -Name "EnthusiastMode" -Type DWord -Value 0
        Write-Host "Showing Task View button..."
        Set-ItemProperty -Path "HKCU:\SOFTWARE\Microsoft\Windows\CurrentVersion\Explorer\Advanced" -Name "ShowTaskViewButton" -Type DWord -Value 1
        Set-ItemProperty -Path "HKCU:\SOFTWARE\Microsoft\Windows\CurrentVersion\Explorer\Advanced\People" -Name "PeopleBand" -Type DWord -Value 1

        Write-Host "Changing default Explorer view to Quick Access..."
        Set-ItemProperty -Path "HKCU:\SOFTWARE\Microsoft\Windows\CurrentVersion\Explorer\Advanced" -Name "LaunchTo" -Type DWord -Value 0

        Write-Host "Unrestricting AutoLogger directory"
        $autoLoggerDir = "$env:PROGRAMDATA\Microsoft\Diagnosis\ETLLogs\AutoLogger"
        icacls $autoLoggerDir /grant:r SYSTEM:`(OI`)`(CI`)F | Out-Null

        Write-Host "Enabling and starting Diagnostics Tracking Service"
        Set-Service "DiagTrack" -StartupType Automatic
        Start-Service "DiagTrack"

        Write-Host "Hiding known file extensions"
        Set-ItemProperty -Path "HKCU:\Software\Microsoft\Windows\CurrentVersion\Explorer\Advanced" -Name "HideFileExt" -Type DWord -Value 1

        Write-Host "Reset Local Group Policies to Stock Defaults"
        # cmd /c secedit /configure /cfg %windir%\inf\defltbase.inf /db defltbase.sdb /verbose
        cmd /c RD /S /Q "%WinDir%\System32\GroupPolicyUsers"
        cmd /c RD /S /Q "%WinDir%\System32\GroupPolicy"
        cmd /c gpupdate /force
        # Considered using Invoke-GPUpdate but requires module most people won't have installed

        Write-Host "Adjusting visual effects for appearance..."
        Set-ItemProperty -Path "HKCU:\Control Panel\Desktop" -Name "DragFullWindows" -Type String -Value 1
        Set-ItemProperty -Path "HKCU:\Control Panel\Desktop" -Name "MenuShowDelay" -Type String -Value 400
        Set-ItemProperty -Path "HKCU:\Control Panel\Desktop" -Name "UserPreferencesMask" -Type Binary -Value ([byte[]](158, 30, 7, 128, 18, 0, 0, 0))
        Set-ItemProperty -Path "HKCU:\Control Panel\Desktop\WindowMetrics" -Name "MinAnimate" -Type String -Value 1
        Set-ItemProperty -Path "HKCU:\Control Panel\Keyboard" -Name "KeyboardDelay" -Type DWord -Value 1
        Set-ItemProperty -Path "HKCU:\Software\Microsoft\Windows\CurrentVersion\Explorer\Advanced" -Name "ListviewAlphaSelect" -Type DWord -Value 1
        Set-ItemProperty -Path "HKCU:\Software\Microsoft\Windows\CurrentVersion\Explorer\Advanced" -Name "ListviewShadow" -Type DWord -Value 1
        Set-ItemProperty -Path "HKCU:\Software\Microsoft\Windows\CurrentVersion\Explorer\Advanced" -Name "TaskbarAnimations" -Type DWord -Value 1
        Set-ItemProperty -Path "HKCU:\Software\Microsoft\Windows\CurrentVersion\Explorer\VisualEffects" -Name "VisualFXSetting" -Type DWord -Value 3
        Set-ItemProperty -Path "HKCU:\Software\Microsoft\Windows\DWM" -Name "EnableAeroPeek" -Type DWord -Value 1
        Remove-ItemProperty -Path "HKCU:\Control Panel\Desktop" -Name "HungAppTimeout" -ErrorAction SilentlyContinue
        Write-Host "Restoring Clipboard History..."
        Remove-ItemProperty -Path "HKCU:\SOFTWARE\Microsoft\Clipboard" -Name "EnableClipboardHistory" -ErrorAction SilentlyContinue
        Remove-ItemProperty -Path "HKLM:\SOFTWARE\Policies\Microsoft\Windows\System" -Name "AllowClipboardHistory" -ErrorAction SilentlyContinue
        Write-Host "Enabling Notifications and Action Center"
        Remove-Item -Path HKCU:\SOFTWARE\Policies\Microsoft\Windows\Explorer -Force
        Remove-ItemProperty -Path "HKCU:\Software\Microsoft\Windows\CurrentVersion\PushNotifications" -Name "ToastEnabled"
        Write-Host "Restoring Default Right Click Menu Layout"
        Remove-Item -Path "HKCU:\Software\Classes\CLSID\{86ca1aa0-34aa-4e8b-a509-50c905bae2a2}" -Recurse -Confirm:$false -Force

        Write-Host "Reset News and Interests"
        Set-ItemProperty -Path "HKLM:\SOFTWARE\Policies\Microsoft\Windows\Windows Feeds" -Name "EnableFeeds" -Type DWord -Value 1
        # Remove "News and Interest" from taskbar
        Set-ItemProperty -Path  "HKCU:\Software\Microsoft\Windows\CurrentVersion\Feeds" -Name "ShellFeedsTaskbarViewMode" -Type DWord -Value 0
        Write-Host "Done - Reverted to Stock Settings"

        Write-Host "Essential Undo Completed"

        $ButtonType = [System.Windows.MessageBoxButton]::OK
        $MessageboxTitle = "Undo All"
        $Messageboxbody = ("Done")
        $MessageIcon = [System.Windows.MessageBoxImage]::Information

        [System.Windows.MessageBox]::Show($Messageboxbody, $MessageboxTitle, $ButtonType, $MessageIcon)

        Write-Host "================================="
        Write-Host "---   Undo All is Finished    ---"
        Write-Host "================================="
    })
#===========================================================================
# Tab 3 - Config Buttons
#===========================================================================
$WPFFeatureInstall.Add_Click({

        If ( $WPFFeaturesdotnet.IsChecked -eq $true ) {
            Enable-WindowsOptionalFeature -Online -FeatureName "NetFx4-AdvSrvs" -All -NoRestart
            Enable-WindowsOptionalFeature -Online -FeatureName "NetFx3" -All -NoRestart
        }
        If ( $WPFFeatureshyperv.IsChecked -eq $true ) {
            Enable-WindowsOptionalFeature -Online -FeatureName "HypervisorPlatform" -All -NoRestart
            Enable-WindowsOptionalFeature -Online -FeatureName "Microsoft-Hyper-V-All" -All -NoRestart
            Enable-WindowsOptionalFeature -Online -FeatureName "Microsoft-Hyper-V" -All -NoRestart
            Enable-WindowsOptionalFeature -Online -FeatureName "Microsoft-Hyper-V-Tools-All" -All -NoRestart
            Enable-WindowsOptionalFeature -Online -FeatureName "Microsoft-Hyper-V-Management-PowerShell" -All -NoRestart
            Enable-WindowsOptionalFeature -Online -FeatureName "Microsoft-Hyper-V-Hypervisor" -All -NoRestart
            Enable-WindowsOptionalFeature -Online -FeatureName "Microsoft-Hyper-V-Services" -All -NoRestart
            Enable-WindowsOptionalFeature -Online -FeatureName "Microsoft-Hyper-V-Management-Clients" -All -NoRestart
            cmd /c bcdedit /set hypervisorschedulertype classic
            Write-Host "HyperV is now installed and configured. Please Reboot before using."
        }
        If ( $WPFFeatureslegacymedia.IsChecked -eq $true ) {
            Enable-WindowsOptionalFeature -Online -FeatureName "WindowsMediaPlayer" -All -NoRestart
            Enable-WindowsOptionalFeature -Online -FeatureName "MediaPlayback" -All -NoRestart
            Enable-WindowsOptionalFeature -Online -FeatureName "DirectPlay" -All -NoRestart
            Enable-WindowsOptionalFeature -Online -FeatureName "LegacyComponents" -All -NoRestart
        }
        If ( $WPFFeaturewsl.IsChecked -eq $true ) {
            Enable-WindowsOptionalFeature -Online -FeatureName "VirtualMachinePlatform" -All -NoRestart
            Enable-WindowsOptionalFeature -Online -FeatureName "Microsoft-Windows-Subsystem-Linux" -All -NoRestart
            Write-Host "WSL is now installed and configured. Please Reboot before using."
        }
        If ( $WPFFeaturenfs.IsChecked -eq $true ) {
            Enable-WindowsOptionalFeature -Online -FeatureName "ServicesForNFS-ClientOnly" -All -NoRestart
            Enable-WindowsOptionalFeature -Online -FeatureName "ClientForNFS-Infrastructure" -All -NoRestart
            Enable-WindowsOptionalFeature -Online -FeatureName "NFS-Administration" -All -NoRestart
            nfsadmin client stop
            Set-ItemProperty -Path "HKLM:\SOFTWARE\Microsoft\ClientForNFS\CurrentVersion\Default" -Name "AnonymousUID" -Type DWord -Value 0
            Set-ItemProperty -Path "HKLM:\SOFTWARE\Microsoft\ClientForNFS\CurrentVersion\Default" -Name "AnonymousGID" -Type DWord -Value 0
            nfsadmin client start
            nfsadmin client localhost config fileaccess=755 SecFlavors=+sys -krb5 -krb5i
            Write-Host "NFS is now setup for user based NFS mounts"
        }
        $ButtonType = [System.Windows.MessageBoxButton]::OK
        $MessageboxTitle = "All features are now installed "
        $Messageboxbody = ("Done")
        $MessageIcon = [System.Windows.MessageBoxImage]::Information

        [System.Windows.MessageBox]::Show($Messageboxbody, $MessageboxTitle, $ButtonType, $MessageIcon)

        Write-Host "================================="
        Write-Host "---  Features are Installed   ---"
        Write-Host "================================="
    })

$WPFPanelDISM.Add_Click({
        Start-Process PowerShell -ArgumentList "Write-Host '(1/4) Chkdsk' -ForegroundColor Green; Chkdsk /scan;
        Write-Host '`n(2/4) SFC - 1st scan' -ForegroundColor Green; sfc /scannow;
        Write-Host '`n(3/4) DISM' -ForegroundColor Green; DISM /Online /Cleanup-Image /Restorehealth;
        Write-Host '`n(4/4) SFC - 2nd scan' -ForegroundColor Green; sfc /scannow;
        Read-Host '`nPress Enter to Continue'" -verb runas
    })
$WPFPanelAutologin.Add_Click({
        curl.exe -ss "https://live.sysinternals.com/Autologon.exe" -o autologin.exe # Official Microsoft recommendation https://learn.microsoft.com/en-us/sysinternals/downloads/autologon
        cmd /c autologin.exe
    })
$WPFPanelcontrol.Add_Click({
        cmd /c control
    })
$WPFPanelnetwork.Add_Click({
        cmd /c ncpa.cpl
    })
$WPFPanelpower.Add_Click({
        cmd /c powercfg.cpl
    })
$WPFPanelsound.Add_Click({
        cmd /c mmsys.cpl
    })
$WPFPanelsystem.Add_Click({
        cmd /c sysdm.cpl
    })
$WPFPaneluser.Add_Click({
        cmd /c "control userpasswords2"
    })
#===========================================================================
# Tab 4 - Updates Buttons
#===========================================================================

$WPFUpdatesdefault.Add_Click({
        If (!(Test-Path "HKLM:\SOFTWARE\Policies\Microsoft\Windows\WindowsUpdate\AU")) {
            New-Item -Path "HKLM:\SOFTWARE\Policies\Microsoft\Windows\WindowsUpdate\AU" -Force | Out-Null
        }
        Set-ItemProperty -Path "HKLM:\SOFTWARE\Policies\Microsoft\Windows\WindowsUpdate\AU" -Name "NoAutoUpdate" -Type DWord -Value 0
        Set-ItemProperty -Path "HKLM:\SOFTWARE\Policies\Microsoft\Windows\WindowsUpdate\AU" -Name "AUOptions" -Type DWord -Value 3
        If (!(Test-Path "HKLM:\SOFTWARE\Microsoft\Windows\CurrentVersion\DeliveryOptimization\Config")) {
            New-Item -Path "HKLM:\SOFTWARE\Microsoft\Windows\CurrentVersion\DeliveryOptimization\Config" -Force | Out-Null
        }
        Set-ItemProperty -Path "HKLM:\SOFTWARE\Microsoft\Windows\CurrentVersion\DeliveryOptimization\Config" -Name "DODownloadMode" -Type DWord -Value 1

        $services = @(
            "BITS"
            "wuauserv"
        )

        foreach ($service in $services) {
            # -ErrorAction SilentlyContinue is so it doesn't write an error to stdout if a service doesn't exist

            Write-Host "Setting $service StartupType to Automatic"
            Get-Service -Name $service -ErrorAction SilentlyContinue | Set-Service -StartupType Automatic
        }
        Write-Host "Enabling driver offering through Windows Update..."
        Remove-ItemProperty -Path "HKLM:\SOFTWARE\Policies\Microsoft\Windows\Device Metadata" -Name "PreventDeviceMetadataFromNetwork" -ErrorAction SilentlyContinue
        Remove-ItemProperty -Path "HKLM:\SOFTWARE\Policies\Microsoft\Windows\DriverSearching" -Name "DontPromptForWindowsUpdate" -ErrorAction SilentlyContinue
        Remove-ItemProperty -Path "HKLM:\SOFTWARE\Policies\Microsoft\Windows\DriverSearching" -Name "DontSearchWindowsUpdate" -ErrorAction SilentlyContinue
        Remove-ItemProperty -Path "HKLM:\SOFTWARE\Policies\Microsoft\Windows\DriverSearching" -Name "DriverUpdateWizardWuSearchEnabled" -ErrorAction SilentlyContinue
        Remove-ItemProperty -Path "HKLM:\SOFTWARE\Policies\Microsoft\Windows\WindowsUpdate" -Name "ExcludeWUDriversInQualityUpdate" -ErrorAction SilentlyContinue
        Write-Host "Enabling Windows Update automatic restart..."
        Remove-ItemProperty -Path "HKLM:\SOFTWARE\Policies\Microsoft\Windows\WindowsUpdate\AU" -Name "NoAutoRebootWithLoggedOnUsers" -ErrorAction SilentlyContinue
        Remove-ItemProperty -Path "HKLM:\SOFTWARE\Policies\Microsoft\Windows\WindowsUpdate\AU" -Name "AUPowerManagement" -ErrorAction SilentlyContinue
        Write-Host "Enabled driver offering through Windows Update"
        Remove-ItemProperty -Path "HKLM:\SOFTWARE\Microsoft\WindowsUpdate\UX\Settings" -Name "BranchReadinessLevel" -ErrorAction SilentlyContinue
        Remove-ItemProperty -Path "HKLM:\SOFTWARE\Microsoft\WindowsUpdate\UX\Settings" -Name "DeferFeatureUpdatesPeriodInDays" -ErrorAction SilentlyContinue
        Remove-ItemProperty -Path "HKLM:\SOFTWARE\Microsoft\WindowsUpdate\UX\Settings" -Name "DeferQualityUpdatesPeriodInDays " -ErrorAction SilentlyContinue
        Write-Host "================================="
        Write-Host "---  Updates Set to Default   ---"
        Write-Host "================================="
    })

$WPFFixesUpdate.Add_Click({
        ### Reset Windows Update Script - reregister dlls, services, and remove registry entires.
        Write-Host "1. Stopping Windows Update Services..."
        Stop-Service -Name BITS
        Stop-Service -Name wuauserv
        Stop-Service -Name appidsvc
        Stop-Service -Name cryptsvc

        Write-Host "2. Remove QMGR Data file..."
        Remove-Item "$env:allusersprofile\Application Data\Microsoft\Network\Downloader\qmgr*.dat" -ErrorAction SilentlyContinue

        Write-Host "3. Renaming the Software Distribution and CatRoot Folder..."
        Rename-Item $env:systemroot\SoftwareDistribution SoftwareDistribution.bak -ErrorAction SilentlyContinue
        Rename-Item $env:systemroot\System32\Catroot2 catroot2.bak -ErrorAction SilentlyContinue

        Write-Host "4. Removing old Windows Update log..."
        Remove-Item $env:systemroot\WindowsUpdate.log -ErrorAction SilentlyContinue

        Write-Host "5. Resetting the Windows Update Services to defualt settings..."
        "sc.exe sdset bits D:(A;;CCLCSWRPWPDTLOCRRC;;;SY)(A;;CCDCLCSWRPWPDTLOCRSDRCWDWO;;;BA)(A;;CCLCSWLOCRRC;;;AU)(A;;CCLCSWRPWPDTLOCRRC;;;PU)"
        "sc.exe sdset wuauserv D:(A;;CCLCSWRPWPDTLOCRRC;;;SY)(A;;CCDCLCSWRPWPDTLOCRSDRCWDWO;;;BA)(A;;CCLCSWLOCRRC;;;AU)(A;;CCLCSWRPWPDTLOCRRC;;;PU)"
        Set-Location $env:systemroot\system32

        Write-Host "6. Registering some DLLs..."
        regsvr32.exe /s atl.dll
        regsvr32.exe /s urlmon.dll
        regsvr32.exe /s mshtml.dll
        regsvr32.exe /s shdocvw.dll
        regsvr32.exe /s browseui.dll
        regsvr32.exe /s jscript.dll
        regsvr32.exe /s vbscript.dll
        regsvr32.exe /s scrrun.dll
        regsvr32.exe /s msxml.dll
        regsvr32.exe /s msxml3.dll
        regsvr32.exe /s msxml6.dll
        regsvr32.exe /s actxprxy.dll
        regsvr32.exe /s softpub.dll
        regsvr32.exe /s wintrust.dll
        regsvr32.exe /s dssenh.dll
        regsvr32.exe /s rsaenh.dll
        regsvr32.exe /s gpkcsp.dll
        regsvr32.exe /s sccbase.dll
        regsvr32.exe /s slbcsp.dll
        regsvr32.exe /s cryptdlg.dll
        regsvr32.exe /s oleaut32.dll
        regsvr32.exe /s ole32.dll
        regsvr32.exe /s shell32.dll
        regsvr32.exe /s initpki.dll
        regsvr32.exe /s wuapi.dll
        regsvr32.exe /s wuaueng.dll
        regsvr32.exe /s wuaueng1.dll
        regsvr32.exe /s wucltui.dll
        regsvr32.exe /s wups.dll
        regsvr32.exe /s wups2.dll
        regsvr32.exe /s wuweb.dll
        regsvr32.exe /s qmgr.dll
        regsvr32.exe /s qmgrprxy.dll
        regsvr32.exe /s wucltux.dll
        regsvr32.exe /s muweb.dll
        regsvr32.exe /s wuwebv.dll

        Write-Host "7) Removing WSUS client settings..."
        REG DELETE "HKLM:\SOFTWARE\Microsoft\Windows\CurrentVersion\WindowsUpdate" /v AccountDomainSid /f
        REG DELETE "HKLM:\SOFTWARE\Microsoft\Windows\CurrentVersion\WindowsUpdate" /v PingID /f
        REG DELETE "HKLM:\SOFTWARE\Microsoft\Windows\CurrentVersion\WindowsUpdate" /v SusClientId /f

        Write-Host "8) Resetting the WinSock..."
        netsh winsock reset
        netsh winhttp reset proxy
        netsh int ip reset

        Write-Host "9) Delete all BITS jobs..."
        Get-BitsTransfer | Remove-BitsTransfer

        Write-Host "10) Attempting to install the Windows Update Agent..."
        If ([System.Environment]::Is64BitOperatingSystem) {
            wusa Windows8-RT-KB2937636-x64 /quiet
        }
        else {
            wusa Windows8-RT-KB2937636-x86 /quiet
        }

        Write-Host "11) Starting Windows Update Services..."
        Start-Service -Name BITS
        Start-Service -Name wuauserv
        Start-Service -Name appidsvc
        Start-Service -Name cryptsvc

        Write-Host "12) Forcing discovery..."
        wuauclt /resetauthorization /detectnow

        Write-Host "Process complete. Please reboot your computer."

        $ButtonType = [System.Windows.MessageBoxButton]::OK
        $MessageboxTitle = "Reset Windows Update "
        $Messageboxbody = ("Stock settings loaded.`n Please reboot your computer")
        $MessageIcon = [System.Windows.MessageBoxImage]::Information

        [System.Windows.MessageBox]::Show($Messageboxbody, $MessageboxTitle, $ButtonType, $MessageIcon)
        Write-Host "================================="
        Write-Host "-- Reset ALL Updates to Factory -"
        Write-Host "================================="
    })

$WPFUpdatesdisable.Add_Click({
        If (!(Test-Path "HKLM:\SOFTWARE\Policies\Microsoft\Windows\WindowsUpdate\AU")) {
            New-Item -Path "HKLM:\SOFTWARE\Policies\Microsoft\Windows\WindowsUpdate\AU" -Force | Out-Null
        }
        Set-ItemProperty -Path "HKLM:\SOFTWARE\Policies\Microsoft\Windows\WindowsUpdate\AU" -Name "NoAutoUpdate" -Type DWord -Value 1
        Set-ItemProperty -Path "HKLM:\SOFTWARE\Policies\Microsoft\Windows\WindowsUpdate\AU" -Name "AUOptions" -Type DWord -Value 1
        If (!(Test-Path "HKLM:\SOFTWARE\Microsoft\Windows\CurrentVersion\DeliveryOptimization\Config")) {
            New-Item -Path "HKLM:\SOFTWARE\Microsoft\Windows\CurrentVersion\DeliveryOptimization\Config" -Force | Out-Null
        }
        Set-ItemProperty -Path "HKLM:\SOFTWARE\Microsoft\Windows\CurrentVersion\DeliveryOptimization\Config" -Name "DODownloadMode" -Type DWord -Value 0

        $services = @(
            "BITS"
            "wuauserv"
        )

        foreach ($service in $services) {
            # -ErrorAction SilentlyContinue is so it doesn't write an error to stdout if a service doesn't exist

            Write-Host "Setting $service StartupType to Disabled"
            Get-Service -Name $service -ErrorAction SilentlyContinue | Set-Service -StartupType Disabled
        }
        Write-Host "================================="
        Write-Host "---  Updates ARE DISABLED     ---"
        Write-Host "================================="
    })
$WPFUpdatessecurity.Add_Click({
        Write-Host "Disabling driver offering through Windows Update..."
        If (!(Test-Path "HKLM:\SOFTWARE\Policies\Microsoft\Windows\Device Metadata")) {
            New-Item -Path "HKLM:\SOFTWARE\Policies\Microsoft\Windows\Device Metadata" -Force | Out-Null
        }
        Set-ItemProperty -Path "HKLM:\SOFTWARE\Policies\Microsoft\Windows\Device Metadata" -Name "PreventDeviceMetadataFromNetwork" -Type DWord -Value 1
        If (!(Test-Path "HKLM:\SOFTWARE\Policies\Microsoft\Windows\DriverSearching")) {
            New-Item -Path "HKLM:\SOFTWARE\Policies\Microsoft\Windows\DriverSearching" -Force | Out-Null
        }
        Set-ItemProperty -Path "HKLM:\SOFTWARE\Policies\Microsoft\Windows\DriverSearching" -Name "DontPromptForWindowsUpdate" -Type DWord -Value 1
        Set-ItemProperty -Path "HKLM:\SOFTWARE\Policies\Microsoft\Windows\DriverSearching" -Name "DontSearchWindowsUpdate" -Type DWord -Value 1
        Set-ItemProperty -Path "HKLM:\SOFTWARE\Policies\Microsoft\Windows\DriverSearching" -Name "DriverUpdateWizardWuSearchEnabled" -Type DWord -Value 0
        If (!(Test-Path "HKLM:\SOFTWARE\Policies\Microsoft\Windows\WindowsUpdate")) {
            New-Item -Path "HKLM:\SOFTWARE\Policies\Microsoft\Windows\WindowsUpdate" | Out-Null
        }
        Set-ItemProperty -Path "HKLM:\SOFTWARE\Policies\Microsoft\Windows\WindowsUpdate" -Name "ExcludeWUDriversInQualityUpdate" -Type DWord -Value 1
        Write-Host "Disabling Windows Update automatic restart..."
        If (!(Test-Path "HKLM:\SOFTWARE\Policies\Microsoft\Windows\WindowsUpdate\AU")) {
            New-Item -Path "HKLM:\SOFTWARE\Policies\Microsoft\Windows\WindowsUpdate\AU" -Force | Out-Null
        }
        Set-ItemProperty -Path "HKLM:\SOFTWARE\Policies\Microsoft\Windows\WindowsUpdate\AU" -Name "NoAutoRebootWithLoggedOnUsers" -Type DWord -Value 1
        Set-ItemProperty -Path "HKLM:\SOFTWARE\Policies\Microsoft\Windows\WindowsUpdate\AU" -Name "AUPowerManagement" -Type DWord -Value 0
        Write-Host "Disabled driver offering through Windows Update"
        Set-ItemProperty -Path "HKLM:\SOFTWARE\Microsoft\WindowsUpdate\UX\Settings" -Name "BranchReadinessLevel" -Type DWord -Value 20
        Set-ItemProperty -Path "HKLM:\SOFTWARE\Microsoft\WindowsUpdate\UX\Settings" -Name "DeferFeatureUpdatesPeriodInDays" -Type DWord -Value 365
        Set-ItemProperty -Path "HKLM:\SOFTWARE\Microsoft\WindowsUpdate\UX\Settings" -Name "DeferQualityUpdatesPeriodInDays " -Type DWord -Value 4

        $ButtonType = [System.Windows.MessageBoxButton]::OK
        $MessageboxTitle = "Set Security Updates"
        $Messageboxbody = ("Recommended Update settings loaded")
        $MessageIcon = [System.Windows.MessageBoxImage]::Information

        [System.Windows.MessageBox]::Show($Messageboxbody, $MessageboxTitle, $ButtonType, $MessageIcon)
        Write-Host "================================="
        Write-Host "-- Updates Set to Recommended ---"
        Write-Host "================================="
    })

#===========================================================================
# Setup runspace and background config
#===========================================================================

$runspace = [RunspaceFactory]::CreateRunspace()
$runspace.ApartmentState = "STA"
$runspace.ThreadOptions = "ReuseThread"
$runspace.Open()
$runspace.SessionStateProxy.SetVariable("sync", $sync)

#Load information in the background
Invoke-Runspace -ScriptBlock {
    $sync.ConfigLoaded = $False

    $sync.configs = @{}
    $ConfigsToLoad = @(
        "applications",
        "tweaks",
        "preset",
        "feature",
        "dns"
    )

    if($sync.IsDev -eq $true){
        $ConfigsToLoad | ForEach-Object {
            $sync.configs["$psitem"] = Get-Content "$($sync.PSScriptRoot)\config\$PSItem.json" | ConvertFrom-Json
        } 
        $sync.ComputerInfo = Get-ComputerInfo
    }
    Else{
        $ConfigsToLoad | ForEach-Object {
            $sync.configs["$psitem"] = [System.Net.WebClient]::new().DownloadStringTaskAsync("https://raw.githubusercontent.com/ChrisTitusTech/winutil/$($Sync.BranchToUse)/config/$psitem.json")
        }
    
        $sync.ComputerInfo = Get-ComputerInfo
    
        $ConfigsToLoad | ForEach-Object {
            $sync.configs["$psitem"] = ConvertFrom-Json ($sync.configs["$psitem"].GetAwaiter().GetResult())
        }
    }
    
    $sync.ConfigLoaded = $True
} | Out-Null

#===========================================================================
# Shows the form
#===========================================================================
Get-FormVariables

try{
    Install-Choco
}
Catch [ChocoFailedInstall]{
    Write-Host "==========================================="
    Write-Host "--    Chocolatey failed to install      ---"
    Write-Host "==========================================="
}

$Form.ShowDialog() | out-null
Stop-Transcript<|MERGE_RESOLUTION|>--- conflicted
+++ resolved
@@ -28,11 +28,7 @@
 
 # variable to sync between runspaces
 $sync = [Hashtable]::Synchronized(@{})
-<<<<<<< HEAD
-#$sync.IsDev = $true
-=======
 $sync.IsDev = $true
->>>>>>> 9c687a6e
 $sync.BranchToUse = $BranchToUse
 $sync.PSScriptRoot = $PSScriptRoot
 if (!$sync.PSScriptRoot){$sync.PSScriptRoot = (Get-Location).Path}
@@ -780,7 +776,6 @@
     Foreach ($tweak in $tweaks){
         Invoke-WinTweaks $tweak
     }
-<<<<<<< HEAD
 
     Write-Host "================================="
     Write-Host "--     Tweaks are Finished    ---"
@@ -791,18 +786,6 @@
     $Messageboxbody = ("Done")
     $MessageIcon = [System.Windows.MessageBoxImage]::Information
 
-=======
-
-    Write-Host "================================="
-    Write-Host "--     Tweaks are Finished    ---"
-    Write-Host "================================="
-
-    $ButtonType = [System.Windows.MessageBoxButton]::OK
-    $MessageboxTitle = "Tweaks are Finished "
-    $Messageboxbody = ("Done")
-    $MessageIcon = [System.Windows.MessageBoxImage]::Information
-
->>>>>>> 9c687a6e
     [System.Windows.MessageBox]::Show($Messageboxbody, $MessageboxTitle, $ButtonType, $MessageIcon)
 })
 
