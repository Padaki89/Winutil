--- conflicted
+++ resolved
@@ -95,15 +95,12 @@
     Write-Host "Unable to load Windows.Markup.XamlReader. Double-check syntax and ensure .net is installed."
 }
 
-<<<<<<< HEAD
-
 # Load the configuration files
 #Invoke-WPFUIElements -configVariable $sync.configs.nav -targetGridName "WPFMainGrid"
 Invoke-WPFUIElements -configVariable $sync.configs.applications -targetGridName "appspanel" -columncount 5
 Invoke-WPFUIElements -configVariable $sync.configs.tweaks -targetGridName "tweakspanel" -columncount 2
 Invoke-WPFUIElements -configVariable $sync.configs.feature -targetGridName "featurespanel" -columncount 2
 
-=======
 if (-NOT ($readerOperationSuccessful)) {
     Write-Host "Failed to parse xaml content using Windows.Markup.XamlReader's Load Method." -ForegroundColor Red
     Write-Host "Quitting winutil..." -ForegroundColor Red
@@ -112,7 +109,6 @@
     [System.GC]::Collect()
     exit 1
 }
->>>>>>> 322d527a
 
 #===========================================================================
 # Store Form Objects In PowerShell
