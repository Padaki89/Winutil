--- conflicted
+++ resolved
@@ -453,22 +453,9 @@
 
 # Set the path for the winutil directory
 $winutildir["path"] = "$env:LOCALAPPDATA\winutil\"
-<<<<<<< HEAD
 [System.IO.Directory]::CreateDirectory($winutildir["path"]) | Out-Null
-=======
-[System.IO.Directory]::CreateDirectory("$winutildir") | Out-Null
->>>>>>> 380e1e73
 
 $winutildir["logo.ico"] = $winutildir["path"] + "cttlogo.ico"
-<<<<<<< HEAD
-=======
-if (-NOT (Test-Path -Path $winutildir["logo.png"])) {
-    Invoke-WebRequest -Uri "https://christitus.com/images/logo-full.png" -OutFile $winutildir["logo.png"]
-}
-if (-NOT (Test-Path -Path $winutildir["logo.ico"])) {
-    ConvertTo-Icon -bitmapPath $winutildir["logo.png"] -iconPath $winutildir["logo.ico"]
-}
->>>>>>> 380e1e73
 
 if (Test-Path $winutildir["logo.ico"]) {
     $sync["logorender"] = $winutildir["logo.ico"]
