--- conflicted
+++ resolved
@@ -54,12 +54,8 @@
 
 function Get-TabXaml {
     param( [Parameter(Mandatory=$true)]
-<<<<<<< HEAD
-        $tabname
-=======
         $tabname,
         $columncount = 0
->>>>>>> 0ecc432a
     )
     $organizedData = @{}
     # Iterate through JSON data and organize by panel and category
@@ -73,11 +69,7 @@
             Content = $appInfo.Content
             Choco = $appInfo.choco
             Winget = $appInfo.winget
-<<<<<<< HEAD
-            Panel = $appInfo.panel
-=======
             Panel = if ($columncount -gt 0 ) { "0" } else {$appInfo.panel}
->>>>>>> 0ecc432a
             Link = $appInfo.link
             Description = $appInfo.description
             # Type is (Checkbox,Toggle,Button,Combobox ) (Default is Checkbox)
@@ -87,33 +79,16 @@
             Checked = $appInfo.Checked
         }
 
-<<<<<<< HEAD
-        if (-not $organizedData.ContainsKey($appInfo.panel)) {
-            $organizedData[$appInfo.panel] = @{}
-        }
-
-        if (-not $organizedData[$appInfo.panel].ContainsKey($appInfo.Category)) {
-            $organizedData[$appInfo.panel][$appInfo.Category] = @{}
-=======
         if (-not $organizedData.ContainsKey($appObject.panel)) {
             $organizedData[$appObject.panel] = @{}
         }
 
         if (-not $organizedData[$appObject.panel].ContainsKey($appObject.Category)) {
             $organizedData[$appObject.panel][$appObject.Category] = @{}
->>>>>>> 0ecc432a
         }
 
         # Store application data in a sub-array under the category
         # Add Order property to keep the original order of tweaks and features
-<<<<<<< HEAD
-        $organizedData[$appInfo.panel][$appInfo.Category]["$($appInfo.order)$appName"] = $appObject
-    }
-    $panelcount=0
-    # add ColumnDefinitions to evenly draw colums
-    $blockXml="<Grid.ColumnDefinitions>`n"+("<ColumnDefinition Width=""*""/>`n"*($organizedData.Keys.Count))+"</Grid.ColumnDefinitions>`n"
-    # Iterate through organizedData by panel, category, and application
-=======
         $organizedData[$appObject.panel][$appInfo.Category]["$($appInfo.order)$appName"] = $appObject
     }
     $panelcount=0
@@ -127,16 +102,10 @@
     $blockXml="<Grid.ColumnDefinitions>`n"+("<ColumnDefinition Width=""*""/>`n"*($paneltotal))+"</Grid.ColumnDefinitions>`n"
     # Iterate through organizedData by panel, category, and application
     $count = 0
->>>>>>> 0ecc432a
     foreach ($panel in ($organizedData.Keys | Sort-Object)) {
         $blockXml += "<Border Grid.Row=""1"" Grid.Column=""$panelcount"">`n<StackPanel Background=""{MainBackgroundColor}"" SnapsToDevicePixels=""True"">`n"
         $panelcount++
         foreach ($category in ($organizedData[$panel].Keys | Sort-Object)) {
-<<<<<<< HEAD
-            $blockXml += "<Label Content=""$($category -replace '^.__', '')"" FontSize=""16""/>`n"
-            $sortedApps = $organizedData[$panel][$category].Keys | Sort-Object
-            foreach ($appName in $sortedApps) {
-=======
             $count++
             if ($columncount -gt 0) {
                 $panelcount2 = [Int](($count)/$maxcount-0.5)
@@ -158,7 +127,6 @@
                         $panelcount++
                     }
                 }
->>>>>>> 0ecc432a
                 $appInfo = $organizedData[$panel][$category][$appName]
                 if ("Toggle" -eq $appInfo.Type) {
                     $blockXml += "<StackPanel Orientation=`"Horizontal`" Margin=`"0,10,0,0`">`n<Label Content=`"$($appInfo.Content)`" Style=`"{StaticResource labelfortweaks}`" ToolTip=`"$($appInfo.Description)`" />`n"
@@ -194,11 +162,7 @@
     return ($blockXml)
 }
 
-<<<<<<< HEAD
-$tabcolums=Get-TabXaml "applications"
-=======
 $tabcolums=Get-TabXaml "applications" 5
->>>>>>> 0ecc432a
 $inputXML = $inputXML -replace "{{InstallPanel_applications}}", ($tabcolums)
 $tabcolums=Get-TabXaml "tweaks"
 $inputXML = $inputXML -replace "{{InstallPanel_tweaks}}", ($tabcolums)
