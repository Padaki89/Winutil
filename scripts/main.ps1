# SPDX-License-Identifier: MIT
# Set the maximum number of threads for the RunspacePool to the number of threads on the machine
$maxthreads = [int]$env:NUMBER_OF_PROCESSORS

# Create a new session state for parsing variables into our runspace
$hashVars = New-object System.Management.Automation.Runspaces.SessionStateVariableEntry -ArgumentList 'sync',$sync,$Null
$InitialSessionState = [System.Management.Automation.Runspaces.InitialSessionState]::CreateDefault()

# Add the variable to the session state
$InitialSessionState.Variables.Add($hashVars)

# Get every private function and add them to the session state
$functions = (Get-ChildItem function:\).where{$_.name -like "*winutil*" -or $_.name -like "*WPF*"}
foreach ($function in $functions) {
    $functionDefinition = Get-Content function:\$($function.name)
    $functionEntry = New-Object System.Management.Automation.Runspaces.SessionStateFunctionEntry -ArgumentList $($function.name), $functionDefinition

    $initialSessionState.Commands.Add($functionEntry)
}

# Create the runspace pool
$sync.runspace = [runspacefactory]::CreateRunspacePool(
    1,                      # Minimum thread count
    $maxthreads,            # Maximum thread count
    $InitialSessionState,   # Initial session state
    $Host                   # Machine to create runspaces on
)

# Open the RunspacePool instance
$sync.runspace.Open()

# Create classes for different exceptions

    class WingetFailedInstall : Exception {
        [string] $additionalData

        WingetFailedInstall($Message) : base($Message) {}
    }

    class ChocoFailedInstall : Exception {
        [string] $additionalData

        ChocoFailedInstall($Message) : base($Message) {}
    }

    class GenericException : Exception {
        [string] $additionalData

        GenericException($Message) : base($Message) {}
    }


$inputXML = $inputXML -replace 'mc:Ignorable="d"', '' -replace "x:N", 'N' -replace '^<Win.*', '<Window'

if ((Get-WinUtilToggleStatus WPFToggleDarkMode) -eq $True) {
    if (Invoke-WinUtilGPU -eq $True) {
        $ctttheme = 'Matrix'
    } else {
        $ctttheme = 'Dark'
    }
} else {
    $ctttheme = 'Classic'
}

$returnVal = Set-WinUtilUITheme -inputXML $inputXML -themeName $ctttheme
if ($returnVal.err -eq $null) {
    Write-Warning "Failed to statically apply theming to xaml content using Set-WinUtilTheme, please check previous Error/Warning messages."
    Write-Warning "Quitting winutil..."
    $sync.runspace.Dispose()
    $sync.runspace.Close()
    [System.GC]::Collect()
    return
}
$inputXML = $returnVal.processedXML

[void][System.Reflection.Assembly]::LoadWithPartialName('presentationframework')
[xml]$XAML = $inputXML

# Read the XAML file
$readerOperationSuccessful = $false # There's more cases of failure then success.
$reader = (New-Object System.Xml.XmlNodeReader $xaml)
try {
    $sync["Form"] = [Windows.Markup.XamlReader]::Load( $reader )
    $readerOperationSuccessful = $true
} catch [System.Management.Automation.MethodInvocationException] {
    Write-Warning "We ran into a problem with the XAML code.  Check the syntax for this control..."
    Write-Host $error[0].Exception.Message -ForegroundColor Red

    If ($error[0].Exception.Message -like "*button*") {
        write-warning "Ensure your &lt;button in the `$inputXML does NOT have a Click=ButtonClick property.  PS can't handle this`n`n`n`n"
    }
} catch {
    Write-Host "Unable to load Windows.Markup.XamlReader. Double-check syntax and ensure .net is installed."
}

if (-NOT ($readerOperationSuccessful)) {
    Write-Warning "Failed to parse xaml content using Windows.Markup.XamlReader's Load Method, quitting winutil..."
    $sync.runspace.Dispose()
    $sync.runspace.Close()
    [System.GC]::Collect()
    return
}

#===========================================================================
# Store Form Objects In PowerShell
#===========================================================================

$xaml.SelectNodes("//*[@Name]") | ForEach-Object {$sync["$("$($psitem.Name)")"] = $sync["Form"].FindName($psitem.Name)}

$sync.keys | ForEach-Object {
    if($sync.$psitem) {
        if($($sync["$psitem"].GetType() | Select-Object -ExpandProperty Name) -eq "CheckBox" `
                -and $sync["$psitem"].Name -like "WPFToggle*") {
            $sync["$psitem"].IsChecked = Get-WinUtilToggleStatus $sync["$psitem"].Name

            $sync["$psitem"].Add_Click({
                [System.Object]$Sender = $args[0]
                Invoke-WPFToggle $Sender.name
            })
        }

        if($($sync["$psitem"].GetType() | Select-Object -ExpandProperty Name) -eq "ToggleButton") {
            $sync["$psitem"].Add_Click({
                [System.Object]$Sender = $args[0]
                Invoke-WPFButton $Sender.name
            })
        }

        if($($sync["$psitem"].GetType() | Select-Object -ExpandProperty Name) -eq "Button") {
            $sync["$psitem"].Add_Click({
                [System.Object]$Sender = $args[0]
                Invoke-WPFButton $Sender.name
            })
        }

        if ($($sync["$psitem"].GetType() | Select-Object -ExpandProperty Name) -eq "TextBlock") {
            if ($sync["$psitem"].Name.EndsWith("Link")) {
                $sync["$psitem"].Add_MouseUp({
                    [System.Object]$Sender = $args[0]
                    Start-Process $Sender.ToolTip -ErrorAction Stop
                    Write-Debug "Opening: $($Sender.ToolTip)"
                })
            }

        }
    }
}

#===========================================================================
# Setup background config
#===========================================================================

# Load computer information in the background
Invoke-WPFRunspace -ScriptBlock {
    try {
        $oldProgressPreference = $ProgressPreference
        $ProgressPreference = "SilentlyContinue"
        $sync.ConfigLoaded = $False
        $sync.ComputerInfo = Get-ComputerInfo
        $sync.ConfigLoaded = $True
    }
    finally{
        $ProgressPreference = "Continue"
    }

} | Out-Null

#===========================================================================
# Setup and Show the Form
#===========================================================================

# Print the logo
Invoke-WPFFormVariables

# Progress bar in taskbaritem > Set-WinUtilProgressbar
$sync["Form"].TaskbarItemInfo = New-Object System.Windows.Shell.TaskbarItemInfo
Set-WinUtilTaskbaritem -state "None"

# Set the titlebar
$sync["Form"].title = $sync["Form"].title + " " + $sync.version
# Set the commands that will run when the form is closed
$sync["Form"].Add_Closing({
    $sync.runspace.Dispose()
    $sync.runspace.Close()
    [System.GC]::Collect()
})

# Attach the event handler to the Click event
$sync.SearchBarClearButton.Add_Click({
    $sync.SearchBar.Text = ""
    $sync.SearchBarClearButton.Visibility = "Collapsed"
})

# add some shortcuts for people that don't like clicking
$commonKeyEvents = {
    if ($sync.ProcessRunning -eq $true) {
        return
    }

    if ($_.Key -eq "Escape") {
        $sync.SearchBar.SelectAll()
        $sync.SearchBar.Text = ""
        $sync.SearchBarClearButton.Visibility = "Collapsed"
        return
    }

    # don't ask, I know what I'm doing, just go...
    if (($_.Key -eq "Q" -and $_.KeyboardDevice.Modifiers -eq "Ctrl")) {
        $this.Close()
    }
    if ($_.KeyboardDevice.Modifiers -eq "Alt") {
        if ($_.SystemKey -eq "I") {
            Invoke-WPFButton "WPFTab1BT"
        }
        if ($_.SystemKey -eq "T") {
            Invoke-WPFButton "WPFTab2BT"
        }
        if ($_.SystemKey -eq "C") {
            Invoke-WPFButton "WPFTab3BT"
        }
        if ($_.SystemKey -eq "U") {
            Invoke-WPFButton "WPFTab4BT"
        }
        if ($_.SystemKey -eq "M") {
            Invoke-WPFButton "WPFTab5BT"
        }
        if ($_.SystemKey -eq "P") {
            Write-Host "Your Windows Product Key: $((Get-WmiObject -query 'select * from SoftwareLicensingService').OA3xOriginalProductKey)"
        }
    }
    # shortcut for the filter box
    if ($_.Key -eq "F" -and $_.KeyboardDevice.Modifiers -eq "Ctrl") {
        if ($sync.SearchBar.Text -eq "Ctrl-F to filter") {
            $sync.SearchBar.SelectAll()
            $sync.SearchBar.Text = ""
        }
        $sync.SearchBar.Focus()
    }
}

$sync["Form"].Add_PreViewKeyDown($commonKeyEvents)

$sync["Form"].Add_MouseLeftButtonDown({
    if ($sync["SettingsPopup"].IsOpen) {
        $sync["SettingsPopup"].IsOpen = $false
    }
    $sync["Form"].DragMove()
})

$sync["Form"].Add_MouseDoubleClick({
    if ($sync["Form"].WindowState -eq [Windows.WindowState]::Normal) {
        $sync["Form"].WindowState = [Windows.WindowState]::Maximized;
    } else {
        $sync["Form"].WindowState = [Windows.WindowState]::Normal;
    }
})

$sync["Form"].Add_Deactivated({
    Write-Debug "WinUtil lost focus"
    if ($sync["SettingsPopup"].IsOpen) {
        $sync["SettingsPopup"].IsOpen = $false
    }
})

$sync["Form"].Add_ContentRendered({

    try {
        [void][Window]
    } catch {
Add-Type @"
        using System;
        using System.Runtime.InteropServices;
        public class Window {
            [DllImport("user32.dll")]
            public static extern IntPtr SendMessage(IntPtr hWnd, uint Msg, IntPtr wParam, IntPtr lParam);

            [DllImport("user32.dll")]
            [return: MarshalAs(UnmanagedType.Bool)]
            public static extern bool GetWindowRect(IntPtr hWnd, out RECT lpRect);

            [DllImport("user32.dll")]
            [return: MarshalAs(UnmanagedType.Bool)]
            public static extern bool MoveWindow(IntPtr handle, int x, int y, int width, int height, bool redraw);

            [DllImport("user32.dll")]
            public static extern int GetSystemMetrics(int nIndex);
        };
        public struct RECT {
            public int Left;   // x position of upper-left corner
            public int Top;    // y position of upper-left corner
            public int Right;  // x position of lower-right corner
            public int Bottom; // y position of lower-right corner
        }
"@
    }

   foreach ($proc in (Get-Process).where{ $_.MainWindowTitle -and $_.MainWindowTitle -like "*titus*" }) {
        # Check if the process's MainWindowHandle is valid
<<<<<<< HEAD
            if ($proc.MainWindowHandle -ne [System.IntPtr]::Zero) {
            Write-Debug "MainWindowHandle: $($proc.Id) $($proc.MainWindowTitle) $($proc.MainWindowHandle)"
            $windowHandle = $proc.MainWindowHandle
            } else {
                Write-Warning "Process found, but no MainWindowHandle: $($proc.Id) $($proc.MainWindowTitle)"
=======
        if ($proc.MainWindowHandle -ne [System.IntPtr]::Zero) {
            Write-Debug "MainWindowHandle: $($proc.Id) $($proc.MainWindowTitle) $($proc.MainWindowHandle)"
            $windowHandle = $proc.MainWindowHandle
        } else {
            Write-Warning "Process found, but no MainWindowHandle: $($proc.Id) $($proc.MainWindowTitle)"
>>>>>>> cfb9edbc

        }
    }

    $rect = New-Object RECT
    [Window]::GetWindowRect($windowHandle, [ref]$rect)
    $width  = $rect.Right  - $rect.Left
    $height = $rect.Bottom - $rect.Top

    Write-Debug "UpperLeft:$($rect.Left),$($rect.Top) LowerBottom:$($rect.Right),$($rect.Bottom). Width:$($width) Height:$($height)"

    # Load the Windows Forms assembly
    Add-Type -AssemblyName System.Windows.Forms
    $primaryScreen = [System.Windows.Forms.Screen]::PrimaryScreen
    # Check if the primary screen is found
    if ($primaryScreen) {
        # Extract screen width and height for the primary monitor
        $screenWidth = $primaryScreen.Bounds.Width
        $screenHeight = $primaryScreen.Bounds.Height

        # Print the screen size
        Write-Debug "Primary Monitor Width: $screenWidth pixels"
        Write-Debug "Primary Monitor Height: $screenHeight pixels"

        # Compare with the primary monitor size
        if ($width -gt $screenWidth -or $height -gt $screenHeight) {
            Write-Debug "The specified width and/or height is greater than the primary monitor size."
            [void][Window]::MoveWindow($windowHandle, 0, 0, $screenWidth, $screenHeight, $True)
        } else {
            Write-Debug "The specified width and height are within the primary monitor size limits."
        }
    } else {
        Write-Debug "Unable to retrieve information about the primary monitor."
    }

    Invoke-WPFTab "WPFTab1BT"
    $sync["Form"].Focus()

    # maybe this is not the best place to load and execute config file?
    # maybe community can help?
    if ($PARAM_CONFIG) {
        Invoke-WPFImpex -type "import" -Config $PARAM_CONFIG
        if ($PARAM_RUN) {
            while ($sync.ProcessRunning) {
                Start-Sleep -Seconds 5
            }
            Start-Sleep -Seconds 5

            Write-Host "Applying tweaks..."
            Invoke-WPFtweaksbutton
            while ($sync.ProcessRunning) {
                Start-Sleep -Seconds 5
            }
            Start-Sleep -Seconds 5

            Write-Host "Installing features..."
            Invoke-WPFFeatureInstall
            while ($sync.ProcessRunning) {
                Start-Sleep -Seconds 5
            }

            Start-Sleep -Seconds 5
            Write-Host "Installing applications..."
            while ($sync.ProcessRunning) {
                Start-Sleep -Seconds 1
            }
            Invoke-WPFInstall
            Start-Sleep -Seconds 5

            Write-Host "Done."
        }
    }

})

# Load Checkboxes and Labels outside of the Filter function only once on startup for performance reasons
$filter = Get-WinUtilVariables -Type CheckBox
$CheckBoxes = ($sync.GetEnumerator()).where{ $psitem.Key -in $filter }

$filter = Get-WinUtilVariables -Type Label
$labels = @{}
($sync.GetEnumerator()).where{$PSItem.Key -in $filter} | ForEach-Object {$labels[$_.Key] = $_.Value}

$allCategories = $checkBoxes.Name | ForEach-Object {$sync.configs.applications.$_} | Select-Object  -Unique -ExpandProperty category

$sync["SearchBar"].Add_TextChanged({

    if ($sync.SearchBar.Text -ne "") {
        $sync.SearchBarClearButton.Visibility = "Visible"
    } else {
        $sync.SearchBarClearButton.Visibility = "Collapsed"
    }

    $activeApplications = @()

    foreach ($CheckBox in $CheckBoxes) {
        # Check if the checkbox is null or if it doesn't have content
        if ($CheckBox -eq $null -or $CheckBox.Value -eq $null -or $CheckBox.Value.Content -eq $null) {
            continue
        }

        $textToSearch = $sync.SearchBar.Text.ToLower()
        $checkBoxName = $CheckBox.Key
        $textBlockName = $checkBoxName + "Link"

        # Retrieve the corresponding text block based on the generated name
        $textBlock = $sync[$textBlockName]

        if ($CheckBox.Value.Content.ToLower().Contains($textToSearch)) {
            $CheckBox.Value.Visibility = "Visible"
            $activeApplications += $sync.configs.applications.$checkboxName
             # Set the corresponding text block visibility
            if ($textBlock -ne $null) {
                $textBlock.Visibility = "Visible"
            }
        } else {
             $CheckBox.Value.Visibility = "Collapsed"
            # Set the corresponding text block visibility
            if ($textBlock -ne $null) {
                $textBlock.Visibility = "Collapsed"
            }
        }
    }
    $activeCategories = $activeApplications | Select-Object -ExpandProperty category -Unique

    foreach ($category in $activeCategories) {
        $label = $labels[$(Get-WPFObjectName -type "Label" -name $category)]
        $label.Visibility = "Visible"
    }
    if ($activeCategories) {
        $inactiveCategories = Compare-Object -ReferenceObject $allCategories -DifferenceObject $activeCategories -PassThru
    } else {
        $inactiveCategories = $allCategories
    }
    foreach ($category in $inactiveCategories) {
        $label = $labels[$(Get-WPFObjectName -type "Label" -name $category)]
        $label.Visibility = "Collapsed"}
})

# Initialize the hashtable
$winutildir = @{}

# Set the path for the winutil directory
$winutildir["path"] = "$env:LOCALAPPDATA\winutil\"
if (-NOT (Test-Path -Path $winutildir["path"])) {
    New-Item -Path $winutildir["path"] -ItemType Directory
}

# Set the path for the logo and checkmark images
$winutildir["logo.png"] = $winutildir["path"] + "cttlogo.png"
$winutildir["logo.ico"] = $winutildir["path"] + "cttlogo.ico"
if (-NOT (Test-Path -Path $winutildir["logo.png"])) {
    Invoke-WebRequest -Uri "https://christitus.com/images/logo-full.png" -OutFile $winutildir["logo.png"]
}

if (-NOT (Test-Path -Path $winutildir["logo.ico"])) {
    ConvertTo-Icon -bitmapPath $winutildir["logo.png"] -iconPath $winutildir["logo.ico"]
}

$winutildir["checkmark.png"] = $winutildir["path"] + "checkmark.png"
$winutildir["warning.png"] = $winutildir["path"] + "warning.png"
if (-NOT (Test-Path -Path $winutildir["checkmark.png"])) {
    Invoke-WebRequest -Uri "https://christitus.com/images/checkmark.png" -OutFile $winutildir["checkmark.png"]
}
if (-NOT (Test-Path -Path $winutildir["warning.png"])) {
    Invoke-WebRequest -Uri "https://christitus.com/images/warning.png" -OutFile $winutildir["warning.png"]
}


Set-WinUtilTaskbaritem -overlay "logo"

$sync["Form"].Add_Activated({
    Set-WinUtilTaskbaritem -overlay "logo"
})

# Define event handler for button click
$sync["SettingsButton"].Add_Click({
    Write-Debug "SettingsButton clicked"
    if ($sync["SettingsPopup"].IsOpen) {
        $sync["SettingsPopup"].IsOpen = $false
    } else {
        $sync["SettingsPopup"].IsOpen = $true
    }
    $_.Handled = $false
})

# Define event handlers for menu items
$sync["ImportMenuItem"].Add_Click({
  # Handle Import menu item click
  Write-Debug "Import clicked"
  $sync["SettingsPopup"].IsOpen = $false
  Invoke-WPFImpex -type "import"
  $_.Handled = $false
})

$sync["ExportMenuItem"].Add_Click({
    # Handle Export menu item click
    Write-Debug "Export clicked"
    $sync["SettingsPopup"].IsOpen = $false
    Invoke-WPFImpex -type "export"
    $_.Handled = $false
})

$sync["AboutMenuItem"].Add_Click({
    # Handle Export menu item click
    Write-Debug "About clicked"
    $sync["SettingsPopup"].IsOpen = $false
    $authorInfo = @"
Author   : <a href="https://github.com/ChrisTitusTech">@christitustech</a>
Runspace : <a href="https://github.com/DeveloperDurp">@DeveloperDurp</a>
MicroWin : <a href="https://github.com/KonTy">@KonTy</a>
GitHub   : <a href="https://github.com/ChrisTitusTech/winutil">ChrisTitusTech/winutil</a>
Version  : <a href="https://github.com/ChrisTitusTech/winutil/releases/tag/$($sync.version)">$($sync.version)</a>
"@
    $FontSize = $sync.configs.themes.$ctttheme.CustomDialogFontSize
    $HeaderFontSize = $sync.configs.themes.$ctttheme.CustomDialogFontSizeHeader
    $IconSize = $sync.configs.themes.$ctttheme.CustomDialogIconSize
    $Width = $sync.configs.themes.$ctttheme.CustomDialogWidth
    $Height = $sync.configs.themes.$ctttheme.CustomDialogHeight
    Show-CustomDialog -Message $authorInfo -Width $Width -Height $Height -FontSize $FontSize -HeaderFontSize $HeaderFontSize -IconSize $IconSize
})

$sync["SponsorMenuItem"].Add_Click({
    # Handle Export menu item click
    Write-Debug "Sponsors clicked"
    $sync["SettingsPopup"].IsOpen = $false
    $authorInfo = @"
<a href="https://github.com/sponsors/ChrisTitusTech">Current sponsors for ChrisTitusTech:</a>
"@
    $authorInfo += "`n"
    try {
        # Call the function to get the sponsors
        $sponsors = Invoke-WinUtilSponsors

        # Append the sponsors to the authorInfo
        $sponsors | ForEach-Object { $authorInfo += "$_`n" }
    } catch {
        $authorInfo += "An error occurred while fetching or processing the sponsors: $_`n"
    }

    $FontSize = $sync.configs.themes.$ctttheme.CustomDialogFontSize
    $HeaderFontSize = $sync.configs.themes.$ctttheme.CustomDialogFontSizeHeader
    $IconSize = $sync.configs.themes.$ctttheme.CustomDialogIconSize
    $Width = $sync.configs.themes.$ctttheme.CustomDialogWidth
    $Height = $sync.configs.themes.$ctttheme.CustomDialogHeight
    Show-CustomDialog -Message $authorInfo -Width $Width -Height $Height -FontSize $FontSize -HeaderFontSize $HeaderFontSize -IconSize $IconSize -EnableScroll $true
})
$sync["Form"].ShowDialog() | out-null
Stop-Transcript<|MERGE_RESOLUTION|>--- conflicted
+++ resolved
@@ -296,19 +296,11 @@
 
    foreach ($proc in (Get-Process).where{ $_.MainWindowTitle -and $_.MainWindowTitle -like "*titus*" }) {
         # Check if the process's MainWindowHandle is valid
-<<<<<<< HEAD
-            if ($proc.MainWindowHandle -ne [System.IntPtr]::Zero) {
-            Write-Debug "MainWindowHandle: $($proc.Id) $($proc.MainWindowTitle) $($proc.MainWindowHandle)"
-            $windowHandle = $proc.MainWindowHandle
-            } else {
-                Write-Warning "Process found, but no MainWindowHandle: $($proc.Id) $($proc.MainWindowTitle)"
-=======
         if ($proc.MainWindowHandle -ne [System.IntPtr]::Zero) {
             Write-Debug "MainWindowHandle: $($proc.Id) $($proc.MainWindowTitle) $($proc.MainWindowHandle)"
             $windowHandle = $proc.MainWindowHandle
         } else {
             Write-Warning "Process found, but no MainWindowHandle: $($proc.Id) $($proc.MainWindowTitle)"
->>>>>>> cfb9edbc
 
         }
     }
