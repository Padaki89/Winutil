--- conflicted
+++ resolved
@@ -1,11 +1,7 @@
 name: Full Release WinUtil
 
 on:
-<<<<<<< HEAD
-  workflow_dispatch: # Manual trigger added
-=======
   workflow_dispatch: # Manual trigger
->>>>>>> e0b0fc24
 
 jobs:
   build-runspace:
@@ -55,16 +51,8 @@
         with:
           tag_name: ${{ steps.extract_version.outputs.version }}
           name: Release ${{ steps.extract_version.outputs.version }}
-<<<<<<< HEAD
-          body: "![GitHub Downloads (specific asset, specific tag)](https://img.shields.io/github/downloads/ChrisTitusTech/winutil/${{ steps.extract_version.outputs.version }}/winutil.ps1)"
-          append_body: true
-          files: ./winutil.ps1
-          prerelease: false
-          make_latest: "true"
-=======
           body: ${{ steps.draft_release.outputs.draft_body }}
           files: ./winutil.ps1
           draft: true
->>>>>>> e0b0fc24
         env:
           GITHUB_TOKEN: ${{ secrets.GITHUB_TOKEN }}