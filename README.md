--- conflicted
+++ resolved
@@ -1,12 +1,8 @@
 # Chris Titus Tech's Windows Utility
 
-<<<<<<< HEAD
-This utility is a compilation of Windows tasks I perform on each Windows system I use. It is meant to streamline *installs*, debloat with *tweaks*, troubleshoot with *config*, and fix Windows *updates*. I am extremely picky about any contributions to keep this project clean and efficient.
-=======
 [![Version](https://img.shields.io/github/v/release/ChrisTitusTech/winutil?color=7a39fb)](https://github.com/ChrisTitusTech/winutil/releases/latest)
 
 This utility is a compilation of Windows tasks I perform on each Windows system I use. It is meant to streamline *installs*, debloat with *tweaks*, troubleshoot with *config*, and fix Windows *updates*. I am extremely picky about any contributions to keep this project clean and efficient. 
->>>>>>> 45818fd8
 
 ![screen-install](screen-install.png)
 
