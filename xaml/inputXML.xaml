<Window x:Class="WinUtility.MainWindow"
        xmlns="http://schemas.microsoft.com/winfx/2006/xaml/presentation"
        xmlns:x="http://schemas.microsoft.com/winfx/2006/xaml"
        xmlns:d="http://schemas.microsoft.com/expression/blend/2008"
        xmlns:mc="http://schemas.openxmlformats.org/markup-compatibility/2006"
        xmlns:local="clr-namespace:WinUtility"
        mc:Ignorable="d"
        Background="#777777"
        WindowStartupLocation="CenterScreen"
        Title="Chris Titus Tech's Windows Utility" Height="800" Width="1200">
    <Window.Resources>
        <Style x:Key="ToggleSwitchStyle" TargetType="CheckBox">
            <Setter Property="Template">
                <Setter.Value>
                    <ControlTemplate TargetType="CheckBox">
                        <StackPanel>
                            <Grid>
                                <Border Width="45" 
                                        Height="20"
                                        Background="#555555" 
                                        CornerRadius="10" 
                                        Margin="5,0"
                                />
                                <Border Name="WPFToggleSwitchButton"
                                        Width="25" 
                                        Height="25"
                                        Background="Black" 
                                        CornerRadius="12.5" 
                                        HorizontalAlignment="Left"
                                />
                                <ContentPresenter Name="WPFToggleSwitchContent"
                                                  Margin="10,0,0,0"
                                                  Content="{TemplateBinding Content}"
                                                  VerticalAlignment="Center"
                                />
                            </Grid>
                        </StackPanel>
                        <ControlTemplate.Triggers>
                            <Trigger Property="IsChecked" Value="false">
                                <Trigger.ExitActions>
                                    <RemoveStoryboard BeginStoryboardName="WPFToggleSwitchLeft" />
                                    <BeginStoryboard x:Name="WPFToggleSwitchRight">
                                        <Storyboard>
                                            <ThicknessAnimation Storyboard.TargetProperty="Margin"
                                                    Storyboard.TargetName="WPFToggleSwitchButton"
                                                    Duration="0:0:0:0"
                                                    From="0,0,0,0"
                                                    To="28,0,0,0">
                                            </ThicknessAnimation>
                                        </Storyboard>
                                    </BeginStoryboard>
                                </Trigger.ExitActions>
                                <Setter TargetName="WPFToggleSwitchButton"
                                        Property="Background"
                                        Value="#fff9f4f4"
                                />
                            </Trigger>
                            <Trigger Property="IsChecked" Value="true">
                                <Trigger.ExitActions>
                                    <RemoveStoryboard BeginStoryboardName="WPFToggleSwitchRight" />
                                    <BeginStoryboard x:Name="WPFToggleSwitchLeft">
                                        <Storyboard>
                                            <ThicknessAnimation Storyboard.TargetProperty="Margin"
                                                    Storyboard.TargetName="WPFToggleSwitchButton"
                                                    Duration="0:0:0:0"
                                                    From="28,0,0,0"
                                                    To="0,0,0,0">
                                            </ThicknessAnimation>
                                        </Storyboard>
                                    </BeginStoryboard>
                                </Trigger.ExitActions>
                                <Setter TargetName="WPFToggleSwitchButton"
                                        Property="Background"
                                        Value="#ff060600"
                                />
                            </Trigger>
                        </ControlTemplate.Triggers>
                    </ControlTemplate>
                </Setter.Value>
            </Setter>
        </Style>
    </Window.Resources>
    <Border Name="WPFdummy" Grid.Column="0" Grid.Row="0">
        <Viewbox Stretch="Uniform" VerticalAlignment="Top">
            <Grid Background="#777777" ShowGridLines="False" Name="WPFMainGrid">
                <Grid.RowDefinitions>
                    <RowDefinition Height=".1*"/>
                    <RowDefinition Height=".9*"/>
                </Grid.RowDefinitions>
                <Grid.ColumnDefinitions>
                    <ColumnDefinition Width="*"/>
                </Grid.ColumnDefinitions>
                <DockPanel Background="#777777" SnapsToDevicePixels="True" Grid.Row="0" Width="1100">
                    <Image Height="50" Width="100" Name="WPFIcon" SnapsToDevicePixels="True" Source="https://christitus.com/images/logo-full.png" Margin="0,10,0,10"/>
                    <Button Content="Install" HorizontalAlignment="Left" Height="40" Width="100" Background="#222222" BorderThickness="0,0,0,0" FontWeight="Bold" Foreground="#ffffff" Name="WPFTab1BT"/>
                    <Button Content="Tweaks" HorizontalAlignment="Left" Height="40" Width="100" Background="#333333" BorderThickness="0,0,0,0" FontWeight="Bold" Foreground="#ffffff" Name="WPFTab2BT"/>
                    <Button Content="Config" HorizontalAlignment="Left" Height="40" Width="100" Background="#444444" BorderThickness="0,0,0,0" FontWeight="Bold" Foreground="#ffffff" Name="WPFTab3BT"/>
                    <Button Content="Updates" HorizontalAlignment="Left" Height="40" Width="100" Background="#555555" BorderThickness="0,0,0,0" FontWeight="Bold" Foreground="#ffffff" Name="WPFTab4BT"/>
                </DockPanel>
                <TabControl Grid.Row="1" Padding="-1" Name="WPFTabNav" Background="#222222">
                    <TabItem Header="Install" Visibility="Collapsed" Name="WPFTab1">
                        <Grid Background="#222222">
                            <Grid.ColumnDefinitions>
                                <ColumnDefinition Width="*"/>
                                <ColumnDefinition Width="*"/>
                                <ColumnDefinition Width="*"/>
                                <ColumnDefinition Width="*"/>
                                <ColumnDefinition Width="*"/>
                            </Grid.ColumnDefinitions>
                            <Grid.RowDefinitions>
                                <RowDefinition Height=".10*"/>
                                <RowDefinition Height=".90*"/>
                            </Grid.RowDefinitions>

                            <StackPanel Background="#777777" Orientation="Horizontal" Grid.Row="0" HorizontalAlignment="Center" Grid.Column="0" Grid.ColumnSpan="3" Margin="10">
                                <Label Content="Winget:" FontSize="17" VerticalAlignment="Center"/>
                                <Button Name="WPFinstall" Content=" Install Selection " Margin="7"/>
                                <Button Name="WPFInstallUpgrade" Content=" Upgrade Selection " Margin="7"/>
                                <Button Name="WPFuninstall" Content=" Uninstall Selection " Margin="7"/>
                                <Button Name="WPFGetInstalled" Content=" Get Installed " Margin="7"/>
                                <Button Name="WPFclearWinget" Content=" Clear Selection " Margin="7"/>
                            </StackPanel>
                            <StackPanel Background="#777777" Orientation="Horizontal" Grid.Row="0" HorizontalAlignment="Center" Grid.Column="3" Grid.ColumnSpan="2" Margin="10">
                                <Label Content="Configuration File:" FontSize="17" VerticalAlignment="Center"/>
                                <Button Name="WPFimportWinget" Content=" Import " Margin="7"/>
                                <Button Name="WPFexportWinget" Content=" Export " Margin="7"/>
                            </StackPanel>
                            <StackPanel Background="#777777" SnapsToDevicePixels="True" Grid.Row="1" Grid.Column="0" Margin="10">
                                <Label Content="Browsers" FontSize="16" Margin="5,0"/>
                                <CheckBox Name="WPFInstallbrave" Content="Brave" Margin="5,0"/>
                                <CheckBox Name="WPFInstallchrome" Content="Chrome" Margin="5,0"/>
                                <CheckBox Name="WPFInstallchromium" Content="Chromium" Margin="5,0"/>
                                <CheckBox Name="WPFInstalledge" Content="Edge" Margin="5,0"/>
                                <CheckBox Name="WPFInstallfirefox" Content="Firefox" Margin="5,0"/>
                                <CheckBox Name="WPFInstalllibrewolf" Content="LibreWolf" Margin="5,0"/>
                                <CheckBox Name="WPFInstalltor" Content="Tor Browser" Margin="5,0"/>
                                <CheckBox Name="WPFInstallvivaldi" Content="Vivaldi" Margin="5,0"/>
                                <CheckBox Name="WPFInstallwaterfox" Content="Waterfox" Margin="5,0"/>

                                <Label Content="Communications" FontSize="16" Margin="5,0"/>
                                <CheckBox Name="WPFInstalldiscord" Content="Discord" Margin="5,0"/>
                                <CheckBox Name="WPFInstallhexchat" Content="Hexchat" Margin="5,0"/>
                                <CheckBox Name="WPFInstalljami" Content="Jami" Margin="5,0"/>
                                <CheckBox Name="WPFInstallmatrix" Content="Matrix" Margin="5,0"/>
                                <CheckBox Name="WPFInstallsignal" Content="Signal" Margin="5,0"/>
                                <CheckBox Name="WPFInstallskype" Content="Skype" Margin="5,0"/>
                                <CheckBox Name="WPFInstallslack" Content="Slack" Margin="5,0"/>
                                <CheckBox Name="WPFInstallteams" Content="Teams" Margin="5,0"/>
                                <CheckBox Name="WPFInstalltelegram" Content="Telegram" Margin="5,0"/>
                                <CheckBox Name="WPFInstallviber" Content="Viber" Margin="5,0"/>
                                <CheckBox Name="WPFInstallzoom" Content="Zoom" Margin="5,0"/>
                            </StackPanel>
                            <StackPanel Background="#777777" SnapsToDevicePixels="True" Grid.Row="1" Grid.Column="1" Margin="10">
                                <Label Content="Development" FontSize="16" Margin="5,0"/>
<<<<<<< HEAD
                                <CheckBox Name="WPFInstallatom" Content="Atom" Margin="5,0"/>
                                <CheckBox Name="WPFInstallgit" Content="Git" Margin="5,0"/>
                                <CheckBox Name="WPFInstallgithubdesktop" Content="GitHub Desktop" Margin="5,0"/>
                                <CheckBox Name="WPFInstalljava8" Content="OpenJDK Java 8" Margin="5,0"/>
                                <CheckBox Name="WPFInstalljava16" Content="OpenJDK Java 16" Margin="5,0"/>
                                <CheckBox Name="WPFInstalljava18" Content="Oracle Java 18" Margin="5,0"/>
                                <CheckBox Name="WPFInstalljetbrains" Content="Jetbrains Toolbox" Margin="5,0"/>
                                <CheckBox Name="WPFInstallnodejs" Content="NodeJS" Margin="5,0"/>
                                <CheckBox Name="WPFInstallnodejslts" Content="NodeJS LTS" Margin="5,0"/>
                                <CheckBox Name="WPFInstallpython3" Content="Python3" Margin="5,0"/>
                                <CheckBox Name="WPFInstallrustlang" Content="Rust" Margin="5,0"/>
                                <CheckBox Name="WPFInstallgolang" Content="GoLang" Margin="5,0"/>
                                <CheckBox Name="WPFInstallsublime" Content="Sublime" Margin="5,0"/>
                                <CheckBox Name="WPFInstallunity" Content="Unity Game Engine" Margin="5,0"/>
                                <CheckBox Name="WPFInstallvisualstudio" Content="Visual Studio 2022" Margin="5,0"/>
                                <CheckBox Name="WPFInstallvscode" Content="VS Code" Margin="5,0"/>
                                <CheckBox Name="WPFInstallvscodium" Content="VS Codium" Margin="5,0"/>
=======
                                <CheckBox Name="Installatom" Content="Atom" Margin="5,0"/>
                                <CheckBox Name="Installgit" Content="Git" Margin="5,0"/>
                                <CheckBox Name="Installgithubdesktop" Content="GitHub Desktop" Margin="5,0"/>
                                <CheckBox Name="Installjava8" Content="OpenJDK Java 8" Margin="5,0"/>
                                <CheckBox Name="Installjava16" Content="OpenJDK Java 16" Margin="5,0"/>
                                <CheckBox Name="Installjava18" Content="Oracle Java 18" Margin="5,0"/>
                                <CheckBox Name="Installjetbrains" Content="Jetbrains Toolbox" Margin="5,0"/>
                                <CheckBox Name="Installnodejs" Content="NodeJS" Margin="5,0"/>
                                <CheckBox Name="Installnodejslts" Content="NodeJS LTS" Margin="5,0"/>
                                <CheckBox Name="Installnvm" Content="Node Version Manager" Margin="5,0"/>
                                <CheckBox Name="Installpython3" Content="Python3" Margin="5,0"/>
                                <CheckBox Name="Installrustlang" Content="Rust" Margin="5,0"/>
                                <CheckBox Name="Installgolang" Content="GoLang" Margin="5,0"/>
                                <CheckBox Name="Installsublime" Content="Sublime" Margin="5,0"/>
                                <CheckBox Name="Installunity" Content="Unity Game Engine" Margin="5,0"/>
                                <CheckBox Name="Installvisualstudio" Content="Visual Studio 2022" Margin="5,0"/>
                                <CheckBox Name="Installneovim" Content="Neovim" Margin="5,0"/>
                                <CheckBox Name="Installvscode" Content="VS Code" Margin="5,0"/>
                                <CheckBox Name="Installvscodium" Content="VS Codium" Margin="5,0"/>
>>>>>>> 17077568

                                <Label Content="Document" FontSize="16" Margin="5,0"/>
                                <CheckBox Name="WPFInstalladobe" Content="Adobe Reader DC" Margin="5,0"/>
                                <CheckBox Name="WPFInstallfoxpdf" Content="Foxit PDF" Margin="5,0"/>
                                <CheckBox Name="WPFInstalljoplin" Content="Joplin (FOSS Notes)" Margin="5,0"/>
                                <CheckBox Name="WPFInstalllibreoffice" Content="LibreOffice" Margin="5,0"/>
                                <CheckBox Name="WPFInstallnotepadplus" Content="Notepad++" Margin="5,0"/>
                                <CheckBox Name="WPFInstallobsidian" Content="Obsidian" Margin="5,0"/>
                                <CheckBox Name="WPFInstallonlyoffice" Content="ONLYOffice Desktop" Margin="5,0"/>
                                <CheckBox Name="WPFInstallopenoffice" Content="Apache OpenOffice" Margin="5,0"/>
                                <CheckBox Name="WPFInstallsumatra" Content="Sumatra PDF" Margin="5,0"/>
                                <CheckBox Name="WPFInstallwinmerge" Content="WinMerge" Margin="5,0"/>

                            </StackPanel>
                            <StackPanel Background="#777777" SnapsToDevicePixels="True" Grid.Row="1" Grid.Column="2" Margin="10">

                                <Label Content="Games" FontSize="16" Margin="5,0"/>
<<<<<<< HEAD
                                <CheckBox Name="WPFInstallbluestacks" Content="Bluestacks" Margin="5,0"/>
                                <CheckBox Name="WPFInstallepicgames" Content="Epic Games Launcher" Margin="5,0"/>
                                <CheckBox Name="WPFInstallgog" Content="GOG Galaxy" Margin="5,0"/>
                                <CheckBox Name="WPFInstallorigin" Content="Origin" Margin="5,0"/>
                                <CheckBox Name="WPFInstallsteam" Content="Steam" Margin="5,0"/>
=======
                                <CheckBox Name="Installbluestacks" Content="Bluestacks" Margin="5,0"/>
                                <CheckBox Name="Installepicgames" Content="Epic Games Launcher" Margin="5,0"/>
                                <CheckBox Name="Installgog" Content="GOG Galaxy" Margin="5,0"/>
                                <CheckBox Name="Installorigin" Content="Origin" Margin="5,0"/>
                                <CheckBox Name="Installsteam" Content="Steam" Margin="5,0"/>
                                <CheckBox Name="Installubisoft" Content="Ubisoft Connect" Margin="5,0"/>
>>>>>>> 17077568

                                <Label Content="Pro Tools" FontSize="16" Margin="5,0"/>
                                <CheckBox Name="WPFInstalladvancedip" Content="Advanced IP Scanner" Margin="5,0"/>
                                <CheckBox Name="WPFInstallmremoteng" Content="mRemoteNG" Margin="5,0"/>
                                <CheckBox Name="WPFInstallputty" Content="Putty" Margin="5,0"/>
                                <CheckBox Name="WPFInstallrustdesk" Content="Rust Remote Desktop (FOSS)" Margin="5,0"/>
                                <CheckBox Name="WPFInstallsimplewall" Content="SimpleWall" Margin="5,0"/>
                                <CheckBox Name="WPFInstallscp" Content="WinSCP" Margin="5,0"/>
                                <CheckBox Name="WPFInstallwireshark" Content="WireShark" Margin="5,0"/>

                                <Label Content="Microsoft Tools" FontSize="16" Margin="5,0"/>
                                <CheckBox Name="WPFInstalldotnet3" Content=".NET Desktop Runtime 3.1" Margin="5,0"/>
                                <CheckBox Name="WPFInstalldotnet5" Content=".NET Desktop Runtime 5" Margin="5,0"/>
                                <CheckBox Name="WPFInstalldotnet6" Content=".NET Desktop Runtime 6" Margin="5,0"/>
                                <CheckBox Name="WPFInstallnuget" Content="Nuget" Margin="5,0"/>
                                <CheckBox Name="WPFInstallonedrive" Content="OneDrive" Margin="5,0"/>
                                <CheckBox Name="WPFInstallpowershell" Content="PowerShell" Margin="5,0"/>
                                <CheckBox Name="WPFInstallpowertoys" Content="Powertoys" Margin="5,0"/>
                                <CheckBox Name="WPFInstallprocessmonitor" Content="SysInternals Process Monitor" Margin="5,0"/>
                                <CheckBox Name="WPFInstallvc2015_64" Content="Visual C++ 2015-2022 64-bit" Margin="5,0"/>
                                <CheckBox Name="WPFInstallvc2015_32" Content="Visual C++ 2015-2022 32-bit" Margin="5,0"/>
                                <CheckBox Name="WPFInstallterminal" Content="Windows Terminal" Margin="5,0"/>

                            </StackPanel>
                            <StackPanel Background="#777777" SnapsToDevicePixels="True" Grid.Row="1" Grid.Column="3" Margin="10">
                                <Label Content="Multimedia Tools" FontSize="16" Margin="5,0"/>
                                <CheckBox Name="WPFInstallaudacity" Content="Audacity" Margin="5,0"/>
                                <CheckBox Name="WPFInstallblender" Content="Blender (3D Graphics)" Margin="5,0"/>
                                <CheckBox Name="WPFInstallcider" Content="Cider (FOSS Music Player)" Margin="5,0"/>
                                <CheckBox Name="WPFInstalleartrumpet" Content="Eartrumpet (Audio)" Margin="5,0"/>
                                <CheckBox Name="WPFInstallflameshot" Content="Flameshot (Screenshots)" Margin="5,0"/>
                                <CheckBox Name="WPFInstallfoobar" Content="Foobar2000 (Music Player)" Margin="5,0"/>
                                <CheckBox Name="WPFInstallgimp" Content="GIMP (Image Editor)" Margin="5,0"/>
                                <CheckBox Name="WPFInstallgreenshot" Content="Greenshot (Screenshots)" Margin="5,0"/>
                                <CheckBox Name="WPFInstallhandbrake" Content="HandBrake" Margin="5,0"/>
                                <CheckBox Name="WPFInstallimageglass" Content="ImageGlass (Image Viewer)" Margin="5,0"/>
                                <CheckBox Name="WPFInstallinkscape" Content="Inkscape" Margin="5,0"/>
                                <CheckBox Name="WPFInstallitunes" Content="iTunes" Margin="5,0"/>
                                <CheckBox Name="WPFInstallkdenlive" Content="Kdenlive (Video Editor)" Margin="5,0"/>
                                <CheckBox Name="WPFInstallkodi" Content="Kodi Media Center" Margin="5,0"/>
                                <CheckBox Name="WPFInstallklite" Content="K-Lite Codec Standard" Margin="5,0"/>
                                <CheckBox Name="WPFInstallkrita" Content="Krita (Image Editor)" Margin="5,0"/>
                                <CheckBox Name="WPFInstallmpc" Content="Media Player Classic (Video Player)" Margin="5,0"/>
                                <CheckBox Name="WPFInstallobs" Content="OBS Studio" Margin="5,0"/>
                                <CheckBox Name="WPFInstallnglide" Content="nGlide (3dfx compatibility)" Margin="5,0"/>
                                <CheckBox Name="WPFInstallsharex" Content="ShareX (Screenshots)" Margin="5,0"/>
                                <CheckBox Name="WPFInstallstrawberry" Content="Strawberry (Music Player)" Margin="5,0"/>
                                <CheckBox Name="WPFInstallvlc" Content="VLC (Video Player)" Margin="5,0"/>
                                <CheckBox Name="WPFInstallvoicemeeter" Content="Voicemeeter (Audio)" Margin="5,0"/>
                            </StackPanel>
                            <StackPanel Background="#777777" SnapsToDevicePixels="True" Grid.Row="1" Grid.Column="4" Margin="10">
                                <Label Content="Utilities" FontSize="16" Margin="5,0"/>
<<<<<<< HEAD
                                <CheckBox Name="WPFInstallsevenzip" Content="7-Zip" Margin="5,0"/>
                                <CheckBox Name="WPFInstallalacritty" Content="Alacritty Terminal" Margin="5,0"/>
                                <CheckBox Name="WPFInstallanydesk" Content="AnyDesk" Margin="5,0"/>
                                <CheckBox Name="WPFInstallautohotkey" Content="AutoHotkey" Margin="5,0"/>
                                <CheckBox Name="WPFInstallbitwarden" Content="Bitwarden" Margin="5,0"/>
                                <CheckBox Name="WPFInstallcpuz" Content="CPU-Z" Margin="5,0"/>
                                <CheckBox Name="WPFInstalldeluge" Content="Deluge" Margin="5,0"/>
                                <CheckBox Name="WPFInstalletcher" Content="Etcher USB Creator" Margin="5,0"/>
                                <CheckBox Name="WPFInstallesearch" Content="Everything Search" Margin="5,0"/>
                                <CheckBox Name="WPFInstallflux" Content="f.lux Redshift" Margin="5,0"/>
                                <CheckBox Name="WPFInstallgpuz" Content="GPU-Z" Margin="5,0"/>
                                <CheckBox Name="WPFInstallglaryutilities" Content="Glary Utilities" Margin="5,0"/>
                                <CheckBox Name="WPFInstallhwinfo" Content="HWInfo" Margin="5,0"/>
                                <CheckBox Name="WPFInstallidm" Content="Internet Download Manager" Margin="5,0"/>
                                <CheckBox Name="WPFInstalljdownloader" Content="J Download Manager" Margin="5,0"/>
                                <CheckBox Name="WPFInstallkeepass" Content="KeePassXC" Margin="5,0"/>
                                <CheckBox Name="WPFInstallmalwarebytes" Content="MalwareBytes" Margin="5,0"/>
                                <CheckBox Name="WPFInstallnvclean" Content="NVCleanstall" Margin="5,0"/>
                                <CheckBox Name="WPFInstallopenshell" Content="Open Shell (Start Menu)" Margin="5,0"/>
                                <CheckBox Name="WPFInstallprocesslasso" Content="Process Lasso" Margin="5,0"/>
                                <CheckBox Name="WPFInstallqbittorrent" Content="qBittorrent" Margin="5,0"/>
                                <CheckBox Name="WPFInstallrevo" Content="RevoUninstaller" Margin="5,0"/>
                                <CheckBox Name="WPFInstallrufus" Content="Rufus Imager" Margin="5,0"/>
                                <CheckBox Name="WPFInstallsandboxie" Content="Sandboxie Plus" Margin="5,0"/>
                                <CheckBox Name="WPFInstallshell" Content="Shell (Expanded Context Menu)" Margin="5,0"/>
                                <CheckBox Name="WPFInstallteamviewer" Content="TeamViewer" Margin="5,0"/>
                                <CheckBox Name="WPFInstallttaskbar" Content="Translucent Taskbar" Margin="5,0"/>
                                <CheckBox Name="WPFInstalltreesize" Content="TreeSize Free" Margin="5,0"/>
                                <CheckBox Name="WPFInstalltwinkletray" Content="Twinkle Tray" Margin="5,0"/>
                                <CheckBox Name="WPFInstallwindirstat" Content="WinDirStat" Margin="5,0"/>
                                <CheckBox Name="WPFInstallwiztree" Content="WizTree" Margin="5,0"/>
=======
                                <CheckBox Name="Installsevenzip" Content="7-Zip" Margin="5,0"/>
                                <CheckBox Name="Installalacritty" Content="Alacritty Terminal" Margin="5,0"/>
                                <CheckBox Name="Installanydesk" Content="AnyDesk" Margin="5,0"/>
                                <CheckBox Name="Installautohotkey" Content="AutoHotkey" Margin="5,0"/>
                                <CheckBox Name="Installbitwarden" Content="Bitwarden" Margin="5,0"/>
                                <CheckBox Name="Installcpuz" Content="CPU-Z" Margin="5,0"/>
                                <CheckBox Name="Installdeluge" Content="Deluge" Margin="5,0"/>
                                <CheckBox Name="Installetcher" Content="Etcher USB Creator" Margin="5,0"/>
                                <CheckBox Name="Installesearch" Content="Everything Search" Margin="5,0"/>
                                <CheckBox Name="Installflux" Content="f.lux Redshift" Margin="5,0"/>
                                <CheckBox Name="Installgpuz" Content="GPU-Z" Margin="5,0"/>
                                <CheckBox Name="Installglaryutilities" Content="Glary Utilities" Margin="5,0"/>
                                <CheckBox Name="Installhwinfo" Content="HWInfo" Margin="5,0"/>
                                <CheckBox Name="Installidm" Content="Internet Download Manager" Margin="5,0"/>
                                <CheckBox Name="Installjdownloader" Content="J Download Manager" Margin="5,0"/>
                                <CheckBox Name="Installkeepass" Content="KeePassXC" Margin="5,0"/>
                                <CheckBox Name="Installmalwarebytes" Content="MalwareBytes" Margin="5,0"/>
                                <CheckBox Name="Installnvclean" Content="NVCleanstall" Margin="5,0"/>
                                <CheckBox Name="Installopenshell" Content="Open Shell (Start Menu)" Margin="5,0"/>
                                <CheckBox Name="Installprocesslasso" Content="Process Lasso" Margin="5,0"/>
                                <CheckBox Name="Installqbittorrent" Content="qBittorrent" Margin="5,0"/>
                                <CheckBox Name="Installrevo" Content="RevoUninstaller" Margin="5,0"/>
                                <CheckBox Name="Installrufus" Content="Rufus Imager" Margin="5,0"/>
                                <CheckBox Name="Installsandboxie" Content="Sandboxie Plus" Margin="5,0"/>
                                <CheckBox Name="Installshell" Content="Shell (Expanded Context Menu)" Margin="5,0"/>
                                <CheckBox Name="Installteamviewer" Content="TeamViewer" Margin="5,0"/>
                                <CheckBox Name="Installttaskbar" Content="Translucent Taskbar" Margin="5,0"/>
                                <CheckBox Name="Installtreesize" Content="TreeSize Free" Margin="5,0"/>
                                <CheckBox Name="Installtwinkletray" Content="Twinkle Tray" Margin="5,0"/>
                                <CheckBox Name="Installwindirstat" Content="WinDirStat" Margin="5,0"/>
                                <CheckBox Name="Installwiztree" Content="WizTree" Margin="5,0"/>
                                <CheckBox Name="Installwinrar" Content="WinRAR" Margin="5,0"/>
                                <Button Name="install" Background="AliceBlue" Content="Start Install" HorizontalAlignment = "Left" Margin="5,0" Padding="20,5" Width="150" ToolTip="Install all checked programs"/>
                                <Button Name="InstallUpgrade" Background="AliceBlue" Content="Upgrade Installs" HorizontalAlignment = "Left" Margin="5,0,0,5" Padding="20,5" Width="150" ToolTip="Upgrade All Existing Programs on System"/>

>>>>>>> 17077568
                            </StackPanel>
                        </Grid>
                    </TabItem>
                    <TabItem Header="Tweaks" Visibility="Collapsed" Name="WPFTab2">
                        <Grid Background="#333333">
                            <Grid.ColumnDefinitions>
                                <ColumnDefinition Width="*"/>
                                <ColumnDefinition Width="*"/>
                            </Grid.ColumnDefinitions>
                            <Grid.RowDefinitions>
                                <RowDefinition Height=".10*"/>
                                <RowDefinition Height=".70*"/>
                                <RowDefinition Height=".10*"/>
                            </Grid.RowDefinitions>
                            <StackPanel Background="#777777" Orientation="Horizontal" Grid.Row="0" HorizontalAlignment="Center" Grid.Column="0" Margin="10">
                                <Label Content="Recommended Selections:" FontSize="17" VerticalAlignment="Center"/>
                                <Button Name="WPFdesktop" Content=" Desktop " Margin="7"/>
                                <Button Name="WPFlaptop" Content=" Laptop " Margin="7"/>
                                <Button Name="WPFminimal" Content=" Minimal " Margin="7"/>
                                <Button Name="WPFclear" Content=" Clear " Margin="7"/>
                                <Button Name="WPFGetInstalledTweaks" Content=" Get Installed " Margin="7"/>
                            </StackPanel>
                            <StackPanel Background="#777777" Orientation="Horizontal" Grid.Row="0" HorizontalAlignment="Center" Grid.Column="1" Margin="10">
                                <Label Content="Configuration File:" FontSize="17" VerticalAlignment="Center"/>
                                <Button Name="WPFimport" Content=" Import " Margin="7"/>
                                <Button Name="WPFexport" Content=" Export " Margin="7"/>
                            </StackPanel>
                            <StackPanel Background="#777777" Orientation="Horizontal" Grid.Row="2" HorizontalAlignment="Center" Grid.ColumnSpan="2" Margin="10">
                                <TextBlock Padding="10">
                                    Note: Hover over items to get a better description. Please be careful as many of these tweaks will heavily modify your system.
                                    <LineBreak/>Recommended selections are for normal users and if you are unsure do NOT check anything else!
                                </TextBlock>
                            </StackPanel>
                            <StackPanel Background="#777777" SnapsToDevicePixels="True" Grid.Row="1" Grid.Column="0" Margin="10,5">
                                <Label FontSize="16" Content="Essential Tweaks"/>
                                <CheckBox Name="WPFEssTweaksRP" Content="Create Restore Point" Margin="5,0" ToolTip="Creates a Windows Restore point before modifying system. Can use Windows System Restore to rollback to before tweaks were applied"/>
                                <CheckBox Name="WPFEssTweaksOO" Content="Run OO Shutup" Margin="5,0" ToolTip="Runs OO Shutup from https://www.oo-software.com/en/shutup10"/>
                                <CheckBox Name="WPFEssTweaksTele" Content="Disable Telemetry" Margin="5,0" ToolTip="Disables Microsoft Telemetry. Note: This will lock many Edge Browser settings. Microsoft spys heavily on you when using the Edge browser."/>
                                <CheckBox Name="WPFEssTweaksWifi" Content="Disable Wifi-Sense" Margin="5,0" ToolTip="Wifi Sense is a spying service that phones home all nearby scaned wifi networks and your current geo location."/>
                                <CheckBox Name="WPFEssTweaksAH" Content="Disable Activity History" Margin="5,0" ToolTip="This erases recent docs, clipboard, and run history."/>
                                <CheckBox Name="WPFEssTweaksDeleteTempFiles" Content="Delete Temporary Files" Margin="5,0" ToolTip="Erases TEMP Folders"/>
                                <CheckBox Name="WPFEssTweaksDiskCleanup" Content="Run Disk Cleanup" Margin="5,0" ToolTip="Runs Disk Cleanup on Drive C: and removes old Windows Updates."/>
                                <CheckBox Name="WPFEssTweaksLoc" Content="Disable Location Tracking" Margin="5,0" ToolTip="Disables Location Tracking...DUH!"/>
                                <CheckBox Name="WPFEssTweaksHome" Content="Disable Homegroup" Margin="5,0" ToolTip="Disables HomeGroup - Windows 11 doesn't have this, it was awful."/>
                                <CheckBox Name="WPFEssTweaksStorage" Content="Disable Storage Sense" Margin="5,0" ToolTip="Storage Sense is supposed to delete temp files automatically, but often runs at wierd times and mostly doesn't do much. Although when it was introduced in Win 10 (1809 Version) it deleted people's documents... So there is that."/>
                                <CheckBox Name="WPFEssTweaksHiber" Content="Disable Hibernation" Margin="5,0" ToolTip="Hibernation is really meant for laptops as it saves whats in memory before turning the pc off. It really should never be used, but some people are lazy and rely on it. Don't be like Bob. Bob likes hibernation."/>
                                <CheckBox Name="WPFEssTweaksDVR" Content="Disable GameDVR" Margin="5,0" ToolTip="GameDVR is a Windows App that is a dependancy for some Store Games. I've never met someone that likes it, but it's there for the XBOX crowd."/>
                                <CheckBox Name="WPFEssTweaksServices" Content="Set Services to Manual" Margin="5,0" ToolTip="Turns a bunch of system services to manual that don't need to be running all the time. This is pretty harmless as if the service is needed, it will simply start on demand."/>
                                <Label Content="Dark Theme" />
                                <StackPanel Orientation="Horizontal">
                                    <Label Content="Off" />
                                    <CheckBox Name="WPFToggleDarkMode" Style="{StaticResource ToggleSwitchStyle}" Margin="2.5,0"/>
                                    <Label Content="On" />
                                </StackPanel>
							<Label Content="Performance Plans" />
                                <Button Name="WPFAddUltPerf" Background="AliceBlue" Content="Add Ultimate Performance Profile" HorizontalAlignment = "Left" Margin="5,0" Padding="20,5" Width="300"/>
                                <Button Name="WPFRemoveUltPerf" Background="AliceBlue" Content="Remove Ultimate Performance Profile" HorizontalAlignment = "Left" Margin="5,0,0,5" Padding="20,5" Width="300"/>
							<Label Content="Shortcuts" />
                                <Button Name="WPFWinUtilShortcut" Background="AliceBlue" Content="Create WinUtil Shortcut" HorizontalAlignment = "Left" Margin="5,0" Padding="20,5" Width="300"/>

                            </StackPanel>
                            <StackPanel Background="#777777" SnapsToDevicePixels="True" Grid.Row="1" Grid.Column="1" Margin="10,5">
                                <Label FontSize="16" Content="Misc. Tweaks"/>
                                <CheckBox Name="WPFMiscTweaksPower" Content="Disable Power Throttling" Margin="5,0" ToolTip="This is mainly for Laptops, It disables Power Throttling and will use more battery."/>
                                <CheckBox Name="WPFMiscTweaksLapPower" Content="Enable Power Throttling" Margin="5,0" ToolTip="ONLY FOR LAPTOPS! Do not use on a desktop."/>
                                <CheckBox Name="WPFMiscTweaksNum" Content="Enable NumLock on Startup" Margin="5,0" ToolTip="This creates a time vortex and send you back to the past... or it simply turns numlock on at startup"/>
                                <CheckBox Name="WPFMiscTweaksLapNum" Content="Disable Numlock on Startup" Margin="5,0" ToolTip="Disables Numlock... Very useful when you are on a laptop WITHOUT 9-key and this fixes that issue when the numlock is enabled!"/>
                                <CheckBox Name="WPFMiscTweaksExt" Content="Show File Extensions" Margin="5,0"/>
                                <CheckBox Name="WPFMiscTweaksDisplay" Content="Set Display for Performance" Margin="5,0" ToolTip="Sets the system preferences to performance. You can do this manually with sysdm.cpl as well."/>
                                <CheckBox Name="WPFMiscTweaksUTC" Content="Set Time to UTC (Dual Boot)" Margin="5,0" ToolTip="Essential for computers that are dual booting. Fixes the time sync with Linux Systems."/>
                                <CheckBox Name="WPFMiscTweaksDisableUAC" Content="Disable UAC" Margin="5,0" ToolTip="Disables User Account Control. Only recommended for Expert Users."/>
                                <CheckBox Name="WPFMiscTweaksDisableNotifications" Content="Disable Notification Tray/Calendar" Margin="5,0" ToolTip="Disables all Notifications INCLUDING Calendar"/>
                                <CheckBox Name="WPFMiscTweaksDisableTPMCheck" Content="Disable TPM on Update" Margin="5,0" ToolTip="Add the Windows 11 Bypass for those that want to upgrade their Windows 10."/>
                                <CheckBox Name="WPFEssTweaksDeBloat" Content="Remove ALL MS Store Apps" Margin="5,0" ToolTip="USE WITH CAUTION!!!!! This will remove ALL Microsoft store apps other than the essentials to make winget work. Games installed by MS Store ARE INCLUDED!"/>
                                <CheckBox Name="WPFEssTweaksRemoveCortana" Content="Remove Cortana" Margin="5,0" ToolTip="Removes Cortana, but often breaks search... if you are a heavy windows search users, this is NOT recommended."/>
                                <CheckBox Name="WPFEssTweaksRemoveEdge" Content="Remove Microsoft Edge" Margin="5,0" ToolTip="Removes MS Edge when it gets reinstalled by updates."/>
                                <CheckBox Name="WPFMiscTweaksRightClickMenu" Content="Set Classic Right-Click Menu " Margin="5,0" ToolTip="Great Windows 11 tweak to bring back good context menus when right clicking things in explorer."/>
                                <CheckBox Name="WPFMiscTweaksDisableMouseAcceleration" Content="Disable Mouse Acceleration" Margin="5,0" ToolTip="Disables Mouse Acceleration."/>
                                <CheckBox Name="WPFMiscTweaksEnableMouseAcceleration" Content="Enable Mouse Acceleration" Margin="5,0" ToolTip="Enables Mouse Acceleration."/>
                                <Label Content="DNS" />
							    <ComboBox Name="WPFchangedns"  Height = "20" Width = "150" HorizontalAlignment = "Left" Margin="5,5"> 
								    <ComboBoxItem IsSelected="True" Content = "Default"/> 
                                    <ComboBoxItem Content = "DHCP"/> 
								    <ComboBoxItem Content = "Google"/> 
								    <ComboBoxItem Content = "Cloudflare"/> 
                                    <ComboBoxItem Content = "Cloudflare_Malware"/> 
                                    <ComboBoxItem Content = "Cloudflare_Malware_Adult"/> 
								    <ComboBoxItem Content = "Level3"/> 
								    <ComboBoxItem Content = "Open_DNS"/> 
                                    <ComboBoxItem Content = "Quad9"/>
							    </ComboBox> 
                                <Button Name="WPFtweaksbutton" Background="AliceBlue" Content="Run Tweaks  " HorizontalAlignment = "Left" Margin="5,0" Padding="20,5" Width="150"/>
                                <Button Name="WPFundoall" Background="AliceBlue" Content="Undo Selected Tweaks" HorizontalAlignment = "Left" Margin="5,0" Padding="20,5" Width="150"/>
                            </StackPanel>
                        </Grid>
                    </TabItem>
                    <TabItem Header="Config" Visibility="Collapsed" Name="WPFTab3">
                        <Grid Background="#444444">
                            <Grid.ColumnDefinitions>
                                <ColumnDefinition Width="*"/>
                                <ColumnDefinition Width="*"/>
                            </Grid.ColumnDefinitions>
                            <StackPanel Background="#777777" SnapsToDevicePixels="True" Grid.Column="0" Margin="10,5">
                                <Label Content="Features" FontSize="16"/>
                                <CheckBox Name="WPFFeaturesdotnet" Content="All .Net Framework (2,3,4)" Margin="5,0"/>
                                <CheckBox Name="WPFFeatureshyperv" Content="HyperV Virtualization" Margin="5,0"/>
                                <CheckBox Name="WPFFeatureslegacymedia" Content="Legacy Media (WMP, DirectPlay)" Margin="5,0"/>
                                <CheckBox Name="WPFFeaturenfs" Content="NFS - Network File System" Margin="5,0"/>
                                <CheckBox Name="WPFFeaturewsl" Content="Windows Subsystem for Linux" Margin="5,0"/>
                                <Button Name="WPFFeatureInstall" FontSize="14" Background="AliceBlue" Content="Install Features" HorizontalAlignment = "Left" Margin="5" Padding="20,5" Width="150"/>
                                <Label Content="Fixes" FontSize="16"/>
                                <Button Name="WPFPanelAutologin" FontSize="14" Background="AliceBlue" Content="Set Up Autologin" HorizontalAlignment = "Left" Margin="5,2" Padding="20,5" Width="300"/>
                                <Button Name="WPFFixesUpdate" FontSize="14" Background="AliceBlue" Content="Reset Windows Update" HorizontalAlignment = "Left" Margin="5,2" Padding="20,5" Width="300"/>
                                <Button Name="WPFPanelDISM" FontSize="14" Background="AliceBlue" Content="System Corruption Scan" HorizontalAlignment = "Left" Margin="5,2" Padding="20,5" Width="300"/>
                            </StackPanel>
                            <StackPanel Background="#777777" SnapsToDevicePixels="True" Grid.Column="1" Margin="10,5">
                                <Label Content="Legacy Windows Panels" FontSize="16"/>
                                <Button Name="WPFPanelcontrol" FontSize="14" Background="AliceBlue" Content="Control Panel" HorizontalAlignment = "Left" Margin="5" Padding="20,5" Width="200"/>
                                <Button Name="WPFPanelnetwork" FontSize="14" Background="AliceBlue" Content="Network Connections" HorizontalAlignment = "Left" Margin="5" Padding="20,5" Width="200"/>
                                <Button Name="WPFPanelpower" FontSize="14" Background="AliceBlue" Content="Power Panel" HorizontalAlignment = "Left" Margin="5" Padding="20,5" Width="200"/>
                                <Button Name="WPFPanelsound" FontSize="14" Background="AliceBlue" Content="Sound Settings" HorizontalAlignment = "Left" Margin="5" Padding="20,5" Width="200"/>
                                <Button Name="WPFPanelsystem" FontSize="14" Background="AliceBlue" Content="System Properties" HorizontalAlignment = "Left" Margin="5" Padding="20,5" Width="200"/>
                                <Button Name="WPFPaneluser" FontSize="14" Background="AliceBlue" Content="User Accounts" HorizontalAlignment = "Left" Margin="5" Padding="20,5" Width="200"/>
                            </StackPanel>
                        </Grid>
                    </TabItem>
                    <TabItem Header="Updates" Visibility="Collapsed" Name="WPFTab4">
                        <Grid Background="#555555">
                            <Grid.ColumnDefinitions>
                                <ColumnDefinition Width="*"/>
                                <ColumnDefinition Width="*"/>
                                <ColumnDefinition Width="*"/>
                            </Grid.ColumnDefinitions>
                            <StackPanel Background="#777777" SnapsToDevicePixels="True" Grid.Column="0" Margin="10,5">
                                <Button Name="WPFUpdatesdefault" FontSize="16" Background="AliceBlue" Content="Default (Out of Box) Settings" Margin="20,0,20,10" Padding="10"/>
                                <TextBlock Margin="20,0,20,0" Padding="10" TextWrapping="WrapWithOverflow" MaxWidth="300">This is the default settings that come with Windows. <LineBreak/><LineBreak/> No modifications are made and will remove any custom windows update settings.<LineBreak/><LineBreak/>Note: If you still encounter update errors, reset all updates in the config tab. That will restore ALL Microsoft Update Services from their servers and reinstall them to default settings.</TextBlock>
                            </StackPanel>
                            <StackPanel Background="#777777" SnapsToDevicePixels="True" Grid.Column="1" Margin="10,5">
                                <Button Name="WPFUpdatessecurity" FontSize="16" Background="AliceBlue" Content="Security (Recommended) Settings" Margin="20,0,20,10" Padding="10"/>
                                <TextBlock Margin="20,0,20,0" Padding="10" TextWrapping="WrapWithOverflow" MaxWidth="300">This is my recommended setting I use on all computers.<LineBreak/><LineBreak/> It will delay feature updates by 2 years and will install security updates 4 days after release.<LineBreak/><LineBreak/>Feature Updates: Adds features and often bugs to systems when they are released. You want to delay these as long as possible.<LineBreak/><LineBreak/>Security Updates: Typically these are pressing security flaws that need to be patched quickly. You only want to delay these a couple of days just to see if they are safe and don't break other systems. You don't want to go without these for ANY extended periods of time.</TextBlock>
                            </StackPanel>
                            <StackPanel Background="#777777" SnapsToDevicePixels="True" Grid.Column="2" Margin="10,5">
                                <Button Name="WPFUpdatesdisable" FontSize="16" Background="AliceBlue" Content="Disable ALL Updates (NOT RECOMMENDED!)" Margin="20,0,20,10" Padding="10,10,10,10"/>
                                <TextBlock Margin="20,0,20,0" Padding="10" TextWrapping="WrapWithOverflow" MaxWidth="300">This completely disables ALL Windows Updates and is NOT RECOMMENDED.<LineBreak/><LineBreak/> However, it can be suitable if you use your system for a select purpose and do not actively browse the internet. <LineBreak/><LineBreak/>Note: Your system will be easier to hack and infect without security updates.</TextBlock>
                                <TextBlock Text=" " Margin="20,0,20,0" Padding="10" TextWrapping="WrapWithOverflow" MaxWidth="300"/>

                            </StackPanel>

                        </Grid>
                    </TabItem>
                </TabControl>
            </Grid>
        </Viewbox>
    </Border>
</Window><|MERGE_RESOLUTION|>--- conflicted
+++ resolved
@@ -152,25 +152,6 @@
                             </StackPanel>
                             <StackPanel Background="#777777" SnapsToDevicePixels="True" Grid.Row="1" Grid.Column="1" Margin="10">
                                 <Label Content="Development" FontSize="16" Margin="5,0"/>
-<<<<<<< HEAD
-                                <CheckBox Name="WPFInstallatom" Content="Atom" Margin="5,0"/>
-                                <CheckBox Name="WPFInstallgit" Content="Git" Margin="5,0"/>
-                                <CheckBox Name="WPFInstallgithubdesktop" Content="GitHub Desktop" Margin="5,0"/>
-                                <CheckBox Name="WPFInstalljava8" Content="OpenJDK Java 8" Margin="5,0"/>
-                                <CheckBox Name="WPFInstalljava16" Content="OpenJDK Java 16" Margin="5,0"/>
-                                <CheckBox Name="WPFInstalljava18" Content="Oracle Java 18" Margin="5,0"/>
-                                <CheckBox Name="WPFInstalljetbrains" Content="Jetbrains Toolbox" Margin="5,0"/>
-                                <CheckBox Name="WPFInstallnodejs" Content="NodeJS" Margin="5,0"/>
-                                <CheckBox Name="WPFInstallnodejslts" Content="NodeJS LTS" Margin="5,0"/>
-                                <CheckBox Name="WPFInstallpython3" Content="Python3" Margin="5,0"/>
-                                <CheckBox Name="WPFInstallrustlang" Content="Rust" Margin="5,0"/>
-                                <CheckBox Name="WPFInstallgolang" Content="GoLang" Margin="5,0"/>
-                                <CheckBox Name="WPFInstallsublime" Content="Sublime" Margin="5,0"/>
-                                <CheckBox Name="WPFInstallunity" Content="Unity Game Engine" Margin="5,0"/>
-                                <CheckBox Name="WPFInstallvisualstudio" Content="Visual Studio 2022" Margin="5,0"/>
-                                <CheckBox Name="WPFInstallvscode" Content="VS Code" Margin="5,0"/>
-                                <CheckBox Name="WPFInstallvscodium" Content="VS Codium" Margin="5,0"/>
-=======
                                 <CheckBox Name="Installatom" Content="Atom" Margin="5,0"/>
                                 <CheckBox Name="Installgit" Content="Git" Margin="5,0"/>
                                 <CheckBox Name="Installgithubdesktop" Content="GitHub Desktop" Margin="5,0"/>
@@ -190,7 +171,6 @@
                                 <CheckBox Name="Installneovim" Content="Neovim" Margin="5,0"/>
                                 <CheckBox Name="Installvscode" Content="VS Code" Margin="5,0"/>
                                 <CheckBox Name="Installvscodium" Content="VS Codium" Margin="5,0"/>
->>>>>>> 17077568
 
                                 <Label Content="Document" FontSize="16" Margin="5,0"/>
                                 <CheckBox Name="WPFInstalladobe" Content="Adobe Reader DC" Margin="5,0"/>
@@ -208,20 +188,12 @@
                             <StackPanel Background="#777777" SnapsToDevicePixels="True" Grid.Row="1" Grid.Column="2" Margin="10">
 
                                 <Label Content="Games" FontSize="16" Margin="5,0"/>
-<<<<<<< HEAD
-                                <CheckBox Name="WPFInstallbluestacks" Content="Bluestacks" Margin="5,0"/>
-                                <CheckBox Name="WPFInstallepicgames" Content="Epic Games Launcher" Margin="5,0"/>
-                                <CheckBox Name="WPFInstallgog" Content="GOG Galaxy" Margin="5,0"/>
-                                <CheckBox Name="WPFInstallorigin" Content="Origin" Margin="5,0"/>
-                                <CheckBox Name="WPFInstallsteam" Content="Steam" Margin="5,0"/>
-=======
                                 <CheckBox Name="Installbluestacks" Content="Bluestacks" Margin="5,0"/>
                                 <CheckBox Name="Installepicgames" Content="Epic Games Launcher" Margin="5,0"/>
                                 <CheckBox Name="Installgog" Content="GOG Galaxy" Margin="5,0"/>
                                 <CheckBox Name="Installorigin" Content="Origin" Margin="5,0"/>
                                 <CheckBox Name="Installsteam" Content="Steam" Margin="5,0"/>
                                 <CheckBox Name="Installubisoft" Content="Ubisoft Connect" Margin="5,0"/>
->>>>>>> 17077568
 
                                 <Label Content="Pro Tools" FontSize="16" Margin="5,0"/>
                                 <CheckBox Name="WPFInstalladvancedip" Content="Advanced IP Scanner" Margin="5,0"/>
@@ -274,39 +246,6 @@
                             </StackPanel>
                             <StackPanel Background="#777777" SnapsToDevicePixels="True" Grid.Row="1" Grid.Column="4" Margin="10">
                                 <Label Content="Utilities" FontSize="16" Margin="5,0"/>
-<<<<<<< HEAD
-                                <CheckBox Name="WPFInstallsevenzip" Content="7-Zip" Margin="5,0"/>
-                                <CheckBox Name="WPFInstallalacritty" Content="Alacritty Terminal" Margin="5,0"/>
-                                <CheckBox Name="WPFInstallanydesk" Content="AnyDesk" Margin="5,0"/>
-                                <CheckBox Name="WPFInstallautohotkey" Content="AutoHotkey" Margin="5,0"/>
-                                <CheckBox Name="WPFInstallbitwarden" Content="Bitwarden" Margin="5,0"/>
-                                <CheckBox Name="WPFInstallcpuz" Content="CPU-Z" Margin="5,0"/>
-                                <CheckBox Name="WPFInstalldeluge" Content="Deluge" Margin="5,0"/>
-                                <CheckBox Name="WPFInstalletcher" Content="Etcher USB Creator" Margin="5,0"/>
-                                <CheckBox Name="WPFInstallesearch" Content="Everything Search" Margin="5,0"/>
-                                <CheckBox Name="WPFInstallflux" Content="f.lux Redshift" Margin="5,0"/>
-                                <CheckBox Name="WPFInstallgpuz" Content="GPU-Z" Margin="5,0"/>
-                                <CheckBox Name="WPFInstallglaryutilities" Content="Glary Utilities" Margin="5,0"/>
-                                <CheckBox Name="WPFInstallhwinfo" Content="HWInfo" Margin="5,0"/>
-                                <CheckBox Name="WPFInstallidm" Content="Internet Download Manager" Margin="5,0"/>
-                                <CheckBox Name="WPFInstalljdownloader" Content="J Download Manager" Margin="5,0"/>
-                                <CheckBox Name="WPFInstallkeepass" Content="KeePassXC" Margin="5,0"/>
-                                <CheckBox Name="WPFInstallmalwarebytes" Content="MalwareBytes" Margin="5,0"/>
-                                <CheckBox Name="WPFInstallnvclean" Content="NVCleanstall" Margin="5,0"/>
-                                <CheckBox Name="WPFInstallopenshell" Content="Open Shell (Start Menu)" Margin="5,0"/>
-                                <CheckBox Name="WPFInstallprocesslasso" Content="Process Lasso" Margin="5,0"/>
-                                <CheckBox Name="WPFInstallqbittorrent" Content="qBittorrent" Margin="5,0"/>
-                                <CheckBox Name="WPFInstallrevo" Content="RevoUninstaller" Margin="5,0"/>
-                                <CheckBox Name="WPFInstallrufus" Content="Rufus Imager" Margin="5,0"/>
-                                <CheckBox Name="WPFInstallsandboxie" Content="Sandboxie Plus" Margin="5,0"/>
-                                <CheckBox Name="WPFInstallshell" Content="Shell (Expanded Context Menu)" Margin="5,0"/>
-                                <CheckBox Name="WPFInstallteamviewer" Content="TeamViewer" Margin="5,0"/>
-                                <CheckBox Name="WPFInstallttaskbar" Content="Translucent Taskbar" Margin="5,0"/>
-                                <CheckBox Name="WPFInstalltreesize" Content="TreeSize Free" Margin="5,0"/>
-                                <CheckBox Name="WPFInstalltwinkletray" Content="Twinkle Tray" Margin="5,0"/>
-                                <CheckBox Name="WPFInstallwindirstat" Content="WinDirStat" Margin="5,0"/>
-                                <CheckBox Name="WPFInstallwiztree" Content="WizTree" Margin="5,0"/>
-=======
                                 <CheckBox Name="Installsevenzip" Content="7-Zip" Margin="5,0"/>
                                 <CheckBox Name="Installalacritty" Content="Alacritty Terminal" Margin="5,0"/>
                                 <CheckBox Name="Installanydesk" Content="AnyDesk" Margin="5,0"/>
@@ -342,7 +281,6 @@
                                 <Button Name="install" Background="AliceBlue" Content="Start Install" HorizontalAlignment = "Left" Margin="5,0" Padding="20,5" Width="150" ToolTip="Install all checked programs"/>
                                 <Button Name="InstallUpgrade" Background="AliceBlue" Content="Upgrade Installs" HorizontalAlignment = "Left" Margin="5,0,0,5" Padding="20,5" Width="150" ToolTip="Upgrade All Existing Programs on System"/>
 
->>>>>>> 17077568
                             </StackPanel>
                         </Grid>
                     </TabItem>
