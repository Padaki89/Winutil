<Window x:Class="WinUtility.MainWindow"
        xmlns="http://schemas.microsoft.com/winfx/2006/xaml/presentation"
        xmlns:x="http://schemas.microsoft.com/winfx/2006/xaml"
        xmlns:d="http://schemas.microsoft.com/expression/blend/2008"
        xmlns:mc="http://schemas.openxmlformats.org/markup-compatibility/2006"
        xmlns:local="clr-namespace:WinUtility"
        mc:Ignorable="d"
        WindowStartupLocation="CenterScreen"
        UseLayoutRounding="True"
        WindowStyle="None"
        Width="Auto"
        Height="Auto"
        MaxWidth="1280"
        MaxHeight="800"
        Title="Chris Titus Tech's Windows Utility">
    <WindowChrome.WindowChrome>
        <WindowChrome CaptionHeight="0" CornerRadius="10"/>
    </WindowChrome.WindowChrome>
    <Window.Resources>
    <!--Scrollbar Thumbs-->
    <Style x:Key="ScrollThumbs" TargetType="{x:Type Thumb}">
        <Setter Property="Template">
            <Setter.Value>
                <ControlTemplate TargetType="{x:Type Thumb}">
                    <Grid x:Name="Grid">
                        <Rectangle HorizontalAlignment="Stretch" VerticalAlignment="Stretch" Width="Auto" Height="Auto" Fill="Transparent" />
                        <Border x:Name="Rectangle1" CornerRadius="5" HorizontalAlignment="Stretch" VerticalAlignment="Stretch" Width="Auto" Height="Auto"  Background="{TemplateBinding Background}" />
                    </Grid>
                    <ControlTemplate.Triggers>
                        <Trigger Property="Tag" Value="Horizontal">
                            <Setter TargetName="Rectangle1" Property="Width" Value="Auto" />
                            <Setter TargetName="Rectangle1" Property="Height" Value="7" />
                        </Trigger>
                    </ControlTemplate.Triggers>
                </ControlTemplate>
            </Setter.Value>
        </Setter>
    </Style>

    <Style TargetType="TextBlock" x:Key="HoverTextBlockStyle">
        <Setter Property="Foreground" Value="{DynamicResource LinkForegroundColor}" />
        <Setter Property="TextDecorations" Value="Underline" />
        <Style.Triggers>
            <Trigger Property="IsMouseOver" Value="True">
                <Setter Property="Foreground" Value="{DynamicResource LinkHoverForegroundColor}" />
                <Setter Property="TextDecorations" Value="Underline" />
                <Setter Property="Cursor" Value="Hand" />
            </Trigger>
        </Style.Triggers>
    </Style>

    <Style TargetType="Button" x:Key="HoverButtonStyle">
        <Setter Property="Foreground" Value="{DynamicResource MainForegroundColor}" />
        <Setter Property="FontWeight" Value="Normal" />
        <Setter Property="FontSize" Value="{ButtonFontSize}" />
        <Setter Property="TextElement.FontFamily" Value="{ButtonFontFamily}"/>
        <Setter Property="Background" Value="{DynamicResource MainBackgroundColor}" />
        <Setter Property="Template">
            <Setter.Value>
                <ControlTemplate TargetType="Button">
                    <Border Background="{TemplateBinding Background}">
                        <ContentPresenter HorizontalAlignment="Center" VerticalAlignment="Center"/>
                    </Border>
                    <ControlTemplate.Triggers>
                        <Trigger Property="IsMouseOver" Value="True">
                            <Setter Property="FontWeight" Value="Bold" />
                            <Setter Property="Foreground" Value="{DynamicResource MainForegroundColor}" />
                            <Setter Property="Cursor" Value="Hand" />
                        </Trigger>
                    </ControlTemplate.Triggers>
                </ControlTemplate>
            </Setter.Value>
        </Setter>
    </Style>

    <!--ScrollBars-->
    <Style x:Key="{x:Type ScrollBar}" TargetType="{x:Type ScrollBar}">
        <Setter Property="Stylus.IsFlicksEnabled" Value="false" />
        <Setter Property="Foreground" Value="{DynamicResource MainForegroundColor}" />
        <Setter Property="Background" Value="{DynamicResource MainBackgroundColor}" />
        <Setter Property="Width" Value="6" />
        <Setter Property="Template">
            <Setter.Value>
                <ControlTemplate TargetType="{x:Type ScrollBar}">
                    <Grid x:Name="GridRoot" Width="7" Background="{TemplateBinding Background}" >
                        <Grid.RowDefinitions>
                            <RowDefinition Height="0.00001*" />
                        </Grid.RowDefinitions>

                        <Track x:Name="PART_Track" Grid.Row="0" IsDirectionReversed="true" Focusable="false">
                            <Track.Thumb>
                                <Thumb x:Name="Thumb" Background="{TemplateBinding Foreground}" Style="{DynamicResource ScrollThumbs}" />
                            </Track.Thumb>
                            <Track.IncreaseRepeatButton>
                                <RepeatButton x:Name="PageUp" Command="ScrollBar.PageDownCommand" Opacity="0" Focusable="false" />
                            </Track.IncreaseRepeatButton>
                            <Track.DecreaseRepeatButton>
                                <RepeatButton x:Name="PageDown" Command="ScrollBar.PageUpCommand" Opacity="0" Focusable="false" />
                            </Track.DecreaseRepeatButton>
                        </Track>
                    </Grid>

                    <ControlTemplate.Triggers>
                        <Trigger SourceName="Thumb" Property="IsMouseOver" Value="true">
                            <Setter Value="{DynamicResource ButtonBackgroundMouseoverColor}" TargetName="Thumb" Property="Background" />
                        </Trigger>
                        <Trigger SourceName="Thumb" Property="IsDragging" Value="true">
                            <Setter Value="{DynamicResource ButtonBackgroundSelectedColor}" TargetName="Thumb" Property="Background" />
                        </Trigger>

                        <Trigger Property="IsEnabled" Value="false">
                            <Setter TargetName="Thumb" Property="Visibility" Value="Collapsed" />
                        </Trigger>
                        <Trigger Property="Orientation" Value="Horizontal">
                            <Setter TargetName="GridRoot" Property="LayoutTransform">
                                <Setter.Value>
                                    <RotateTransform Angle="-90" />
                                </Setter.Value>
                            </Setter>
                            <Setter TargetName="PART_Track" Property="LayoutTransform">
                                <Setter.Value>
                                    <RotateTransform Angle="-90" />
                                </Setter.Value>
                            </Setter>
                            <Setter Property="Width" Value="Auto" />
                            <Setter Property="Height" Value="8" />
                            <Setter TargetName="Thumb" Property="Tag" Value="Horizontal" />
                            <Setter TargetName="PageDown" Property="Command" Value="ScrollBar.PageLeftCommand" />
                            <Setter TargetName="PageUp" Property="Command" Value="ScrollBar.PageRightCommand" />
                        </Trigger>
                    </ControlTemplate.Triggers>
                </ControlTemplate>
            </Setter.Value>
        </Setter>
        </Style>
        <Style TargetType="ComboBox">
            <Setter Property="Foreground" Value="{DynamicResource ComboBoxForegroundColor}" />
            <Setter Property="Background" Value="{DynamicResource ComboBoxBackgroundColor}" />
            <Setter Property="Template">
                <Setter.Value>
                    <ControlTemplate TargetType="ComboBox">
                        <Grid>
                            <ToggleButton x:Name="ToggleButton"
                                          Background="{TemplateBinding Background}"
                                          BorderBrush="{TemplateBinding Background}"
                                          BorderThickness="0"
                                          IsChecked="{Binding IsDropDownOpen, Mode=TwoWay, RelativeSource={RelativeSource TemplatedParent}}"
                                          ClickMode="Press">
                                <TextBlock Text="{TemplateBinding SelectionBoxItem}"
                                           Foreground="{TemplateBinding Foreground}"
                                           Background="Transparent"
                                           HorizontalAlignment="Center" VerticalAlignment="Center" Margin="2"
                                           />
                            </ToggleButton>
                            <Popup x:Name="Popup"
                                   IsOpen="{TemplateBinding IsDropDownOpen}"
                                   Placement="Bottom"
                                   Focusable="False"
                                   AllowsTransparency="True"
                                   PopupAnimation="Slide">
                                <Border x:Name="DropDownBorder"
                                        Background="{TemplateBinding Background}"
                                        BorderBrush="{TemplateBinding Foreground}"
                                        BorderThickness="1"
                                        CornerRadius="4">
                                    <ScrollViewer>
                                        <ItemsPresenter HorizontalAlignment="Center" VerticalAlignment="Center" Margin="2"/>
                                    </ScrollViewer>
                                </Border>
                            </Popup>
                        </Grid>
                    </ControlTemplate>
                </Setter.Value>
            </Setter>
        </Style>
        <Style TargetType="Label">
            <Setter Property="Foreground" Value="{DynamicResource LabelboxForegroundColor}"/>
            <Setter Property="Background" Value="{DynamicResource LabelBackgroundColor}"/>
        </Style>

        <!-- TextBlock template -->
        <Style TargetType="TextBlock">
            <Setter Property="FontSize" Value="{FontSize}"/>
            <Setter Property="Foreground" Value="{DynamicResource LabelboxForegroundColor}"/>
            <Setter Property="Background" Value="{DynamicResource LabelBackgroundColor}"/>
        </Style>
        <!-- Toggle button template x:Key="TabToggleButton" -->
        <Style TargetType="{x:Type ToggleButton}">
            <Setter Property="Margin" Value="{ButtonMargin}"/>
            <Setter Property="Content" Value=""/>
            <Setter Property="Template">
                <Setter.Value>
                    <ControlTemplate TargetType="ToggleButton">
                        <Grid>
                            <Border x:Name="ButtonGlow"
                                        Background="{TemplateBinding Background}"
                                        BorderBrush="{DynamicResource ButtonForegroundColor}"
                                        BorderThickness="{ButtonBorderThickness}"
                                        CornerRadius="{ButtonCornerRadius}">
                                <Grid>
                                    <Border x:Name="BackgroundBorder"
                                        Background="{TemplateBinding Background}"
                                        BorderBrush="{DynamicResource ButtonBackgroundColor}"
                                        BorderThickness="{ButtonBorderThickness}"
                                        CornerRadius="{ButtonCornerRadius}">
                                        <ContentPresenter
                                            HorizontalAlignment="Center"
                                            VerticalAlignment="Center"
                                            Margin="10,2,10,2"/>
                                    </Border>
                                </Grid>
                            </Border>
                        </Grid>
                        <ControlTemplate.Triggers>
                            <Trigger Property="IsMouseOver" Value="True">
                                <Setter TargetName="BackgroundBorder" Property="Background" Value="{DynamicResource ButtonBackgroundMouseoverColor}"/>
                                <Setter Property="Effect">
                                    <Setter.Value>
                                        <DropShadowEffect Opacity="1" ShadowDepth="5" Color="Gold" Direction="-100" BlurRadius="45"/>
                                    </Setter.Value>
                                </Setter>
                                <Setter Property="Panel.ZIndex" Value="2000"/>
                            </Trigger>
                            <Trigger Property="IsChecked" Value="True">
                                <Setter Property="BorderBrush" Value="Pink"/>
                                <Setter Property="BorderThickness" Value="2"/>
                                <Setter TargetName="BackgroundBorder" Property="Background" Value="{DynamicResource ButtonBackgroundSelectedColor}"/>
                                <Setter Property="Effect">
                                    <Setter.Value>
                                        <DropShadowEffect Opacity="1" ShadowDepth="2" Color="Gold" Direction="-111" BlurRadius="25"/>
                                    </Setter.Value>
                                </Setter>
                            </Trigger>
                            <Trigger Property="IsChecked" Value="False">
                                <Setter Property="BorderBrush" Value="Transparent"/>
                                <Setter Property="BorderThickness" Value="{ButtonBorderThickness}"/>
                            </Trigger>
                        </ControlTemplate.Triggers>
                    </ControlTemplate>
                </Setter.Value>
            </Setter>
        </Style>
        <!-- Button Template -->
        <Style TargetType="Button">
            <Setter Property="Margin" Value="{ButtonMargin}"/>
            <Setter Property="Foreground" Value="{DynamicResource ButtonForegroundColor}"/>
            <Setter Property="Background" Value="{DynamicResource ButtonBackgroundColor}"/>
            <Setter Property="Height" Value="{ButtonHeight}"/>
            <Setter Property="Width" Value="{ButtonWidth}"/>
            <Setter Property="FontSize" Value="{ButtonFontSize}"/>
            <Setter Property="Template">
                <Setter.Value>
                    <ControlTemplate TargetType="Button">
                        <Grid>
                            <Border x:Name="BackgroundBorder"
                                    Background="{TemplateBinding Background}"
                                    BorderBrush="{TemplateBinding BorderBrush}"
                                    BorderThickness="{ButtonBorderThickness}"
                                    CornerRadius="{ButtonCornerRadius}">
                                <ContentPresenter HorizontalAlignment="Center" VerticalAlignment="Center" Margin="10,2,10,2"/>
                            </Border>
                        </Grid>
                        <ControlTemplate.Triggers>
                            <Trigger Property="IsPressed" Value="True">
                                <Setter TargetName="BackgroundBorder" Property="Background" Value="{DynamicResource ButtonBackgroundPressedColor}"/>
                            </Trigger>
                            <Trigger Property="IsMouseOver" Value="True">
                                <Setter TargetName="BackgroundBorder" Property="Background" Value="{DynamicResource ButtonBackgroundMouseoverColor}"/>
                            </Trigger>
                            <Trigger Property="IsEnabled" Value="False">
                                <Setter TargetName="BackgroundBorder" Property="Background" Value="{DynamicResource ButtonBackgroundSelectedColor}"/>
                                <Setter Property="Foreground" Value="DimGray"/>
                            </Trigger>
                        </ControlTemplate.Triggers>
                    </ControlTemplate>
                </Setter.Value>
            </Setter>
        </Style>
        <Style x:Key="SearchBarClearButtonStyle" TargetType="Button">
            <Setter Property="FontFamily" Value="Arial"/>
            <Setter Property="FontSize" Value="{SearchBarClearButtonFontSize}"/>
            <Setter Property="Content" Value="X"/>
            <Setter Property="Height" Value="{SearchBarClearButtonFontSize}"/>
            <Setter Property="Width" Value="{SearchBarClearButtonFontSize}"/>
            <Setter Property="Background" Value="Transparent"/>
            <Setter Property="Foreground" Value="{DynamicResource MainForegroundColor}"/>
            <Setter Property="Padding" Value="0"/>
            <Setter Property="BorderBrush" Value="Transparent"/>
            <Setter Property="BorderThickness" Value="0"/>
            <Style.Triggers>
                <Trigger Property="IsMouseOver" Value="True">
                    <Setter Property="Foreground" Value="Red"/>
                    <Setter Property="Background" Value="Transparent"/>
                    <Setter Property="BorderThickness" Value="10"/>
                    <Setter Property="Cursor" Value="Hand"/>
                </Trigger>
            </Style.Triggers>
        </Style>
        <!-- Checkbox template -->
        <Style TargetType="CheckBox">
            <Setter Property="Foreground" Value="{DynamicResource MainForegroundColor}"/>
            <Setter Property="Background" Value="{DynamicResource MainBackgroundColor}"/>
            <Setter Property="FontSize" Value="{FontSize}" />
            <Setter Property="TextElement.FontFamily" Value="{FontFamily}"/>
            <Setter Property="Template">
                <Setter.Value>
                    <ControlTemplate TargetType="CheckBox">
                        <Grid Background="{TemplateBinding Background}" Margin="{CheckBoxMargin}">
                            <BulletDecorator Background="Transparent">
                                <BulletDecorator.Bullet>
                                    <Grid Width="{CheckBoxBulletDecoratorSize}" Height="{CheckBoxBulletDecoratorSize}">
                                        <Border x:Name="Border"
                                                BorderBrush="{TemplateBinding BorderBrush}"
                                                Background="{DynamicResource ButtonBackgroundColor}"
                                                BorderThickness="1"
                                                Width="{Binding Path={CheckBoxBulletDecoratorSize}-2}"
                                                Height="{Binding Path={CheckBoxBulletDecoratorSize}-2}"
                                                Margin="2"
                                                SnapsToDevicePixels="True"/>
                                        <Path x:Name="CheckMark"
                                              Stroke="{DynamicResource ToggleButtonOnColor}"
                                              StrokeThickness="2"
                                              Data="M 0 5 L 5 10 L 12 0"
                                              Visibility="Collapsed"/>
                                    </Grid>
                                </BulletDecorator.Bullet>
                                <ContentPresenter Margin="4,0,0,0"
                                                  HorizontalAlignment="Left"
                                                  VerticalAlignment="Center"
                                                  RecognizesAccessKey="True"/>
                            </BulletDecorator>
                        </Grid>
                        <ControlTemplate.Triggers>
                            <Trigger Property="IsChecked" Value="True">
                                <Setter TargetName="CheckMark" Property="Visibility" Value="Visible"/>
                            </Trigger>
                            <Trigger Property="IsMouseOver" Value="True">
                                <!--Setter TargetName="Border" Property="Background" Value="{DynamicResource ButtonBackgroundPressedColor}"/-->
                                <Setter Property="Foreground" Value="{DynamicResource ButtonBackgroundPressedColor}"/>
                            </Trigger>
                        </ControlTemplate.Triggers>
                    </ControlTemplate>
                 </Setter.Value>
            </Setter>
        </Style>
        <Style x:Key="ToggleSwitchStyle" TargetType="CheckBox">
            <Setter Property="Template">
                <Setter.Value>
                    <ControlTemplate TargetType="CheckBox">
                        <StackPanel>
                            <Grid>
                                <Border Width="45"
                                        Height="20"
                                        Background="#555555"
                                        CornerRadius="10"
                                        Margin="5,0"
                                />
                                <Border Name="WPFToggleSwitchButton"
                                        Width="25"
                                        Height="25"
                                        Background="Black"
                                        CornerRadius="12.5"
                                        HorizontalAlignment="Left"
                                />
                                <ContentPresenter Name="WPFToggleSwitchContent"
                                                  Margin="10,0,0,0"
                                                  Content="{TemplateBinding Content}"
                                                  VerticalAlignment="Center"
                                />
                            </Grid>
                        </StackPanel>
                        <ControlTemplate.Triggers>
                            <Trigger Property="IsChecked" Value="false">
                                <Trigger.ExitActions>
                                    <RemoveStoryboard BeginStoryboardName="WPFToggleSwitchLeft" />
                                    <BeginStoryboard x:Name="WPFToggleSwitchRight">
                                        <Storyboard>
                                            <ThicknessAnimation Storyboard.TargetProperty="Margin"
                                                    Storyboard.TargetName="WPFToggleSwitchButton"
                                                    Duration="0:0:0:0"
                                                    From="0,0,0,0"
                                                    To="28,0,0,0">
                                            </ThicknessAnimation>
                                        </Storyboard>
                                    </BeginStoryboard>
                                </Trigger.ExitActions>
                                <Setter TargetName="WPFToggleSwitchButton"
                                        Property="Background"
                                        Value="#fff9f4f4"
                                />
                            </Trigger>
                            <Trigger Property="IsChecked" Value="true">
                                <Trigger.ExitActions>
                                    <RemoveStoryboard BeginStoryboardName="WPFToggleSwitchRight" />
                                    <BeginStoryboard x:Name="WPFToggleSwitchLeft">
                                        <Storyboard>
                                            <ThicknessAnimation Storyboard.TargetProperty="Margin"
                                                    Storyboard.TargetName="WPFToggleSwitchButton"
                                                    Duration="0:0:0:0"
                                                    From="28,0,0,0"
                                                    To="0,0,0,0">
                                            </ThicknessAnimation>
                                        </Storyboard>
                                    </BeginStoryboard>
                                </Trigger.ExitActions>
                                <Setter TargetName="WPFToggleSwitchButton"
                                        Property="Background"
                                        Value="#ff060600"
                                />
                            </Trigger>
                        </ControlTemplate.Triggers>
                    </ControlTemplate>
                </Setter.Value>
            </Setter>
        </Style>

        <Style x:Key="ColorfulToggleSwitchStyle" TargetType="{x:Type CheckBox}">
            <Setter Property="Template">
                <Setter.Value>
                    <ControlTemplate TargetType="{x:Type ToggleButton}">
                        <Grid x:Name="toggleSwitch">

                        <Grid.ColumnDefinitions>
                            <ColumnDefinition Width="Auto"/>
                            <ColumnDefinition Width="Auto"/>
                        </Grid.ColumnDefinitions>

                        <Border Grid.Column="1" x:Name="Border" CornerRadius="8"
                                BorderThickness="1"
                                Width="34" Height="17">
                            <Ellipse x:Name="Ellipse" Fill="{DynamicResource MainForegroundColor}" Stretch="Uniform"
                                    Margin="2,2,2,1"
                                    HorizontalAlignment="Left" Width="10.8"
                                    RenderTransformOrigin="0.5, 0.5">
                                <Ellipse.RenderTransform>
                                    <ScaleTransform ScaleX="1" ScaleY="1" />
                                </Ellipse.RenderTransform>
                            </Ellipse>
                        </Border>
                        </Grid>

                        <ControlTemplate.Triggers>
                            <Trigger Property="IsMouseOver" Value="True">
                                <Setter TargetName="Border" Property="BorderBrush" Value="{DynamicResource MainForegroundColor}" />
                                <Setter TargetName="Border" Property="Background" Value="{DynamicResource LinkHoverForegroundColor}"/>
                                <Setter Property="Cursor" Value="Hand" />
                                <Setter Property="Panel.ZIndex" Value="1000"/>
                                <Trigger.EnterActions>
                                    <BeginStoryboard>
                                        <Storyboard>
                                            <DoubleAnimation Storyboard.TargetName="Ellipse"
                                                            Storyboard.TargetProperty="(UIElement.RenderTransform).(ScaleTransform.ScaleX)"
                                                            To="1.1" Duration="0:0:0.1" />
                                            <DoubleAnimation Storyboard.TargetName="Ellipse"
                                                            Storyboard.TargetProperty="(UIElement.RenderTransform).(ScaleTransform.ScaleY)"
                                                            To="1.1" Duration="0:0:0.1" />
                                        </Storyboard>
                                    </BeginStoryboard>
                                </Trigger.EnterActions>
                                <Trigger.ExitActions>
                                    <BeginStoryboard>
                                        <Storyboard>
                                            <DoubleAnimation Storyboard.TargetName="Ellipse"
                                                            Storyboard.TargetProperty="(UIElement.RenderTransform).(ScaleTransform.ScaleX)"
                                                            To="1.0" Duration="0:0:0.1" />
                                            <DoubleAnimation Storyboard.TargetName="Ellipse"
                                                            Storyboard.TargetProperty="(UIElement.RenderTransform).(ScaleTransform.ScaleY)"
                                                            To="1.0" Duration="0:0:0.1" />
                                        </Storyboard>
                                    </BeginStoryboard>
                                </Trigger.ExitActions>
                            </Trigger>
                            <Trigger Property="ToggleButton.IsChecked" Value="False">
                                <Setter TargetName="Border" Property="Background" Value="{DynamicResource MainBackgroundColor}" />
                                <Setter TargetName="Border" Property="BorderBrush" Value="#707070" />
                                <Setter TargetName="Ellipse" Property="Fill" Value="#707070" />
                            </Trigger>

                            <Trigger Property="ToggleButton.IsChecked" Value="True">
                                <Setter TargetName="Border" Property="Background" Value="{DynamicResource MainBackgroundColor}" />
                                <Setter TargetName="Border" Property="BorderBrush" Value="{DynamicResource MainForegroundColor}" />
                                <Setter TargetName="Ellipse" Property="Fill" Value="{DynamicResource MainForegroundColor}" />

                                <Trigger.EnterActions>
                                    <BeginStoryboard>
                                        <Storyboard>
                                            <ThicknessAnimation Storyboard.TargetName="Ellipse"
                                                    Storyboard.TargetProperty="Margin"
                                                    To="18,2,2,2" Duration="0:0:0.1" />
                                        </Storyboard>
                                    </BeginStoryboard>
                                </Trigger.EnterActions>
                                <Trigger.ExitActions>
                                    <BeginStoryboard>
                                        <Storyboard>
                                            <ThicknessAnimation Storyboard.TargetName="Ellipse"
                                                    Storyboard.TargetProperty="Margin"
                                                    To="2,2,2,1" Duration="0:0:0.1" />
                                        </Storyboard>
                                    </BeginStoryboard>
                                </Trigger.ExitActions>
                            </Trigger>
                        </ControlTemplate.Triggers>
                    </ControlTemplate>
                </Setter.Value>
            </Setter>
            <Setter Property="VerticalContentAlignment" Value="Center" />
        </Style>

        <Style x:Key="labelfortweaks" TargetType="{x:Type Label}">
            <Setter Property="Foreground" Value="{DynamicResource MainForegroundColor}" />
            <Setter Property="Background" Value="{DynamicResource MainBackgroundColor}" />
            <Style.Triggers>
                <Trigger Property="IsMouseOver" Value="True">
                    <Setter Property="Foreground" Value="White" />
                </Trigger>
            </Style.Triggers>
        </Style>

        <Style x:Key="BorderStyle" TargetType="Border">
            <Setter Property="Background" Value="{DynamicResource MainBackgroundColor}"/>
            <Setter Property="BorderBrush" Value="{DynamicResource BorderColor}"/>
            <Setter Property="BorderThickness" Value="1"/>
            <Setter Property="CornerRadius" Value="5"/>
            <Setter Property="Padding" Value="5"/>
            <Setter Property="Margin" Value="5"/>
            <Setter Property="Effect">
                <Setter.Value>
                    <DropShadowEffect ShadowDepth="5" BlurRadius="5" Opacity="{DynamicResource BorderOpacity}" Color="{DynamicResource CBorderColor}"/>
                </Setter.Value>
            </Setter>
        </Style>

        <Style TargetType="TextBox">
            <Setter Property="Background" Value="{DynamicResource MainBackgroundColor}"/>
            <Setter Property="BorderBrush" Value="{DynamicResource MainForegroundColor}"/>
            <Setter Property="BorderThickness" Value="1"/>
            <Setter Property="Foreground" Value="{DynamicResource MainForegroundColor}"/>
            <Setter Property="FontSize" Value="{FontSize}"/>
            <Setter Property="Padding" Value="5"/>
            <Setter Property="HorizontalAlignment" Value="Stretch"/>
            <Setter Property="VerticalAlignment" Value="Center"/>
            <Setter Property="HorizontalContentAlignment" Value="Stretch"/>
            <Setter Property="Template">
                <Setter.Value>
                    <ControlTemplate TargetType="TextBox">
                        <Border Background="{TemplateBinding Background}"
                                BorderBrush="{TemplateBinding BorderBrush}"
                                BorderThickness="{TemplateBinding BorderThickness}"
                                CornerRadius="5">
                            <Grid>
                                <ScrollViewer x:Name="PART_ContentHost" />
                            </Grid>
                        </Border>
                    </ControlTemplate>
                </Setter.Value>
            </Setter>
            <Setter Property="Effect">
                <Setter.Value>
                    <DropShadowEffect ShadowDepth="5" BlurRadius="5" Opacity="{DynamicResource BorderOpacity}" Color="{DynamicResource CBorderColor}"/>
                </Setter.Value>
            </Setter>
        </Style>
        <Style TargetType="PasswordBox">
            <Setter Property="Background" Value="{DynamicResource MainBackgroundColor}"/>
            <Setter Property="BorderBrush" Value="{DynamicResource MainForegroundColor}"/>
            <Setter Property="BorderThickness" Value="1"/>
            <Setter Property="Foreground" Value="{DynamicResource MainForegroundColor}"/>
            <Setter Property="FontSize" Value="{FontSize}"/>
            <Setter Property="Padding" Value="5"/>
            <Setter Property="HorizontalAlignment" Value="Stretch"/>
            <Setter Property="VerticalAlignment" Value="Center"/>
            <Setter Property="HorizontalContentAlignment" Value="Stretch"/>
            <Setter Property="Template">
                <Setter.Value>
                    <ControlTemplate TargetType="PasswordBox">
                        <Border Background="{TemplateBinding Background}"
                                BorderBrush="{TemplateBinding BorderBrush}"
                                BorderThickness="{TemplateBinding BorderThickness}"
                                CornerRadius="5">
                            <Grid>
                                <ScrollViewer x:Name="PART_ContentHost" />
                            </Grid>
                        </Border>
                    </ControlTemplate>
                </Setter.Value>
            </Setter>
            <Setter Property="Effect">
                <Setter.Value>
                    <DropShadowEffect ShadowDepth="5" BlurRadius="5" Opacity="{DynamicResource BorderOpacity}" Color="{DynamicResource CBorderColor}"/>
                </Setter.Value>
            </Setter>
        </Style>
        <Style x:Key="ScrollVisibilityRectangle" TargetType="Rectangle">
            <Setter Property="Visibility" Value="Collapsed"/>
            <Style.Triggers>
                <MultiDataTrigger>
                    <MultiDataTrigger.Conditions>
                        <Condition Binding="{Binding Path=ComputedHorizontalScrollBarVisibility, ElementName=scrollViewer}" Value="Visible"/>
                        <Condition Binding="{Binding Path=ComputedVerticalScrollBarVisibility, ElementName=scrollViewer}" Value="Visible"/>
                    </MultiDataTrigger.Conditions>
                    <Setter Property="Visibility" Value="Visible"/>
                </MultiDataTrigger>
            </Style.Triggers>
        </Style>
    </Window.Resources>
    <Grid Background="{DynamicResource MainBackgroundColor}" ShowGridLines="False" Name="WPFMainGrid" Width="Auto" Height="Auto" HorizontalAlignment="Stretch">
        <Grid.RowDefinitions>
            <RowDefinition Height="{TabRowHeightInPixels}px"/>
            <RowDefinition Height=".9*"/>
        </Grid.RowDefinitions>
        <Grid.ColumnDefinitions>
            <ColumnDefinition Width="*"/>
        </Grid.ColumnDefinitions>
        <DockPanel HorizontalAlignment="Stretch" Background="{DynamicResource MainBackgroundColor}" SnapsToDevicePixels="True" Grid.Row="0" Width="Auto">
            <Image Height="{WinUtilIconSize}" Width="{WinUtilIconSize}" Name="WPFIcon"
                SnapsToDevicePixels="True" Source="https://christitus.com/images/logo-full.png" Margin="10"/>
            <ToggleButton HorizontalAlignment="Left" Height="{TabButtonHeight}" Width="{TabButtonWidth}"
                Background="{DynamicResource ButtonInstallBackgroundColor}" Foreground="white" FontWeight="Bold" Name="WPFTab1BT">
                <ToggleButton.Content>
                    <TextBlock FontSize="{TabButtonFontSize}" Background="Transparent" Foreground="{DynamicResource ButtonInstallForegroundColor}" >
                        <Underline>I</Underline>nstall
                    </TextBlock>
                </ToggleButton.Content>
            </ToggleButton>
            <ToggleButton HorizontalAlignment="Left" Height="{TabButtonHeight}" Width="{TabButtonWidth}"
                Background="{DynamicResource ButtonTweaksBackgroundColor}" Foreground="{DynamicResource ButtonTweaksForegroundColor}" FontWeight="Bold" Name="WPFTab2BT">
                <ToggleButton.Content>
                    <TextBlock FontSize="{TabButtonFontSize}" Background="Transparent" Foreground="{DynamicResource ButtonTweaksForegroundColor}">
                        <Underline>T</Underline>weaks
                    </TextBlock>
                </ToggleButton.Content>
            </ToggleButton>
            <ToggleButton HorizontalAlignment="Left" Height="{TabButtonHeight}" Width="{TabButtonWidth}"
                Background="{DynamicResource ButtonConfigBackgroundColor}" Foreground="{DynamicResource ButtonConfigForegroundColor}" FontWeight="Bold" Name="WPFTab3BT">
                <ToggleButton.Content>
                    <TextBlock FontSize="{TabButtonFontSize}" Background="Transparent" Foreground="{DynamicResource ButtonConfigForegroundColor}">
                        <Underline>C</Underline>onfig
                    </TextBlock>
                </ToggleButton.Content>
            </ToggleButton>
            <ToggleButton HorizontalAlignment="Left" Height="{TabButtonHeight}" Width="{TabButtonWidth}"
                Background="{DynamicResource ButtonUpdatesBackgroundColor}" Foreground="{DynamicResource ButtonUpdatesForegroundColor}" FontWeight="Bold" Name="WPFTab4BT">
                <ToggleButton.Content>
                    <TextBlock FontSize="{TabButtonFontSize}" Background="Transparent" Foreground="{DynamicResource ButtonUpdatesForegroundColor}">
                        <Underline>U</Underline>pdates
                    </TextBlock>
                </ToggleButton.Content>
            </ToggleButton>
            <ToggleButton HorizontalAlignment="Left" Height="{TabButtonHeight}" Width="{TabButtonWidth}"
                Background="{DynamicResource ButtonUpdatesBackgroundColor}" Foreground="{DynamicResource ButtonUpdatesForegroundColor}" FontWeight="Bold" Name="WPFTab5BT">
                <ToggleButton.Content>
                    <TextBlock FontSize="{TabButtonFontSize}" Background="Transparent" Foreground="{DynamicResource ButtonUpdatesForegroundColor}">
                        <Underline>M</Underline>icroWin
                    </TextBlock>
                </ToggleButton.Content>
            </ToggleButton>
            <Grid Background="{DynamicResource MainBackgroundColor}" ShowGridLines="False" Width="Auto" Height="Auto" HorizontalAlignment="Stretch">
                <Grid.ColumnDefinitions>
<<<<<<< HEAD
                    <ColumnDefinition Width="*"/>
                    <ColumnDefinition Width="*"/>
                    <ColumnDefinition Width="50px"/>
                    <ColumnDefinition Width="50px"/>
                    <ColumnDefinition Width="50px"/>
=======
                    <ColumnDefinition Width="*"/> <!-- Main content area -->
                    <ColumnDefinition Width="Auto"/> <!-- Space for options button -->
                    <ColumnDefinition Width="Auto"/> <!-- Space for close button -->
                    <ColumnDefinition Width="Auto"/>
>>>>>>> e2d53904
                </Grid.ColumnDefinitions>

                <!--
                  TODO:
                    Make this SearchBar TextBox Position itself and still
                    house the Magnifying Glass Character in place,
                    even if that Magnifying Icon changed its Size,
                    it should be positioned relative to the SearchBar.
                    Consider using a Math Solver, will help in making
                    development of these things much easier
                -->
                <TextBox
                    Grid.Column="0"
                    Width="{SearchBarWidth}"
                    Height="{SearchBarHeight}"
                    FontSize="{SearchBarTextBoxFontSize}"
                    VerticalAlignment="Center" HorizontalAlignment="Left"
                    BorderThickness="1"
                    Name="SearchBar"
                    Foreground="{DynamicResource MainForegroundColor}" Background="{DynamicResource MainBackgroundColor}"
                    Padding="3,3,30,0"
                    Margin="5,0,0,0"
                    ToolTip="Press Ctrl-F and type app name to filter application list below. Press Esc to reset the filter">
                </TextBox>
                <TextBlock
                    Grid.Column="0"
                    VerticalAlignment="Center" HorizontalAlignment="Left"
                    FontFamily="Segoe MDL2 Assets"
                    FontSize="{IconFontSize}"
                    Margin="180,0,0,0">&#xE721;
                </TextBlock>
                <!--
                  TODO:
                    Make this ClearButton Positioning react to
                    SearchBar Width Value changing, so it'll look correct.
                    Consider using a Math Solver, will help in making
                    development of these things much easier
                -->
                <Button Grid.Column="0"
                    VerticalAlignment="Center" HorizontalAlignment="Left"
                    Name="SearchBarClearButton"
                    Style="{StaticResource SearchBarClearButtonStyle}"
                    Margin="210,0,0,0" Visibility="Collapsed">
                </Button>

                <ProgressBar
                    Grid.Column="1"
                    Minimum="0"
                    Maximum="100"
                    Width="250"
                    Height="{SearchBarHeight}"
                    Foreground="{DynamicResource ProgressBarForegroundColor}" Background="{DynamicResource ProgressBarBackgroundColor}" BorderBrush="{DynamicResource ProgressBarForegroundColor}"
                    Visibility="Collapsed"
                    VerticalAlignment="Center" HorizontalAlignment="Left"
                    Margin="2,0,0,0" BorderThickness="1" Padding="6,2,2,2"
                    Name="ProgressBar">
                </ProgressBar>
                <Label
                    Grid.Column="1"
                    Width="250"
                    Height="{SearchBarHeight}"
                    VerticalAlignment="Center" HorizontalAlignment="Left"
                    FontSize="{SearchBarTextBoxFontSize}"
                    Background="Transparent"
                    Visibility="Collapsed"
                    Margin="2,0,0,0" BorderThickness="0" Padding="6,2,2,2"
                    Name="ProgressBarLabel">
                    <TextBlock
                        TextTrimming="CharacterEllipsis"
                        Background="Transparent"
                        Foreground="{DynamicResource ProgressBarTextColor}">
                    </TextBlock>
                </Label>
                <Button Name="ThemeSelectorButton"
                    ToolTip="Change Theme"
                    Style="{StaticResource HoverButtonStyle}"
                    Grid.Column="2" BorderBrush="Transparent"
                    Background="{DynamicResource MainBackgroundColor}"
                    Foreground="{DynamicResource MainForegroundColor}"
                    FontSize="{SettingsIconFontSize}"
                    Width="{IconButtonSize}" Height="{IconButtonSize}"
                    HorizontalAlignment="Right" VerticalAlignment="Top"
                    Margin="0,5,5,0"
                    FontFamily="Segoe MDL2 Assets"
                    Content="&#xE708;"
                />
                

                <Button Name="SettingsButton"
                    Style="{StaticResource HoverButtonStyle}"
                    Grid.Column="3" BorderBrush="Transparent"
                    Background="{DynamicResource MainBackgroundColor}"
                    Foreground="{DynamicResource MainForegroundColor}"
                    FontSize="{SettingsIconFontSize}"
                    Width="{IconButtonSize}" Height="{IconButtonSize}"
                    HorizontalAlignment="Right" VerticalAlignment="Top"
                    Margin="5,5,5,0"
                    FontFamily="Segoe MDL2 Assets"
                    Content="&#xE713;"/>
                <Popup Grid.Column="3" Name="SettingsPopup"
                    IsOpen="False"
                    PlacementTarget="{Binding ElementName=SettingsButton}" Placement="Bottom"
                    HorizontalAlignment="Right" VerticalAlignment="Top">
                    <Border Background="{DynamicResource MainBackgroundColor}" BorderBrush="{DynamicResource MainForegroundColor}" BorderThickness="1" CornerRadius="0" Margin="0">
                        <StackPanel Background="{DynamicResource MainBackgroundColor}" HorizontalAlignment="Stretch" VerticalAlignment="Stretch">
                            <MenuItem FontSize="{ButtonFontSize}" Header="Import" Name="ImportMenuItem" Foreground="{DynamicResource MainForegroundColor}">
                                <MenuItem.ToolTip>
                                    <ToolTip Content="Import Configuration from exported file."/>
                                </MenuItem.ToolTip>
                            </MenuItem>
                            <MenuItem FontSize="{ButtonFontSize}" Header="Export" Name="ExportMenuItem" Foreground="{DynamicResource MainForegroundColor}">
                                <MenuItem.ToolTip>
                                    <ToolTip Content="Export Selected Elements and copy execution command to clipboard."/>
                                </MenuItem.ToolTip>
                            </MenuItem>
                            <Separator/>
                            <MenuItem FontSize="{ButtonFontSize}" Header="About" Name="AboutMenuItem" Foreground="{DynamicResource MainForegroundColor}"/>
                            <MenuItem FontSize="{ButtonFontSize}" Header="Sponsors" Name="SponsorMenuItem" Foreground="{DynamicResource MainForegroundColor}"/>
                        </StackPanel>
                    </Border>
                </Popup>

            <Button
                Grid.Column="4"
                Content="&#xD7;" BorderThickness="0"
                BorderBrush="Transparent"
                Background="{DynamicResource MainBackgroundColor}"
                Width="{IconButtonSize}" Height="{IconButtonSize}"
                HorizontalAlignment="Right" VerticalAlignment="Top"
                Margin="0,5,5,0"
                FontFamily="Arial"
                Foreground="{DynamicResource MainForegroundColor}" FontSize="{CloseIconFontSize}" Name="WPFCloseButton" />
            </Grid>

        </DockPanel>

        <TabControl Name="WPFTabNav" Background="Transparent" Width="Auto" Height="Auto" BorderBrush="Transparent" BorderThickness="0" Grid.Row="1" Grid.Column="0" Padding="-1">
            <TabItem Header="Install" Visibility="Collapsed" Name="WPFTab1">
                <Grid Background="Transparent" >

                    <Grid.RowDefinitions>
                        <RowDefinition Height="45px"/>
                        <RowDefinition Height="0.95*"/>
                    </Grid.RowDefinitions>
                    <StackPanel Background="{DynamicResource MainBackgroundColor}" Orientation="Horizontal" Grid.Row="0" HorizontalAlignment="Left" VerticalAlignment="Top" Grid.Column="0" Grid.ColumnSpan="3" Margin="{TabContentMargin}">
                        <Button Name="WPFInstall" Content=" Install/Upgrade Selected" Margin="2" />
                        <Button Name="WPFInstallUpgrade" Content=" Upgrade All" Margin="2"/>
                        <Button Name="WPFUninstall" Content=" Uninstall Selected" Margin="2"/>
                        <Button Name="WPFGetInstalled" Content=" Get Installed" Margin="2"/>
                        <Button Name="WPFClearInstallSelection" Content=" Clear Selection" Margin="2"/>
                    </StackPanel>

                    <ScrollViewer x:Name="scrollViewer" Grid.Row="1" Grid.Column="0" Margin="{TabContentMargin}" VerticalScrollBarVisibility="Auto" HorizontalScrollBarVisibility="Auto"
                                BorderBrush="Transparent" BorderThickness="0" HorizontalAlignment="Stretch" VerticalAlignment="Stretch">
                        <Grid Name="appspanel" HorizontalAlignment="Stretch" VerticalAlignment="Stretch">
                        </Grid>
                    </ScrollViewer>

                    <Rectangle Grid.Row="1" Grid.Column="0" Width="22" Height="22" Fill="{DynamicResource MainBackgroundColor}" HorizontalAlignment="Right" VerticalAlignment="Bottom" Style="{StaticResource ScrollVisibilityRectangle}"/>

                </Grid>
            </TabItem>
            <TabItem Header="Tweaks" Visibility="Collapsed" Name="WPFTab2">
                <Grid>
                    <!-- Main content area with a ScrollViewer -->
                    <Grid.RowDefinitions>
                        <RowDefinition Height="*" />
                        <RowDefinition Height="Auto" />
                    </Grid.RowDefinitions>

                    <ScrollViewer VerticalScrollBarVisibility="Auto" Grid.Row="0" Margin="{TabContentMargin}">
                        <Grid Background="Transparent">
                            <Grid.RowDefinitions>
                                <RowDefinition Height="45px"/>
                                <RowDefinition Height="*"/>
                                <RowDefinition Height="Auto"/>
                            </Grid.RowDefinitions>

                            <StackPanel Background="{DynamicResource MainBackgroundColor}" Orientation="Horizontal" HorizontalAlignment="Left" Grid.Row="0" Grid.Column="0" Grid.ColumnSpan="2" Margin="5">
                                <Label Content="Recommended Selections:" FontSize="{FontSize}" VerticalAlignment="Center" Margin="2"/>
                                <Button Name="WPFstandard" Content=" Standard " Margin="2"/>
                                <Button Name="WPFminimal" Content=" Minimal " Margin="2"/>
                                <Button Name="WPFClearTweaksSelection" Content=" Clear " Margin="2"/>
                                <Button Name="WPFGetInstalledTweaks" Content=" Get Installed " Margin="2"/>
                            </StackPanel>

                            <Grid Name="tweakspanel" Grid.Row="1">
                                <!-- Your tweakspanel content goes here -->
                            </Grid>

                            <Border Grid.ColumnSpan="2" Grid.Row="2" Grid.Column="0" Style="{StaticResource BorderStyle}">
                                <StackPanel Background="{DynamicResource MainBackgroundColor}" Orientation="Horizontal" HorizontalAlignment="Left">
                                    <TextBlock Padding="10">
                                        Note: Hover over items to get a better description. Please be careful as many of these tweaks will heavily modify your system.
                                        <LineBreak/>Recommended selections are for normal users and if you are unsure do NOT check anything else!
                                    </TextBlock>
                                </StackPanel>
                            </Border>
                        </Grid>
                    </ScrollViewer>
<<<<<<< HEAD
                    <Border Grid.Row="1" Background="{DynamicResource MainBackgroundColor}" BorderBrush="{DynamicResource BorderColor}" BorderThickness="1" CornerRadius="5" HorizontalAlignment="Stretch" Padding="10">
                        <Grid>
                            <Grid.ColumnDefinitions>
                                <ColumnDefinition Width="1*" />
                                <ColumnDefinition Width="1*" />
                            </Grid.ColumnDefinitions>

                            <!-- Buttons on the left half -->
                            <StackPanel Orientation="Horizontal" HorizontalAlignment="Left" VerticalAlignment="Center" Grid.Column="0">
                                <Button Name="WPFTweaksbutton" Content="Run Tweaks" Margin="5"/>
                                <Button Name="WPFUndoall" Content="Undo Selected Tweaks" Margin="5"/>
                            </StackPanel>
                        </Grid>
=======
                    <Border Grid.Row="1" Background="{MainBackgroundColor}" BorderBrush="{BorderColor}" BorderThickness="1" CornerRadius="5" HorizontalAlignment="Stretch" Padding="10">
                        <StackPanel Orientation="Horizontal" HorizontalAlignment="Left" VerticalAlignment="Center" Grid.Column="0">
                            <Button Name="WPFTweaksbutton" Content="Run Tweaks" Margin="5"/>
                            <Button Name="WPFUndoall" Content="Undo Selected Tweaks" Margin="5"/>
                        </StackPanel>
>>>>>>> e2d53904
                    </Border>
                </Grid>
            </TabItem>
            <TabItem Header="Config" Visibility="Collapsed" Name="WPFTab3">
                <ScrollViewer VerticalScrollBarVisibility="Auto" Margin="{TabContentMargin}">
                    <Grid Name="featurespanel" Grid.Row="1" Background="Transparent">
                    </Grid>
                </ScrollViewer>
            </TabItem>
            <TabItem Header="Updates" Visibility="Collapsed" Name="WPFTab4">
                <ScrollViewer VerticalScrollBarVisibility="Auto" Margin="{TabContentMargin}">
                <Grid Background="Transparent">
                    <Grid.ColumnDefinitions>
                        <ColumnDefinition Width="*"/>
                        <ColumnDefinition Width="*"/>
                        <ColumnDefinition Width="*"/>
                    </Grid.ColumnDefinitions>
                    <Border Grid.Row="0" Grid.Column="0" Style="{StaticResource BorderStyle}">
                        <StackPanel Background="{DynamicResource MainBackgroundColor}" SnapsToDevicePixels="True">
                            <Button Name="WPFUpdatesdefault" FontSize="{ConfigTabButtonFontSize}" Height="Auto" Width="Auto" Content="Default (Out of Box) Settings" Margin="20,4,20,10" Padding="10"/>
                            <TextBlock Margin="20,0,20,0" Padding="10" TextWrapping="WrapWithOverflow" MaxWidth="300">This is the default settings that come with Windows. <LineBreak/><LineBreak/> No modifications are made and will remove any custom windows update settings.<LineBreak/><LineBreak/>Note: If you still encounter update errors, reset all updates in the config tab. That will restore ALL Microsoft Update Services from their servers and reinstall them to default settings.</TextBlock>
                        </StackPanel>
                    </Border>
                    <Border Grid.Row="0" Grid.Column="1" Style="{StaticResource BorderStyle}">
                        <StackPanel Background="{DynamicResource MainBackgroundColor}" SnapsToDevicePixels="True">
                            <Button Name="WPFUpdatessecurity" FontSize="{ConfigTabButtonFontSize}" Height="Auto" Width="Auto" Content="Security (Recommended) Settings" Margin="20,4,20,10" Padding="10"/>
                            <TextBlock Margin="20,0,20,0" Padding="10" TextWrapping="WrapWithOverflow" MaxWidth="300">This is my recommended setting I use on all computers.<LineBreak/><LineBreak/> It will delay feature updates by 2 years and will install security updates 4 days after release.<LineBreak/><LineBreak/>Feature Updates: Adds features and often bugs to systems when they are released. You want to delay these as long as possible.<LineBreak/><LineBreak/>Security Updates: Typically these are pressing security flaws that need to be patched quickly. You only want to delay these a couple of days just to see if they are safe and don't break other systems. You don't want to go without these for ANY extended periods of time.</TextBlock>
                        </StackPanel>
                    </Border>
                    <Border Grid.Row="0" Grid.Column="2" Style="{StaticResource BorderStyle}">
                        <StackPanel Background="{DynamicResource MainBackgroundColor}" SnapsToDevicePixels="True">
                            <Button Name="WPFUpdatesdisable" FontSize="{ConfigTabButtonFontSize}" Height="Auto" Width="Auto" Content="Disable ALL Updates (NOT RECOMMENDED!)" Margin="20,4,20,10" Padding="10,10,10,10"/>
                            <TextBlock Margin="20,0,20,0" Padding="10" TextWrapping="WrapWithOverflow" MaxWidth="300">This completely disables ALL Windows Updates and is NOT RECOMMENDED.<LineBreak/><LineBreak/> However, it can be suitable if you use your system for a select purpose and do not actively browse the internet. <LineBreak/><LineBreak/>Note: Your system will be easier to hack and infect without security updates.</TextBlock>
                            <TextBlock Text=" " Margin="20,0,20,0" Padding="10" TextWrapping="WrapWithOverflow" MaxWidth="300"/>
                        </StackPanel>
                        </Border>
                    </Grid>
                </ScrollViewer>
            </TabItem>
            <TabItem Header="MicroWin" Visibility="Collapsed" Name="WPFTab5">
                <ScrollViewer VerticalScrollBarVisibility="Auto" Margin="{TabContentMargin}">
                <Grid Width="Auto" Height="Auto">
                    <Grid.ColumnDefinitions>
                        <ColumnDefinition Width="*"/>
                        <ColumnDefinition Width="3*"/>
                    </Grid.ColumnDefinitions>
                    <Grid.RowDefinitions>
                        <RowDefinition Height="*" />
                    </Grid.RowDefinitions>
                    <Border Grid.Row="0" Grid.Column="0"
                        Style="{StaticResource BorderStyle}"
                        VerticalAlignment="Stretch"
                        HorizontalAlignment="Stretch">
                    <StackPanel Name="MicrowinMain" Background="{DynamicResource MainBackgroundColor}" SnapsToDevicePixels="True" Grid.Column="0" Grid.Row="0">
                        <StackPanel Background="Transparent" SnapsToDevicePixels="True" Margin="1">
<<<<<<< HEAD
                            <CheckBox x:Name="WPFMicrowinDownloadFromGitHub" Content="Download oscdimg.exe from CTT Github repo" IsChecked="False" Margin="{CheckBoxMargin}" />
                            <TextBlock Margin="5" Padding="1" TextWrapping="Wrap" Foreground="{DynamicResource ComboBoxForegroundColor}">
=======
                            <CheckBox x:Name="WPFMicrowinDownloadFromGitHub" Content="Download oscdimg.exe from CTT Github repo" IsChecked="False" Margin="{MicrowinCheckBoxMargin}" />
                            <TextBlock Margin="5" Padding="1" TextWrapping="Wrap" Foreground="{ComboBoxForegroundColor}">
>>>>>>> e2d53904
                                Choose a Windows ISO file that you've downloaded <LineBreak/>
                                Check the status in the console
                            </TextBlock>
                            <CheckBox x:Name="WPFMicrowinISOScratchDir" Content="Use ISO directory for ScratchDir " IsChecked="False" Margin="{MicrowinCheckBoxMargin}"
                                ToolTip="Use ISO directory for ScratchDir " />
                            <Grid>
                            <Grid.ColumnDefinitions>
                                <ColumnDefinition Width="*" /> <!-- Takes the remaining space -->
                                <ColumnDefinition Width="30" /> <!-- Fixed width for Button -->
                            </Grid.ColumnDefinitions>
                                <TextBox Name="MicrowinScratchDirBox" Background="Transparent" BorderBrush="{DynamicResource MainForegroundColor}"
                                        Text="Scratch"
                                        Margin="2"
                                        IsReadOnly="False"
                                        ToolTip="Alt Path For Scratch Directory"
                                        Grid.Column="0"
                                        VerticalAlignment="Center"
                                        Foreground="{DynamicResource LabelboxForegroundColor}">
                                </TextBox>
                                <Button Name="MicrowinScratchDirBT"
                                    Width="Auto"
                                    Height="Auto"
                                    Grid.Column="1"
                                    Margin="2"
                                    Padding="1"  VerticalAlignment="Center">
                                    <Button.Content>
                                    ...
                                    </Button.Content>
                                </Button>
                            </Grid>
                            <TextBox Name="MicrowinFinalIsoLocation" Background="Transparent" BorderBrush="{DynamicResource MainForegroundColor}"
                                Text="ISO location will be printed here"
                                Margin="2"
                                IsReadOnly="True"
                                TextWrapping="Wrap"
                                Foreground="{DynamicResource LabelboxForegroundColor}"
                            />
                            <Button Name="WPFGetIso" Margin="2" Padding="15">
                                <Button.Content>
                                    <TextBlock Background="Transparent" Foreground="{DynamicResource ButtonForegroundColor}">
                                        Select Windows <Underline>I</Underline>SO
                                    </TextBlock>
                                </Button.Content>
                            </Button>
                        </StackPanel>
                        <!-- Visibility="Hidden" -->
                        <StackPanel Name="MicrowinOptionsPanel" HorizontalAlignment="Left" SnapsToDevicePixels="True" Margin="1" Visibility="Hidden">
                            <TextBlock Margin="6" Padding="1" TextWrapping="Wrap">Choose Windows SKU</TextBlock>
                            <ComboBox x:Name = "MicrowinWindowsFlavors" Margin="1" />
<<<<<<< HEAD
                            <Rectangle Fill="{DynamicResource MainForegroundColor}" Height="2" HorizontalAlignment="Stretch" Margin="0,10,0,10"/>
                            <CheckBox Name="MicrowinInjectDrivers" Content="Inject drivers (I KNOW WHAT I'M DOING)" Margin="-10,5,0,0" IsChecked="False" ToolTip="Path to unpacked drivers all sys and inf files for devices that need drivers"/>
                            <TextBox Name="MicrowinDriverLocation" Background="Transparent" BorderThickness="1" BorderBrush="{DynamicResource MainForegroundColor}"
=======
                            <Rectangle Fill="{MainForegroundColor}" Height="2" HorizontalAlignment="Stretch" Margin="0,10,0,10"/>
                            <CheckBox Name="MicrowinInjectDrivers" Content="Inject drivers (I KNOW WHAT I'M DOING)" Margin="{MicrowinCheckBoxMargin}" IsChecked="False" ToolTip="Path to unpacked drivers all sys and inf files for devices that need drivers"/>
                            <TextBox Name="MicrowinDriverLocation" Background="Transparent" BorderThickness="1" BorderBrush="{MainForegroundColor}"
>>>>>>> e2d53904
                                Margin="6"
                                Text=""
                                IsReadOnly="False"
                                TextWrapping="Wrap"
                                Foreground="{DynamicResource LabelboxForegroundColor}"
                                ToolTip="Path to unpacked drivers all sys and inf files for devices that need drivers"
                            />
<<<<<<< HEAD
                            <CheckBox Name="MicrowinImportDrivers" Content="Import drivers from current system" Margin="{CheckBoxMargin}" IsChecked="False" ToolTip="Export all third-party drivers from your system and inject them to the MicroWin image"/>
                            <Rectangle Fill="{DynamicResource MainForegroundColor}" Height="2" HorizontalAlignment="Stretch" Margin="0,10,0,10"/>
                            <CheckBox Name="WPFMicrowinCopyToUsb" Content="Copy to Ventoy" Margin="{CheckBoxMargin}" IsChecked="False" ToolTip="Copy to USB disk with a label Ventoy"/>
                            <Rectangle Fill="{DynamicResource MainForegroundColor}" Height="2" HorizontalAlignment="Stretch" Margin="0,10,0,10"/>
=======
                            <CheckBox Name="MicrowinImportDrivers" Content="Import drivers from current system" Margin="{MicrowinCheckBoxMargin}" IsChecked="False" ToolTip="Export all third-party drivers from your system and inject them to the MicroWin image"/>
                            <Rectangle Fill="{MainForegroundColor}" Height="2" HorizontalAlignment="Stretch" Margin="0,10,0,10"/>
                            <CheckBox Name="WPFMicrowinCopyToUsb" Content="Copy to Ventoy" Margin="{MicrowinCheckBoxMargin}" IsChecked="False" ToolTip="Copy to USB disk with a label Ventoy"/>
                            <Rectangle Fill="{MainForegroundColor}" Height="2" HorizontalAlignment="Stretch" Margin="0,10,0,10"/>
>>>>>>> e2d53904
                            <TextBlock Margin="6" Padding="1" TextWrapping="Wrap"><Bold>Custom user settings (leave empty for default user)</Bold></TextBlock>
                            <TextBlock Margin="6" Padding="1" TextWrapping="Wrap">User name (20 characters max.):</TextBlock>
                            <TextBox Name="MicrowinUserName" Background="Transparent" BorderThickness="1" BorderBrush="{DynamicResource MainForegroundColor}"
                                Margin="6"
                                Text=""
                                IsReadOnly="False"
                                TextWrapping="Wrap"
                                Foreground="{DynamicResource LabelboxForegroundColor}"
                                MaxLength="20"
                            />
                            <TextBlock Margin="6" Padding="1" TextWrapping="Wrap">Password (characters will not be shown for your security):</TextBlock>
                            <PasswordBox Name="MicrowinUserPassword" Background="Transparent" BorderThickness="1" BorderBrush="{DynamicResource MainForegroundColor}"
                                Margin="6"
                                PasswordChar="*"
                                Foreground="{DynamicResource LabelboxForegroundColor}"
                            />
                            <Rectangle Fill="{DynamicResource MainForegroundColor}" Height="2" HorizontalAlignment="Stretch" Margin="0,10,0,10"/>
                            <Button Name="WPFMicrowin" Content="Start the process" Margin="2" Padding="15"/>
                        </StackPanel>
                        <StackPanel HorizontalAlignment="Left" SnapsToDevicePixels="True" Margin="1" Visibility="Collapsed">
                            <TextBlock Name="MicrowinIsoDrive" VerticalAlignment="Center"  Margin="1" Padding="1" TextWrapping="WrapWithOverflow" Foreground="{DynamicResource ComboBoxForegroundColor}"/>
                            <TextBlock Name="MicrowinIsoLocation" VerticalAlignment="Center"  Margin="1" Padding="1" TextWrapping="WrapWithOverflow" Foreground="{DynamicResource ComboBoxForegroundColor}"/>
                            <TextBlock Name="MicrowinMountDir" VerticalAlignment="Center"  Margin="1" Padding="1" TextWrapping="WrapWithOverflow" Foreground="{DynamicResource ComboBoxForegroundColor}"/>
                            <TextBlock Name="MicrowinScratchDir" VerticalAlignment="Center"  Margin="1" Padding="1" TextWrapping="WrapWithOverflow" Foreground="{DynamicResource ComboBoxForegroundColor}"/>
                        </StackPanel>
                    </StackPanel>
                    </Border>
                    <Border
                        Style="{StaticResource BorderStyle}"
                        VerticalAlignment="Stretch"
                        HorizontalAlignment="Stretch"
                        Grid.Row="0" Grid.Column="1">
                        <StackPanel HorizontalAlignment="Left" Background="{DynamicResource MainBackgroundColor}" SnapsToDevicePixels="True" Visibility="Visible">

                            <Grid Name = "BusyMessage" Visibility="Collapsed">
                              <TextBlock Name = "BusyText" Text="NBusy" Padding="22,2,1,1" />
                              <TextBlock VerticalAlignment="Center" HorizontalAlignment="Left" FontFamily="Segoe MDL2 Assets"
                                  FontSize="{IconFontSize}" Margin="16,0,0,0">&#xE701;</TextBlock>
                            </Grid>

                            <TextBlock x:Name = "asciiTextBlock"
                                xml:space ="preserve"
                                HorizontalAlignment = "Center"
                                Margin = "0"
                                VerticalAlignment = "Top"
                                Height = "Auto"
                                Width = "Auto"
                                FontSize = "{MicroWinLogoSize}"
                                FontFamily = "Courier New"
                            >
  /\/\  (_)  ___  _ __   ___  / / /\ \ \(_) _ __
 /    \ | | / __|| '__| / _ \ \ \/  \/ /| || '_ \
/ /\/\ \| || (__ | |   | (_) | \  /\  / | || | | |
\/    \/|_| \___||_|    \___/   \/  \/  |_||_| |_|
                            </TextBlock>

                            <TextBlock Margin="15,15,15,0"
                                Padding="8,8,8,0"
                                VerticalAlignment="Center"
                                TextWrapping="WrapWithOverflow"
                                Height = "Auto"
                                Width = "Auto"
                                Foreground="{DynamicResource ComboBoxForegroundColor}">
                                <Bold>MicroWin features:</Bold><LineBreak/>
                                - Remove Telemetry and Tracking <LineBreak/>
                                - Fast Install using either the "User" local account or the account of your choosing <LineBreak/>
                                - No internet requirement for install <LineBreak/>
                                - Apps debloat <LineBreak/>
                                <LineBreak/>
                                <LineBreak/>

                                <Bold>INSTRUCTIONS</Bold> <LineBreak/>
                                - <TextBlock Name="Win11DownloadLink" Style="{StaticResource HoverTextBlockStyle}" ToolTip="https://www.microsoft.com/software-download/windows11">Download</TextBlock> the latest Windows 11 image from Microsoft <LineBreak/>
                                May take several minutes to process the ISO depending on your machine and connection <LineBreak/>
                                - Put it somewhere on the C:\ drive so it is easily accessible <LineBreak/>
                                - Launch WinUtil and MicroWin  <LineBreak/>
                                - Click on the "Select Windows ISO" button and wait for WinUtil to process the image <LineBreak/>
                                It will be processed and unpacked which may take some time <LineBreak/>
                                - Once complete, choose which Windows flavor you want to base your image on <LineBreak/>
                                - Click the "Start Process" button <LineBreak/>
                                The process of creating the Windows image may take some time, please check the console and wait for it to say "Done" <LineBreak/>
                                - Once complete, the target ISO file will be in the directory you have specified <LineBreak/>
                                - Copy this image to your Ventoy USB Stick, boot to this image, gg
                                <LineBreak/>
                                If you are injecting drivers ensure you put all your inf, sys, and dll files for each driver into a separate directory
                            </TextBlock>
                            <TextBlock Margin="15,0,15,15"
                                Padding = "1"
                                TextWrapping="WrapWithOverflow"
                                Height = "Auto"
                                Width = "Auto"
                                VerticalAlignment = "Top"
                                Foreground = "{DynamicResource ComboBoxForegroundColor}"
                                xml:space = "preserve"
                            >
<Bold>Example:</Bold>
     C:\drivers\
          |-- Driver1\
          |   |-- Driver1.inf
          |   |-- Driver1.sys
          |-- Driver2\
          |   |-- Driver2.inf
          |   |-- Driver2.sys
          |-- OtherFiles...
                                </TextBlock>
                            </StackPanel>
                        </Border>
                    </Grid>
                </ScrollViewer>
            </TabItem>
        </TabControl>
    </Grid>
</Window><|MERGE_RESOLUTION|>--- conflicted
+++ resolved
@@ -657,18 +657,11 @@
             </ToggleButton>
             <Grid Background="{DynamicResource MainBackgroundColor}" ShowGridLines="False" Width="Auto" Height="Auto" HorizontalAlignment="Stretch">
                 <Grid.ColumnDefinitions>
-<<<<<<< HEAD
-                    <ColumnDefinition Width="*"/>
-                    <ColumnDefinition Width="*"/>
-                    <ColumnDefinition Width="50px"/>
-                    <ColumnDefinition Width="50px"/>
-                    <ColumnDefinition Width="50px"/>
-=======
                     <ColumnDefinition Width="*"/> <!-- Main content area -->
-                    <ColumnDefinition Width="Auto"/> <!-- Space for options button -->
-                    <ColumnDefinition Width="Auto"/> <!-- Space for close button -->
+                    <ColumnDefinition Width="Auto"/><!-- Space for options button -->
+                    <ColumnDefinition Width="Auto"/><!-- Space for close button -->
                     <ColumnDefinition Width="Auto"/>
->>>>>>> e2d53904
+                    <ColumnDefinition Width="Auto"/>
                 </Grid.ColumnDefinitions>
 
                 <!--
@@ -869,27 +862,11 @@
                             </Border>
                         </Grid>
                     </ScrollViewer>
-<<<<<<< HEAD
                     <Border Grid.Row="1" Background="{DynamicResource MainBackgroundColor}" BorderBrush="{DynamicResource BorderColor}" BorderThickness="1" CornerRadius="5" HorizontalAlignment="Stretch" Padding="10">
-                        <Grid>
-                            <Grid.ColumnDefinitions>
-                                <ColumnDefinition Width="1*" />
-                                <ColumnDefinition Width="1*" />
-                            </Grid.ColumnDefinitions>
-
-                            <!-- Buttons on the left half -->
-                            <StackPanel Orientation="Horizontal" HorizontalAlignment="Left" VerticalAlignment="Center" Grid.Column="0">
-                                <Button Name="WPFTweaksbutton" Content="Run Tweaks" Margin="5"/>
-                                <Button Name="WPFUndoall" Content="Undo Selected Tweaks" Margin="5"/>
-                            </StackPanel>
-                        </Grid>
-=======
-                    <Border Grid.Row="1" Background="{MainBackgroundColor}" BorderBrush="{BorderColor}" BorderThickness="1" CornerRadius="5" HorizontalAlignment="Stretch" Padding="10">
                         <StackPanel Orientation="Horizontal" HorizontalAlignment="Left" VerticalAlignment="Center" Grid.Column="0">
                             <Button Name="WPFTweaksbutton" Content="Run Tweaks" Margin="5"/>
                             <Button Name="WPFUndoall" Content="Undo Selected Tweaks" Margin="5"/>
                         </StackPanel>
->>>>>>> e2d53904
                     </Border>
                 </Grid>
             </TabItem>
@@ -945,13 +922,8 @@
                         HorizontalAlignment="Stretch">
                     <StackPanel Name="MicrowinMain" Background="{DynamicResource MainBackgroundColor}" SnapsToDevicePixels="True" Grid.Column="0" Grid.Row="0">
                         <StackPanel Background="Transparent" SnapsToDevicePixels="True" Margin="1">
-<<<<<<< HEAD
-                            <CheckBox x:Name="WPFMicrowinDownloadFromGitHub" Content="Download oscdimg.exe from CTT Github repo" IsChecked="False" Margin="{CheckBoxMargin}" />
+                            <CheckBox x:Name="WPFMicrowinDownloadFromGitHub" Content="Download oscdimg.exe from CTT Github repo" IsChecked="False" Margin="{MicrowinCheckBoxMargin}" />
                             <TextBlock Margin="5" Padding="1" TextWrapping="Wrap" Foreground="{DynamicResource ComboBoxForegroundColor}">
-=======
-                            <CheckBox x:Name="WPFMicrowinDownloadFromGitHub" Content="Download oscdimg.exe from CTT Github repo" IsChecked="False" Margin="{MicrowinCheckBoxMargin}" />
-                            <TextBlock Margin="5" Padding="1" TextWrapping="Wrap" Foreground="{ComboBoxForegroundColor}">
->>>>>>> e2d53904
                                 Choose a Windows ISO file that you've downloaded <LineBreak/>
                                 Check the status in the console
                             </TextBlock>
@@ -1001,15 +973,9 @@
                         <StackPanel Name="MicrowinOptionsPanel" HorizontalAlignment="Left" SnapsToDevicePixels="True" Margin="1" Visibility="Hidden">
                             <TextBlock Margin="6" Padding="1" TextWrapping="Wrap">Choose Windows SKU</TextBlock>
                             <ComboBox x:Name = "MicrowinWindowsFlavors" Margin="1" />
-<<<<<<< HEAD
                             <Rectangle Fill="{DynamicResource MainForegroundColor}" Height="2" HorizontalAlignment="Stretch" Margin="0,10,0,10"/>
-                            <CheckBox Name="MicrowinInjectDrivers" Content="Inject drivers (I KNOW WHAT I'M DOING)" Margin="-10,5,0,0" IsChecked="False" ToolTip="Path to unpacked drivers all sys and inf files for devices that need drivers"/>
+                            <CheckBox Name="MicrowinInjectDrivers" Content="Inject drivers (I KNOW WHAT I'M DOING)" Margin="{MicrowinCheckBoxMargin}" IsChecked="False" ToolTip="Path to unpacked drivers all sys and inf files for devices that need drivers"/>
                             <TextBox Name="MicrowinDriverLocation" Background="Transparent" BorderThickness="1" BorderBrush="{DynamicResource MainForegroundColor}"
-=======
-                            <Rectangle Fill="{MainForegroundColor}" Height="2" HorizontalAlignment="Stretch" Margin="0,10,0,10"/>
-                            <CheckBox Name="MicrowinInjectDrivers" Content="Inject drivers (I KNOW WHAT I'M DOING)" Margin="{MicrowinCheckBoxMargin}" IsChecked="False" ToolTip="Path to unpacked drivers all sys and inf files for devices that need drivers"/>
-                            <TextBox Name="MicrowinDriverLocation" Background="Transparent" BorderThickness="1" BorderBrush="{MainForegroundColor}"
->>>>>>> e2d53904
                                 Margin="6"
                                 Text=""
                                 IsReadOnly="False"
@@ -1017,17 +983,10 @@
                                 Foreground="{DynamicResource LabelboxForegroundColor}"
                                 ToolTip="Path to unpacked drivers all sys and inf files for devices that need drivers"
                             />
-<<<<<<< HEAD
-                            <CheckBox Name="MicrowinImportDrivers" Content="Import drivers from current system" Margin="{CheckBoxMargin}" IsChecked="False" ToolTip="Export all third-party drivers from your system and inject them to the MicroWin image"/>
+                            <CheckBox Name="MicrowinImportDrivers" Content="Import drivers from current system" Margin="{MicrowinCheckBoxMargin}" IsChecked="False" ToolTip="Export all third-party drivers from your system and inject them to the MicroWin image"/>
                             <Rectangle Fill="{DynamicResource MainForegroundColor}" Height="2" HorizontalAlignment="Stretch" Margin="0,10,0,10"/>
-                            <CheckBox Name="WPFMicrowinCopyToUsb" Content="Copy to Ventoy" Margin="{CheckBoxMargin}" IsChecked="False" ToolTip="Copy to USB disk with a label Ventoy"/>
+                            <CheckBox Name="WPFMicrowinCopyToUsb" Content="Copy to Ventoy" Margin="{MicrowinCheckBoxMargin}" IsChecked="False" ToolTip="Copy to USB disk with a label Ventoy"/>
                             <Rectangle Fill="{DynamicResource MainForegroundColor}" Height="2" HorizontalAlignment="Stretch" Margin="0,10,0,10"/>
-=======
-                            <CheckBox Name="MicrowinImportDrivers" Content="Import drivers from current system" Margin="{MicrowinCheckBoxMargin}" IsChecked="False" ToolTip="Export all third-party drivers from your system and inject them to the MicroWin image"/>
-                            <Rectangle Fill="{MainForegroundColor}" Height="2" HorizontalAlignment="Stretch" Margin="0,10,0,10"/>
-                            <CheckBox Name="WPFMicrowinCopyToUsb" Content="Copy to Ventoy" Margin="{MicrowinCheckBoxMargin}" IsChecked="False" ToolTip="Copy to USB disk with a label Ventoy"/>
-                            <Rectangle Fill="{MainForegroundColor}" Height="2" HorizontalAlignment="Stretch" Margin="0,10,0,10"/>
->>>>>>> e2d53904
                             <TextBlock Margin="6" Padding="1" TextWrapping="Wrap"><Bold>Custom user settings (leave empty for default user)</Bold></TextBlock>
                             <TextBlock Margin="6" Padding="1" TextWrapping="Wrap">User name (20 characters max.):</TextBlock>
                             <TextBox Name="MicrowinUserName" Background="Transparent" BorderThickness="1" BorderBrush="{DynamicResource MainForegroundColor}"
