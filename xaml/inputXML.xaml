--- conflicted
+++ resolved
@@ -738,50 +738,7 @@
             <TabItem Header="Config" Visibility="Collapsed" Name="WPFTab3">
                 <ScrollViewer VerticalScrollBarVisibility="Auto">
                 <Grid Background="Transparent">
-<<<<<<< HEAD
-                    <Grid.ColumnDefinitions>
-                        <ColumnDefinition Width="*"/>
-                        <ColumnDefinition Width="*"/>
-                    </Grid.ColumnDefinitions>
-                    <Border Grid.Row="0" Grid.Column="0">
-                        <StackPanel Background="{MainBackgroundColor}" SnapsToDevicePixels="True">
-                            <Label Content="Features" FontSize="16"/>
-                            <CheckBox Name="WPFFeaturesdotnet" Content="All .Net Framework (2,3,4)" Margin="5,0" ToolTip=".NET and .NET Framework is a developer platform made up of tools, programming languages, and libraries for building many different types of applications."/>
-                            <CheckBox Name="WPFFeatureshyperv" Content="HyperV Virtualization" Margin="5,0" ToolTip="Hyper-V is a hardware virtualization product developed by Microsoft that allows users to create and manage virtual machines."/>
-                            <CheckBox Name="WPFFeatureslegacymedia" Content="Legacy Media (WMP, DirectPlay)" Margin="5,0" ToolTip="Enables legacy programs from previous versions of windows"/>
-                            <CheckBox Name="WPFFeaturenfs" Content="NFS - Network File System" Margin="5,0" ToolTip="Network File System (NFS) is a mechanism for storing files on a network."/>
-                            <CheckBox Name="WPFFeatureEnableSearchSuggestions" Content="Enable Search Box Web Suggestions in Registry(explorer restart)" Margin="5,0" ToolTip="Enables web suggestions when searching using Windows Search."/>
-                            <CheckBox Name="WPFFeatureDisableSearchSuggestions" Content="Disable Search Box Web Suggestions in Registry(explorer restart)" Margin="5,0" ToolTip="Disables web suggestions when searching using Windows Search."/>
-                            <CheckBox Name="WPFFeatureRegBackup" Content="Enable Daily Registry Backup Task 12.30am" Margin="5,0" ToolTip="Enables daily registry backup, previously disabled by Microsoft in Windows 10 1803."/>
-                            <CheckBox Name="WPFFeatureEnableLegacyRecovery" Content="Enable Legacy F8 Boot Recovery" Margin="5,0" ToolTip="Enables Advanced Boot Options screen that lets you start Windows in advanced troubleshooting modes."/>
-                            <CheckBox Name="WPFFeatureDisableLegacyRecovery" Content="Disable Legacy F8 Boot Recovery" Margin="5,0" ToolTip="Disables Advanced Boot Options screen that lets you start Windows in advanced troubleshooting modes."/>
-                            <CheckBox Name="WPFFeaturewsl" Content="Windows Subsystem for Linux" Margin="5,0" ToolTip="Windows Subsystem for Linux is an optional feature of Windows that allows Linux programs to run natively on Windows without the need for a separate virtual machine or dual booting."/>
-                            <CheckBox Name="WPFFeaturesandbox" Content="Windows Sandbox" Margin="5,0" ToolTip="Windows Sandbox is a lightweight virtual machine that provides a temporary desktop environment to safely run applications and programs in isolation."/>
-                            <Button Name="WPFFeatureInstall" FontSize="14" Content="Install Features" HorizontalAlignment = "Left" Margin="5" Padding="20,5" Width="150"/>
-                            <Label Content="Fixes" FontSize="16"/>
-                            <Button Name="WPFPanelAutologin" FontSize="14" Content="Set Up Autologin" HorizontalAlignment = "Left" Margin="5,2" Padding="20,5" Width="300"/>
-                            <Button Name="WPFFixesUpdate" FontSize="14" Content="Reset Windows Update" HorizontalAlignment = "Left" Margin="5,2" Padding="20,5" Width="300"/>
-                            <Button Name="WPFFixesNetwork" FontSize="14" Content="Reset Network" HorizontalAlignment = "Left" Margin="5,2" Padding="20,5" Width="300"/>
-                            <Button Name="WPFPanelDISM" FontSize="14" Content="System Corruption Scan" HorizontalAlignment = "Left" Margin="5,2" Padding="20,5" Width="300"/>
-                            <Button Name="WPFFixesWinget" FontSize="14" Content="WinGet Reinstall" HorizontalAlignment = "Left" Margin="5,2" Padding="20,5" Width="300"/>
-                            <Button Name="WPFRunAdobeCCCleanerTool" FontSize="14" Content="Run Adobe CC Cleaner tool" HorizontalAlignment = "Left" Margin="5,2" Padding="20,5" Width="300"/>
-                        </StackPanel>
-                    </Border>
-                    <Border Grid.Row="0" Grid.Column="1">
-                        <StackPanel Background="{MainBackgroundColor}" SnapsToDevicePixels="True">
-                            <Label Content="Legacy Windows Panels" FontSize="16"/>
-                            <Button Name="WPFPanelcontrol" FontSize="14" Content="Control Panel" HorizontalAlignment = "Left" Margin="5" Padding="20,5" Width="200"/>
-                            <Button Name="WPFPanelnetwork" FontSize="14" Content="Network Connections" HorizontalAlignment = "Left" Margin="5" Padding="20,5" Width="200"/>
-                            <Button Name="WPFPanelpower" FontSize="14" Content="Power Panel" HorizontalAlignment = "Left" Margin="5" Padding="20,5" Width="200"/>
-                            <Button Name="WPFPanelregion" FontSize="14" Content="Region" HorizontalAlignment = "Left" Margin="5" Padding="20,5" Width="200"/>
-                            <Button Name="WPFPanelsound" FontSize="14" Content="Sound Settings" HorizontalAlignment = "Left" Margin="5" Padding="20,5" Width="200"/>
-                            <Button Name="WPFPanelsystem" FontSize="14" Content="System Properties" HorizontalAlignment = "Left" Margin="5" Padding="20,5" Width="200"/>
-                            <Button Name="WPFPaneluser" FontSize="14" Content="User Accounts" HorizontalAlignment = "Left" Margin="5" Padding="20,5" Width="200"/>
-                        </StackPanel>
-                        </Border>
-=======
                     {{InstallPanel_features}}
->>>>>>> 32e98c02
                     </Grid>
                 </ScrollViewer>
             </TabItem>
