--- conflicted
+++ resolved
@@ -786,13 +786,8 @@
                         <RowDefinition Height="45px"/>
                         <RowDefinition Height="0.95*"/>
                     </Grid.RowDefinitions>
-<<<<<<< HEAD
-                    <StackPanel Background="{MainBackgroundColor}" Orientation="Horizontal" Grid.Row="0" HorizontalAlignment="Left" VerticalAlignment="Top" Grid.Column="0" Grid.ColumnSpan="3" Margin="5">
+                    <StackPanel Background="{MainBackgroundColor}" Orientation="Horizontal" Grid.Row="0" HorizontalAlignment="Left" VerticalAlignment="Top" Grid.Column="0" Grid.ColumnSpan="3" Margin="{TabContentMargin}">
                         <Button Name="WPFInstall" Content=" Install/Upgrade Selected" Margin="2" />
-=======
-                    <StackPanel Background="{MainBackgroundColor}" Orientation="Horizontal" Grid.Row="0" HorizontalAlignment="Left" VerticalAlignment="Top" Grid.Column="0" Grid.ColumnSpan="3" Margin="{TabContentMargin}">
-                        <Button Name="WPFinstall" Content=" Install/Upgrade Selected" Margin="2" />
->>>>>>> 7eed3939
                         <Button Name="WPFInstallUpgrade" Content=" Upgrade All" Margin="2"/>
                         <Button Name="WPFUninstall" Content=" Uninstall Selected" Margin="2"/>
                         <Button Name="WPFGetInstalled" Content=" Get Installed" Margin="2"/>
@@ -816,25 +811,6 @@
                         <RowDefinition Height="*" />
                         <RowDefinition Height="Auto" />
                     </Grid.RowDefinitions>
-<<<<<<< HEAD
-                    {{InstallPanel_tweaks}}
-                    <StackPanel Background="{MainBackgroundColor}" Orientation="Horizontal" HorizontalAlignment="Left" Grid.Row="0" Grid.Column="0" Grid.ColumnSpan="2" Margin="5">
-                        <Label Content="Recommended Selections:" FontSize="{FontSize}" VerticalAlignment="Center" Margin="2"/>
-                        <Button Name="WPFStandard" Content=" Standard " Margin="2"/>
-                        <Button Name="WPFMinimal" Content=" Minimal " Margin="2"/>
-                        <Button Name="WPFClearTweaksSelection" Content=" Clear " Margin="2"/>
-                        <Button Name="WPFGetInstalledTweaks" Content=" Get Installed " Margin="2"/>
-                    </StackPanel>
-                    <Border Grid.ColumnSpan="2" Grid.Row="2" Grid.Column="0">
-                        <StackPanel Background="{MainBackgroundColor}" Orientation="Horizontal" HorizontalAlignment="Left">
-                            <TextBlock Padding="10">
-                                Note: Hover over items to get a better description. Please be careful as many of these tweaks will heavily modify your system.
-                                <LineBreak/>Recommended selections are for normal users and if you are unsure do NOT check anything else!
-                            </TextBlock>
-                        </StackPanel>
-                    </Border>
-=======
->>>>>>> 7eed3939
 
                     <ScrollViewer VerticalScrollBarVisibility="Auto" Grid.Row="0" Margin="{TabContentMargin}">
                         <Grid Background="Transparent">
