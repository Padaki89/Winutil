<Window x:Class="WinUtility.MainWindow"
        xmlns="http://schemas.microsoft.com/winfx/2006/xaml/presentation"
        xmlns:x="http://schemas.microsoft.com/winfx/2006/xaml"
        xmlns:d="http://schemas.microsoft.com/expression/blend/2008"
        xmlns:mc="http://schemas.openxmlformats.org/markup-compatibility/2006"
        xmlns:local="clr-namespace:WinUtility"
        mc:Ignorable="d"
        WindowStartupLocation="CenterScreen"
        UseLayoutRounding="True"
        WindowStyle="None"
        Width="Auto"
        Height="Auto"
        MaxWidth="1380"
        MaxHeight="800"
        Title="Chris Titus Tech's Windows Utility">
    <WindowChrome.WindowChrome>
        <WindowChrome CaptionHeight="0" CornerRadius="10"/>
    </WindowChrome.WindowChrome>
    <Window.Resources>
    <Style TargetType="ToolTip">
        <Setter Property="Background" Value="{DynamicResource MainBackgroundColor}"/>
        <Setter Property="Foreground" Value="{DynamicResource MainForegroundColor}"/>
        <Setter Property="BorderBrush" Value="{DynamicResource ButtonBackgroundSelectedColor}"/>
        <Setter Property="BorderThickness" Value="1"/>
        <Setter Property="Padding" Value="5"/>
        <Setter Property="FontSize" Value="{DynamicResource FontSize}"/>
        <Setter Property="FontFamily" Value="{DynamicResource FontFamily}"/>
    </Style>

    <Style TargetType="{x:Type MenuItem}">
        <Setter Property="Background" Value="{DynamicResource MainBackgroundColor}"/>
        <Setter Property="Foreground" Value="{DynamicResource MainForegroundColor}"/>
        <Setter Property="FontSize" Value="{DynamicResource FontSize}"/>
        <Setter Property="FontFamily" Value="{DynamicResource FontFamily}"/>
        <Setter Property="Padding" Value="5,2,5,2"/>
        <Setter Property="BorderThickness" Value="0"/>
    </Style>

    <!--Scrollbar Thumbs-->
    <Style x:Key="ScrollThumbs" TargetType="{x:Type Thumb}">
        <Setter Property="Template">
            <Setter.Value>
                <ControlTemplate TargetType="{x:Type Thumb}">
                    <Grid x:Name="Grid">
                        <Rectangle HorizontalAlignment="Stretch" VerticalAlignment="Stretch" Width="Auto" Height="Auto" Fill="Transparent" />
                        <Border x:Name="Rectangle1" CornerRadius="5" HorizontalAlignment="Stretch" VerticalAlignment="Stretch" Width="Auto" Height="Auto"  Background="{TemplateBinding Background}" />
                    </Grid>
                    <ControlTemplate.Triggers>
                        <Trigger Property="Tag" Value="Horizontal">
                            <Setter TargetName="Rectangle1" Property="Width" Value="Auto" />
                            <Setter TargetName="Rectangle1" Property="Height" Value="7" />
                        </Trigger>
                    </ControlTemplate.Triggers>
                </ControlTemplate>
            </Setter.Value>
        </Setter>
    </Style>

    <Style TargetType="TextBlock" x:Key="HoverTextBlockStyle">
        <Setter Property="Foreground" Value="{DynamicResource LinkForegroundColor}" />
        <Setter Property="TextDecorations" Value="Underline" />
        <Style.Triggers>
            <Trigger Property="IsMouseOver" Value="True">
                <Setter Property="Foreground" Value="{DynamicResource LinkHoverForegroundColor}" />
                <Setter Property="TextDecorations" Value="Underline" />
                <Setter Property="Cursor" Value="Hand" />
            </Trigger>
        </Style.Triggers>
    </Style>

    <Style TargetType="Button" x:Key="HoverButtonStyle">
        <Setter Property="Foreground" Value="{DynamicResource MainForegroundColor}" />
        <Setter Property="FontWeight" Value="Normal" />
        <Setter Property="FontSize" Value="{DynamicResource ButtonFontSize}" />
        <Setter Property="TextElement.FontFamily" Value="{DynamicResource ButtonFontFamily}"/>
        <Setter Property="Background" Value="{DynamicResource MainBackgroundColor}" />
        <Setter Property="Template">
            <Setter.Value>
                <ControlTemplate TargetType="Button">
                    <Border Background="{TemplateBinding Background}">
                        <ContentPresenter HorizontalAlignment="Center" VerticalAlignment="Center"/>
                    </Border>
                    <ControlTemplate.Triggers>
                        <Trigger Property="IsMouseOver" Value="True">
                            <Setter Property="FontWeight" Value="Bold" />
                            <Setter Property="Foreground" Value="{DynamicResource MainForegroundColor}" />
                            <Setter Property="Cursor" Value="Hand" />
                        </Trigger>
                    </ControlTemplate.Triggers>
                </ControlTemplate>
            </Setter.Value>
        </Setter>
    </Style>

    <!--ScrollBars-->
    <Style x:Key="{x:Type ScrollBar}" TargetType="{x:Type ScrollBar}">
        <Setter Property="Stylus.IsFlicksEnabled" Value="false" />
        <Setter Property="Foreground" Value="{DynamicResource ScrollBarBackgroundColor}" />
        <Setter Property="Background" Value="{DynamicResource MainBackgroundColor}" />
        <Setter Property="Width" Value="6" />
        <Setter Property="Template">
            <Setter.Value>
                <ControlTemplate TargetType="{x:Type ScrollBar}">
                    <Grid x:Name="GridRoot" Width="7" Background="{TemplateBinding Background}" >
                        <Grid.RowDefinitions>
                            <RowDefinition Height="0.00001*" />
                        </Grid.RowDefinitions>

                        <Track x:Name="PART_Track" Grid.Row="0" IsDirectionReversed="true" Focusable="false">
                            <Track.Thumb>
                                <Thumb x:Name="Thumb" Background="{TemplateBinding Foreground}" Style="{DynamicResource ScrollThumbs}" />
                            </Track.Thumb>
                            <Track.IncreaseRepeatButton>
                                <RepeatButton x:Name="PageUp" Command="ScrollBar.PageDownCommand" Opacity="0" Focusable="false" />
                            </Track.IncreaseRepeatButton>
                            <Track.DecreaseRepeatButton>
                                <RepeatButton x:Name="PageDown" Command="ScrollBar.PageUpCommand" Opacity="0" Focusable="false" />
                            </Track.DecreaseRepeatButton>
                        </Track>
                    </Grid>

                    <ControlTemplate.Triggers>
                        <Trigger SourceName="Thumb" Property="IsMouseOver" Value="true">
                            <Setter Value="{DynamicResource ScrollBarHoverColor}" TargetName="Thumb" Property="Background" />
                        </Trigger>
                        <Trigger SourceName="Thumb" Property="IsDragging" Value="true">
                            <Setter Value="{DynamicResource ScrollBarDraggingColor}" TargetName="Thumb" Property="Background" />
                        </Trigger>

                        <Trigger Property="IsEnabled" Value="false">
                            <Setter TargetName="Thumb" Property="Visibility" Value="Collapsed" />
                        </Trigger>
                        <Trigger Property="Orientation" Value="Horizontal">
                            <Setter TargetName="GridRoot" Property="LayoutTransform">
                                <Setter.Value>
                                    <RotateTransform Angle="-90" />
                                </Setter.Value>
                            </Setter>
                            <Setter TargetName="PART_Track" Property="LayoutTransform">
                                <Setter.Value>
                                    <RotateTransform Angle="-90" />
                                </Setter.Value>
                            </Setter>
                            <Setter Property="Width" Value="Auto" />
                            <Setter Property="Height" Value="8" />
                            <Setter TargetName="Thumb" Property="Tag" Value="Horizontal" />
                            <Setter TargetName="PageDown" Property="Command" Value="ScrollBar.PageLeftCommand" />
                            <Setter TargetName="PageUp" Property="Command" Value="ScrollBar.PageRightCommand" />
                        </Trigger>
                    </ControlTemplate.Triggers>
                </ControlTemplate>
            </Setter.Value>
        </Setter>
        </Style>
        <Style TargetType="ComboBox">
            <Setter Property="Foreground" Value="{DynamicResource ComboBoxForegroundColor}" />
            <Setter Property="Background" Value="{DynamicResource ComboBoxBackgroundColor}" />
            <Setter Property="Template">
                <Setter.Value>
                    <ControlTemplate TargetType="ComboBox">
                        <Grid>
                            <ToggleButton x:Name="ToggleButton"
                                          Background="{TemplateBinding Background}"
                                          BorderBrush="{TemplateBinding Background}"
                                          BorderThickness="0"
                                          IsChecked="{Binding IsDropDownOpen, Mode=TwoWay, RelativeSource={RelativeSource TemplatedParent}}"
                                          ClickMode="Press">
                                <TextBlock Text="{TemplateBinding SelectionBoxItem}"
                                           Foreground="{TemplateBinding Foreground}"
                                           Background="Transparent"
                                           HorizontalAlignment="Center" VerticalAlignment="Center" Margin="2"
                                           />
                            </ToggleButton>
                            <Popup x:Name="Popup"
                                   IsOpen="{TemplateBinding IsDropDownOpen}"
                                   Placement="Bottom"
                                   Focusable="False"
                                   AllowsTransparency="True"
                                   PopupAnimation="Slide">
                                <Border x:Name="DropDownBorder"
                                        Background="{TemplateBinding Background}"
                                        BorderBrush="{TemplateBinding Foreground}"
                                        BorderThickness="1"
                                        CornerRadius="4">
                                    <ScrollViewer>
                                        <ItemsPresenter HorizontalAlignment="Center" VerticalAlignment="Center" Margin="2"/>
                                    </ScrollViewer>
                                </Border>
                            </Popup>
                        </Grid>
                    </ControlTemplate>
                </Setter.Value>
            </Setter>
        </Style>
        <Style TargetType="Label">
            <Setter Property="Foreground" Value="{DynamicResource LabelboxForegroundColor}"/>
            <Setter Property="Background" Value="{DynamicResource LabelBackgroundColor}"/>
            <Setter Property="FontFamily" Value="{DynamicResource FontFamily}"/>
        </Style>

        <!-- TextBlock template -->
        <Style TargetType="TextBlock">
            <Setter Property="FontSize" Value="{DynamicResource FontSize}"/>
            <Setter Property="Foreground" Value="{DynamicResource LabelboxForegroundColor}"/>
            <Setter Property="Background" Value="{DynamicResource LabelBackgroundColor}"/>
        </Style>
        <!-- Toggle button template x:Key="TabToggleButton" -->
        <Style TargetType="{x:Type ToggleButton}">
            <Setter Property="Margin" Value="{DynamicResource ButtonMargin}"/>
            <Setter Property="Content" Value=""/>
            <Setter Property="FontFamily" Value="{DynamicResource FontFamily}"/>
            <Setter Property="Template">
                <Setter.Value>
                    <ControlTemplate TargetType="ToggleButton">
                        <Grid>
                            <Border x:Name="ButtonGlow"
                                        Background="{TemplateBinding Background}"
                                        BorderBrush="{DynamicResource ButtonForegroundColor}"
                                        BorderThickness="{DynamicResource ButtonBorderThickness}"
                                        CornerRadius="{DynamicResource ButtonCornerRadius}">
                                <Grid>
                                    <Border x:Name="BackgroundBorder"
                                        Background="{TemplateBinding Background}"
                                        BorderBrush="{DynamicResource ButtonBackgroundColor}"
                                        BorderThickness="{DynamicResource ButtonBorderThickness}"
                                        CornerRadius="{DynamicResource ButtonCornerRadius}">
                                        <ContentPresenter
                                            HorizontalAlignment="Center"
                                            VerticalAlignment="Center"
                                            Margin="10,2,10,2"/>
                                    </Border>
                                </Grid>
                            </Border>
                        </Grid>
                        <ControlTemplate.Triggers>
                            <Trigger Property="IsMouseOver" Value="True">
                                <Setter TargetName="BackgroundBorder" Property="Background" Value="{DynamicResource ButtonBackgroundMouseoverColor}"/>
                                <Setter Property="Effect">
                                    <Setter.Value>
                                        <DropShadowEffect Opacity="1" ShadowDepth="5" Color="{DynamicResource CButtonBackgroundMouseoverColor}" Direction="-100" BlurRadius="15"/>
                                    </Setter.Value>
                                </Setter>
                                <Setter Property="Panel.ZIndex" Value="2000"/>
                            </Trigger>
                            <Trigger Property="IsChecked" Value="True">
                                <Setter Property="BorderBrush" Value="Pink"/>
                                <Setter Property="BorderThickness" Value="2"/>
                                <Setter TargetName="BackgroundBorder" Property="Background" Value="{DynamicResource ButtonBackgroundSelectedColor}"/>
                                <Setter Property="Effect">
                                    <Setter.Value>
                                        <DropShadowEffect Opacity="1" ShadowDepth="2" Color="{DynamicResource CButtonBackgroundMouseoverColor}" Direction="-111" BlurRadius="10"/>
                                    </Setter.Value>
                                </Setter>
                            </Trigger>
                            <Trigger Property="IsChecked" Value="False">
                                <Setter Property="BorderBrush" Value="Transparent"/>
                                <Setter Property="BorderThickness" Value="{DynamicResource ButtonBorderThickness}"/>
                            </Trigger>
                        </ControlTemplate.Triggers>
                    </ControlTemplate>
                </Setter.Value>
            </Setter>
        </Style>
        <!-- Button Template -->
        <Style TargetType="Button">
            <Setter Property="Margin" Value="{DynamicResource ButtonMargin}"/>
            <Setter Property="Foreground" Value="{DynamicResource ButtonForegroundColor}"/>
            <Setter Property="Background" Value="{DynamicResource ButtonBackgroundColor}"/>
            <Setter Property="Height" Value="{DynamicResource ButtonHeight}"/>
            <Setter Property="Width" Value="{DynamicResource ButtonWidth}"/>
            <Setter Property="FontSize" Value="{DynamicResource ButtonFontSize}"/>
            <Setter Property="FontFamily" Value="{DynamicResource FontFamily}"/>
            <Setter Property="Template">
                <Setter.Value>
                    <ControlTemplate TargetType="Button">
                        <Grid>
                            <Border x:Name="BackgroundBorder"
                                    Background="{TemplateBinding Background}"
                                    BorderBrush="{TemplateBinding BorderBrush}"
                                    BorderThickness="{DynamicResource ButtonBorderThickness}"
                                    CornerRadius="{DynamicResource ButtonCornerRadius}">
                                <ContentPresenter HorizontalAlignment="Center" VerticalAlignment="Center" Margin="10,2,10,2"/>
                            </Border>
                        </Grid>
                        <ControlTemplate.Triggers>
                            <Trigger Property="IsPressed" Value="True">
                                <Setter TargetName="BackgroundBorder" Property="Background" Value="{DynamicResource ButtonBackgroundPressedColor}"/>
                            </Trigger>
                            <Trigger Property="IsMouseOver" Value="True">
                                <Setter TargetName="BackgroundBorder" Property="Background" Value="{DynamicResource ButtonBackgroundMouseoverColor}"/>
                            </Trigger>
                            <Trigger Property="IsEnabled" Value="False">
                                <Setter TargetName="BackgroundBorder" Property="Background" Value="{DynamicResource ButtonBackgroundSelectedColor}"/>
                                <Setter Property="Foreground" Value="DimGray"/>
                            </Trigger>
                        </ControlTemplate.Triggers>
                    </ControlTemplate>
                </Setter.Value>
            </Setter>
        </Style>
        <Style x:Key="SearchBarClearButtonStyle" TargetType="Button">
            <Setter Property="FontFamily" Value="{DynamicResource FontFamily}"/>
            <Setter Property="FontSize" Value="{DynamicResource SearchBarClearButtonFontSize}"/>
            <Setter Property="Content" Value="X"/>
            <Setter Property="Height" Value="{DynamicResource SearchBarClearButtonFontSize}"/>
            <Setter Property="Width" Value="{DynamicResource SearchBarClearButtonFontSize}"/>
            <Setter Property="Background" Value="Transparent"/>
            <Setter Property="Foreground" Value="{DynamicResource MainForegroundColor}"/>
            <Setter Property="Padding" Value="0"/>
            <Setter Property="BorderBrush" Value="Transparent"/>
            <Setter Property="BorderThickness" Value="0"/>
            <Style.Triggers>
                <Trigger Property="IsMouseOver" Value="True">
                    <Setter Property="Foreground" Value="Red"/>
                    <Setter Property="Background" Value="Transparent"/>
                    <Setter Property="BorderThickness" Value="10"/>
                    <Setter Property="Cursor" Value="Hand"/>
                </Trigger>
            </Style.Triggers>
        </Style>
        <!-- Checkbox template -->
        <Style TargetType="CheckBox">
            <Setter Property="Foreground" Value="{DynamicResource MainForegroundColor}"/>
            <Setter Property="Background" Value="{DynamicResource MainBackgroundColor}"/>
            <Setter Property="FontSize" Value="{DynamicResource FontSize}" />
            <Setter Property="FontFamily" Value="{DynamicResource FontFamily}"/>
            <Setter Property="TextElement.FontFamily" Value="{DynamicResource FontFamily}"/>
            <Setter Property="Template">
                <Setter.Value>
                    <ControlTemplate TargetType="CheckBox">
                        <Grid Background="{TemplateBinding Background}" Margin="{DynamicResource CheckBoxMargin}">
                            <BulletDecorator Background="Transparent">
                                <BulletDecorator.Bullet>
                                    <Grid Width="{DynamicResource CheckBoxBulletDecoratorSize}" Height="{DynamicResource CheckBoxBulletDecoratorSize}">
                                        <Border x:Name="Border"
                                                BorderBrush="{TemplateBinding BorderBrush}"
                                                Background="{DynamicResource ButtonBackgroundColor}"
                                                BorderThickness="1"
                                                Width="{DynamicResource CheckBoxBulletDecoratorSize *0.85}"
                                                Height="{DynamicResource CheckBoxBulletDecoratorSize *0.85}"
                                                Margin="2"
                                                SnapsToDevicePixels="True"/>
                                        <Path x:Name="CheckMark"
                                              Stroke="{DynamicResource ToggleButtonOnColor}"
                                              StrokeThickness="2"
                                              Data="M 0 5 L 5 10 L 12 0"
                                              Visibility="Collapsed"/>
                                    </Grid>
                                </BulletDecorator.Bullet>
                                <ContentPresenter Margin="4,0,0,0"
                                                  HorizontalAlignment="Left"
                                                  VerticalAlignment="Center"
                                                  RecognizesAccessKey="True"/>
                            </BulletDecorator>
                        </Grid>
                        <ControlTemplate.Triggers>
                            <Trigger Property="IsChecked" Value="True">
                                <Setter TargetName="CheckMark" Property="Visibility" Value="Visible"/>
                            </Trigger>
                            <Trigger Property="IsMouseOver" Value="True">
                                <!--Setter TargetName="Border" Property="Background" Value="{DynamicResource ButtonBackgroundPressedColor}"/-->
                                <Setter Property="Foreground" Value="{DynamicResource ButtonBackgroundPressedColor}"/>
                            </Trigger>
                        </ControlTemplate.Triggers>
                    </ControlTemplate>
                 </Setter.Value>
            </Setter>
        </Style>
        <Style TargetType="RadioButton">
            <Setter Property="Foreground" Value="{DynamicResource MainForegroundColor}"/>
            <Setter Property="Background" Value="{DynamicResource MainBackgroundColor}"/>
            <Setter Property="FontSize" Value="{DynamicResource FontSize}" />
            <Setter Property="FontFamily" Value="{DynamicResource FontFamily}"/>
            <Setter Property="Template">
                <Setter.Value>
                    <ControlTemplate TargetType="RadioButton">
                        <StackPanel Orientation="Horizontal" Margin="{DynamicResource CheckBoxMargin}">
                            <Grid Width="14" Height="14">
                                <Ellipse x:Name="OuterCircle"
                                        Stroke="{DynamicResource ToggleButtonOffColor}"
                                        Fill="{DynamicResource ButtonBackgroundColor}"
                                        StrokeThickness="1"
                                        Width="14"
                                        Height="14"
                                        SnapsToDevicePixels="True"/>
                                <Ellipse x:Name="InnerCircle"
                                        Fill="{DynamicResource ToggleButtonOnColor}"
                                        Width="8"
                                        Height="8"
                                        Visibility="Collapsed"
                                        HorizontalAlignment="Center"
                                        VerticalAlignment="Center"/>
                            </Grid>
                            <ContentPresenter Margin="4,0,0,0"
                                            VerticalAlignment="Center"
                                            RecognizesAccessKey="True"/>
                        </StackPanel>
                        <ControlTemplate.Triggers>
                            <Trigger Property="IsChecked" Value="True">
                                <Setter TargetName="InnerCircle" Property="Visibility" Value="Visible"/>
                            </Trigger>
                            <Trigger Property="IsMouseOver" Value="True">
                                <Setter TargetName="OuterCircle" Property="Stroke" Value="{DynamicResource ToggleButtonOnColor}"/>
                            </Trigger>
                        </ControlTemplate.Triggers>
                    </ControlTemplate>
                </Setter.Value>
            </Setter>
        </Style>
        <Style x:Key="ToggleSwitchStyle" TargetType="CheckBox">
            <Setter Property="Template">
                <Setter.Value>
                    <ControlTemplate TargetType="CheckBox">
                        <StackPanel>
                            <Grid>
                                <Border Width="45"
                                        Height="20"
                                        Background="#555555"
                                        CornerRadius="10"
                                        Margin="5,0"
                                />
                                <Border Name="WPFToggleSwitchButton"
                                        Width="25"
                                        Height="25"
                                        Background="Black"
                                        CornerRadius="12.5"
                                        HorizontalAlignment="Left"
                                />
                                <ContentPresenter Name="WPFToggleSwitchContent"
                                                  Margin="10,0,0,0"
                                                  Content="{TemplateBinding Content}"
                                                  VerticalAlignment="Center"
                                />
                            </Grid>
                        </StackPanel>
                        <ControlTemplate.Triggers>
                            <Trigger Property="IsChecked" Value="false">
                                <Trigger.ExitActions>
                                    <RemoveStoryboard BeginStoryboardName="WPFToggleSwitchLeft" />
                                    <BeginStoryboard x:Name="WPFToggleSwitchRight">
                                        <Storyboard>
                                            <ThicknessAnimation Storyboard.TargetProperty="Margin"
                                                    Storyboard.TargetName="WPFToggleSwitchButton"
                                                    Duration="0:0:0:0"
                                                    From="0,0,0,0"
                                                    To="28,0,0,0">
                                            </ThicknessAnimation>
                                        </Storyboard>
                                    </BeginStoryboard>
                                </Trigger.ExitActions>
                                <Setter TargetName="WPFToggleSwitchButton"
                                        Property="Background"
                                        Value="#fff9f4f4"
                                />
                            </Trigger>
                            <Trigger Property="IsChecked" Value="true">
                                <Trigger.ExitActions>
                                    <RemoveStoryboard BeginStoryboardName="WPFToggleSwitchRight" />
                                    <BeginStoryboard x:Name="WPFToggleSwitchLeft">
                                        <Storyboard>
                                            <ThicknessAnimation Storyboard.TargetProperty="Margin"
                                                    Storyboard.TargetName="WPFToggleSwitchButton"
                                                    Duration="0:0:0:0"
                                                    From="28,0,0,0"
                                                    To="0,0,0,0">
                                            </ThicknessAnimation>
                                        </Storyboard>
                                    </BeginStoryboard>
                                </Trigger.ExitActions>
                                <Setter TargetName="WPFToggleSwitchButton"
                                        Property="Background"
                                        Value="#ff060600"
                                />
                            </Trigger>
                        </ControlTemplate.Triggers>
                    </ControlTemplate>
                </Setter.Value>
            </Setter>
        </Style>

        <Style x:Key="ColorfulToggleSwitchStyle" TargetType="{x:Type CheckBox}">
            <Setter Property="Template">
                <Setter.Value>
                    <ControlTemplate TargetType="{x:Type ToggleButton}">
                        <Grid x:Name="toggleSwitch">

                        <Grid.ColumnDefinitions>
                            <ColumnDefinition Width="Auto"/>
                            <ColumnDefinition Width="Auto"/>
                        </Grid.ColumnDefinitions>

                        <Border Grid.Column="1" x:Name="Border" CornerRadius="8"
                                BorderThickness="1"
                                Width="34" Height="17">
                            <Ellipse x:Name="Ellipse" Fill="{DynamicResource MainForegroundColor}" Stretch="Uniform"
                                    Margin="2,2,2,1"
                                    HorizontalAlignment="Left" Width="10.8"
                                    RenderTransformOrigin="0.5, 0.5">
                                <Ellipse.RenderTransform>
                                    <ScaleTransform ScaleX="1" ScaleY="1" />
                                </Ellipse.RenderTransform>
                            </Ellipse>
                        </Border>
                        </Grid>

                        <ControlTemplate.Triggers>
                            <Trigger Property="IsMouseOver" Value="True">
                                <Setter TargetName="Border" Property="BorderBrush" Value="{DynamicResource MainForegroundColor}" />
                                <Setter TargetName="Border" Property="Background" Value="{DynamicResource LinkHoverForegroundColor}"/>
                                <Setter Property="Cursor" Value="Hand" />
                                <Setter Property="Panel.ZIndex" Value="1000"/>
                                <Trigger.EnterActions>
                                    <BeginStoryboard>
                                        <Storyboard>
                                            <DoubleAnimation Storyboard.TargetName="Ellipse"
                                                            Storyboard.TargetProperty="(UIElement.RenderTransform).(ScaleTransform.ScaleX)"
                                                            To="1.1" Duration="0:0:0.1" />
                                            <DoubleAnimation Storyboard.TargetName="Ellipse"
                                                            Storyboard.TargetProperty="(UIElement.RenderTransform).(ScaleTransform.ScaleY)"
                                                            To="1.1" Duration="0:0:0.1" />
                                        </Storyboard>
                                    </BeginStoryboard>
                                </Trigger.EnterActions>
                                <Trigger.ExitActions>
                                    <BeginStoryboard>
                                        <Storyboard>
                                            <DoubleAnimation Storyboard.TargetName="Ellipse"
                                                            Storyboard.TargetProperty="(UIElement.RenderTransform).(ScaleTransform.ScaleX)"
                                                            To="1.0" Duration="0:0:0.1" />
                                            <DoubleAnimation Storyboard.TargetName="Ellipse"
                                                            Storyboard.TargetProperty="(UIElement.RenderTransform).(ScaleTransform.ScaleY)"
                                                            To="1.0" Duration="0:0:0.1" />
                                        </Storyboard>
                                    </BeginStoryboard>
                                </Trigger.ExitActions>
                            </Trigger>
                            <Trigger Property="ToggleButton.IsChecked" Value="False">
                                <Setter TargetName="Border" Property="Background" Value="{DynamicResource MainBackgroundColor}" />
                                <Setter TargetName="Border" Property="BorderBrush" Value="{DynamicResource ToggleButtonOffColor}" />
                                <Setter TargetName="Ellipse" Property="Fill" Value="{DynamicResource ToggleButtonOffColor}" />
                            </Trigger>

                            <Trigger Property="ToggleButton.IsChecked" Value="True">
                                <Setter TargetName="Border" Property="Background" Value="{DynamicResource ToggleButtonOnColor}" />
                                <Setter TargetName="Border" Property="BorderBrush" Value="{DynamicResource ToggleButtonOnColor}" />
                                <Setter TargetName="Ellipse" Property="Fill" Value="White" />

                                <Trigger.EnterActions>
                                    <BeginStoryboard>
                                        <Storyboard>
                                            <ThicknessAnimation Storyboard.TargetName="Ellipse"
                                                    Storyboard.TargetProperty="Margin"
                                                    To="18,2,2,2" Duration="0:0:0.1" />
                                        </Storyboard>
                                    </BeginStoryboard>
                                </Trigger.EnterActions>
                                <Trigger.ExitActions>
                                    <BeginStoryboard>
                                        <Storyboard>
                                            <ThicknessAnimation Storyboard.TargetName="Ellipse"
                                                    Storyboard.TargetProperty="Margin"
                                                    To="2,2,2,1" Duration="0:0:0.1" />
                                        </Storyboard>
                                    </BeginStoryboard>
                                </Trigger.ExitActions>
                            </Trigger>
                        </ControlTemplate.Triggers>
                    </ControlTemplate>
                </Setter.Value>
            </Setter>
            <Setter Property="VerticalContentAlignment" Value="Center" />
        </Style>

        <Style x:Key="labelfortweaks" TargetType="{x:Type Label}">
            <Setter Property="Foreground" Value="{DynamicResource MainForegroundColor}" />
            <Setter Property="Background" Value="{DynamicResource MainBackgroundColor}" />
            <Setter Property="FontFamily" Value="{DynamicResource FontFamily}"/>
            <Style.Triggers>
                <Trigger Property="IsMouseOver" Value="True">
                    <Setter Property="Foreground" Value="White" />
                </Trigger>
            </Style.Triggers>
        </Style>

        <Style x:Key="BorderStyle" TargetType="Border">
            <Setter Property="Background" Value="{DynamicResource MainBackgroundColor}"/>
            <Setter Property="BorderBrush" Value="{DynamicResource BorderColor}"/>
            <Setter Property="BorderThickness" Value="1"/>
            <Setter Property="CornerRadius" Value="5"/>
            <Setter Property="Padding" Value="5"/>
            <Setter Property="Margin" Value="5"/>
            <Setter Property="Effect">
                <Setter.Value>
                    <DropShadowEffect ShadowDepth="5" BlurRadius="5" Opacity="{DynamicResource BorderOpacity}" Color="{DynamicResource CBorderColor}"/>
                </Setter.Value>
            </Setter>
        </Style>

        <Style TargetType="TextBox">
            <Setter Property="Background" Value="{DynamicResource MainBackgroundColor}"/>
            <Setter Property="BorderBrush" Value="{DynamicResource MainForegroundColor}"/>
            <Setter Property="BorderThickness" Value="1"/>
            <Setter Property="Foreground" Value="{DynamicResource MainForegroundColor}"/>
            <Setter Property="FontSize" Value="{DynamicResource FontSize}"/>
            <Setter Property="FontFamily" Value="{DynamicResource FontFamily}"/>
            <Setter Property="Padding" Value="5"/>
            <Setter Property="HorizontalAlignment" Value="Stretch"/>
            <Setter Property="VerticalAlignment" Value="Center"/>
            <Setter Property="HorizontalContentAlignment" Value="Stretch"/>
            <Setter Property="ContextMenu">
                <Setter.Value>
                    <ContextMenu>
                        <ContextMenu.Style>
                            <Style TargetType="ContextMenu">
                                <Setter Property="Template">
                                    <Setter.Value>
                                        <ControlTemplate TargetType="ContextMenu">
                                            <Border Background="{DynamicResource MainBackgroundColor}" BorderBrush="{DynamicResource BorderColor}" BorderThickness="1" CornerRadius="5" Padding="5">
                                                <StackPanel>
                                                    <MenuItem Command="Cut" Header="Cut"/>
                                                    <MenuItem Command="Copy" Header="Copy"/>
                                                    <MenuItem Command="Paste" Header="Paste"/>
                                                </StackPanel>
                                            </Border>
                                        </ControlTemplate>
                                    </Setter.Value>
                                </Setter>
                            </Style>
                        </ContextMenu.Style>
                    </ContextMenu>
                </Setter.Value>
            </Setter>
            <Setter Property="Template">
                <Setter.Value>
                    <ControlTemplate TargetType="TextBox">
                        <Border Background="{TemplateBinding Background}"
                                BorderBrush="{TemplateBinding BorderBrush}"
                                BorderThickness="{TemplateBinding BorderThickness}"
                                CornerRadius="5">
                            <Grid>
                                <ScrollViewer x:Name="PART_ContentHost" />
                            </Grid>
                        </Border>
                    </ControlTemplate>
                </Setter.Value>
            </Setter>
            <Setter Property="Effect">
                <Setter.Value>
                    <DropShadowEffect ShadowDepth="5" BlurRadius="5" Opacity="{DynamicResource BorderOpacity}" Color="{DynamicResource CBorderColor}"/>
                </Setter.Value>
            </Setter>
        </Style>
        <Style TargetType="PasswordBox">
            <Setter Property="Background" Value="{DynamicResource MainBackgroundColor}"/>
            <Setter Property="BorderBrush" Value="{DynamicResource MainForegroundColor}"/>
            <Setter Property="BorderThickness" Value="1"/>
            <Setter Property="Foreground" Value="{DynamicResource MainForegroundColor}"/>
            <Setter Property="FontSize" Value="{DynamicResource FontSize}"/>
            <Setter Property="FontFamily" Value="{DynamicResource FontFamily}"/>
            <Setter Property="Padding" Value="5"/>
            <Setter Property="HorizontalAlignment" Value="Stretch"/>
            <Setter Property="VerticalAlignment" Value="Center"/>
            <Setter Property="HorizontalContentAlignment" Value="Stretch"/>
            <Setter Property="Template">
                <Setter.Value>
                    <ControlTemplate TargetType="PasswordBox">
                        <Border Background="{TemplateBinding Background}"
                                BorderBrush="{TemplateBinding BorderBrush}"
                                BorderThickness="{TemplateBinding BorderThickness}"
                                CornerRadius="5">
                            <Grid>
                                <ScrollViewer x:Name="PART_ContentHost" />
                            </Grid>
                        </Border>
                    </ControlTemplate>
                </Setter.Value>
            </Setter>
            <Setter Property="Effect">
                <Setter.Value>
                    <DropShadowEffect ShadowDepth="5" BlurRadius="5" Opacity="{DynamicResource BorderOpacity}" Color="{DynamicResource CBorderColor}"/>
                </Setter.Value>
            </Setter>
        </Style>
        <Style x:Key="ScrollVisibilityRectangle" TargetType="Rectangle">
            <Setter Property="Visibility" Value="Collapsed"/>
            <Style.Triggers>
                <MultiDataTrigger>
                    <MultiDataTrigger.Conditions>
                        <Condition Binding="{Binding Path=ComputedHorizontalScrollBarVisibility, ElementName=scrollViewer}" Value="Visible"/>
                        <Condition Binding="{Binding Path=ComputedVerticalScrollBarVisibility, ElementName=scrollViewer}" Value="Visible"/>
                    </MultiDataTrigger.Conditions>
                    <Setter Property="Visibility" Value="Visible"/>
                </MultiDataTrigger>
            </Style.Triggers>
        </Style>
    </Window.Resources>
    <Grid Background="{DynamicResource MainBackgroundColor}" ShowGridLines="False" Name="WPFMainGrid" Width="Auto" Height="Auto" HorizontalAlignment="Stretch">
        <Grid.RowDefinitions>
            <RowDefinition Height="{DynamicResource TabRowHeightInPixels}"/>
            <RowDefinition Height=".9*"/>
        </Grid.RowDefinitions>
        <Grid.ColumnDefinitions>
            <ColumnDefinition Width="*"/>
        </Grid.ColumnDefinitions>
        <DockPanel HorizontalAlignment="Stretch" Background="{DynamicResource MainBackgroundColor}" SnapsToDevicePixels="True" Grid.Row="0" Width="Auto">
            <StackPanel Name="NavLogoPanel" Orientation="Horizontal" HorizontalAlignment="Left" Background="{DynamicResource MainBackgroundColor}" SnapsToDevicePixels="True" Margin="10,0,20,0">
            </StackPanel>
            <ToggleButton Margin="0,0,5,0" HorizontalAlignment="Left" Height="{DynamicResource TabButtonHeight}" Width="{DynamicResource TabButtonWidth}"
                Background="{DynamicResource ButtonInstallBackgroundColor}" Foreground="white" FontWeight="Bold" Name="WPFTab1BT">
                <ToggleButton.Content>
                    <TextBlock FontSize="{DynamicResource TabButtonFontSize}" Background="Transparent" Foreground="{DynamicResource ButtonInstallForegroundColor}" >
                        <Underline>I</Underline>nstall
                    </TextBlock>
                </ToggleButton.Content>
            </ToggleButton>
            <ToggleButton Margin="0,0,5,0" HorizontalAlignment="Left" Height="{DynamicResource TabButtonHeight}" Width="{DynamicResource TabButtonWidth}"
                Background="{DynamicResource ButtonTweaksBackgroundColor}" Foreground="{DynamicResource ButtonTweaksForegroundColor}" FontWeight="Bold" Name="WPFTab2BT">
                <ToggleButton.Content>
                    <TextBlock FontSize="{DynamicResource TabButtonFontSize}" Background="Transparent" Foreground="{DynamicResource ButtonTweaksForegroundColor}">
                        <Underline>T</Underline>weaks
                    </TextBlock>
                </ToggleButton.Content>
            </ToggleButton>
            <ToggleButton Margin="0,0,5,0" HorizontalAlignment="Left" Height="{DynamicResource TabButtonHeight}" Width="{DynamicResource TabButtonWidth}"
                Background="{DynamicResource ButtonConfigBackgroundColor}" Foreground="{DynamicResource ButtonConfigForegroundColor}" FontWeight="Bold" Name="WPFTab3BT">
                <ToggleButton.Content>
                    <TextBlock FontSize="{DynamicResource TabButtonFontSize}" Background="Transparent" Foreground="{DynamicResource ButtonConfigForegroundColor}">
                        <Underline>C</Underline>onfig
                    </TextBlock>
                </ToggleButton.Content>
            </ToggleButton>
            <ToggleButton Margin="0,0,5,0" HorizontalAlignment="Left" Height="{DynamicResource TabButtonHeight}" Width="{DynamicResource TabButtonWidth}"
                Background="{DynamicResource ButtonUpdatesBackgroundColor}" Foreground="{DynamicResource ButtonUpdatesForegroundColor}" FontWeight="Bold" Name="WPFTab4BT">
                <ToggleButton.Content>
                    <TextBlock FontSize="{DynamicResource TabButtonFontSize}" Background="Transparent" Foreground="{DynamicResource ButtonUpdatesForegroundColor}">
                        <Underline>U</Underline>pdates
                    </TextBlock>
                </ToggleButton.Content>
            </ToggleButton>
            <ToggleButton Margin="0,0,5,0" HorizontalAlignment="Left" Height="{DynamicResource TabButtonHeight}" Width="{DynamicResource TabButtonWidth}"
                Background="{DynamicResource ButtonUpdatesBackgroundColor}" Foreground="{DynamicResource ButtonUpdatesForegroundColor}" FontWeight="Bold" Name="WPFTab5BT">
                <ToggleButton.Content>
                    <TextBlock FontSize="{DynamicResource TabButtonFontSize}" Background="Transparent" Foreground="{DynamicResource ButtonUpdatesForegroundColor}">
                        <Underline>M</Underline>icroWin
                    </TextBlock>
                </ToggleButton.Content>
            </ToggleButton>
            <Grid Background="{DynamicResource MainBackgroundColor}" ShowGridLines="False" Width="Auto" Height="Auto" HorizontalAlignment="Stretch">
                <Grid.ColumnDefinitions>
                    <ColumnDefinition Width="*"/> <!-- Main content area -->
                    <ColumnDefinition Width="Auto"/><!-- Space for options button -->
                    <ColumnDefinition Width="Auto"/><!-- Space for close button -->
                    <ColumnDefinition Width="Auto"/>
                    <ColumnDefinition Width="Auto"/>
                </Grid.ColumnDefinitions>

                <!--
                  TODO:
                    Make this SearchBar TextBox Position itself and still
                    house the Magnifying Glass Character in place,
                    even if that Magnifying Icon changed its Size,
                    it should be positioned relative to the SearchBar.
                    Consider using a Math Solver, will help in making
                    development of these things much easier
                -->
                <TextBox
                    Grid.Column="0"
                    Width="{DynamicResource SearchBarWidth}"
                    Height="{DynamicResource SearchBarHeight}"
                    FontSize="{DynamicResource SearchBarTextBoxFontSize}"
                    VerticalAlignment="Center" HorizontalAlignment="Left"
                    BorderThickness="1"
                    Name="SearchBar"
                    Foreground="{DynamicResource MainForegroundColor}" Background="{DynamicResource MainBackgroundColor}"
                    Padding="3,3,30,0"
                    Margin="5,0,0,0"
                    ToolTip="Press Ctrl-F and type app name to filter application list below. Press Esc to reset the filter">
                </TextBox>
                <TextBlock
                    Grid.Column="0"
                    VerticalAlignment="Center" HorizontalAlignment="Left"
                    FontFamily="Segoe MDL2 Assets"
                    Foreground="{DynamicResource ButtonBackgroundSelectedColor}"
                    FontSize="{DynamicResource IconFontSize}"
                    Margin="180,0,0,0">&#xE721;
                </TextBlock>
                <!--
                  TODO:
                    Make this ClearButton Positioning react to
                    SearchBar Width Value changing, so it'll look correct.
                    Consider using a Math Solver, will help in making
                    development of these things much easier
                -->
                <Button Grid.Column="0"
                    VerticalAlignment="Center" HorizontalAlignment="Left"
                    Name="SearchBarClearButton"
                    Style="{StaticResource SearchBarClearButtonStyle}"
                    Margin="210,0,0,0" Visibility="Collapsed">
                </Button>

                <ProgressBar
                    Grid.Column="1"
                    Minimum="0"
                    Maximum="100"
                    Width="250"
                    Height="{DynamicResource SearchBarHeight}"
                    Foreground="{DynamicResource ProgressBarForegroundColor}" Background="{DynamicResource ProgressBarBackgroundColor}" BorderBrush="{DynamicResource ProgressBarForegroundColor}"
                    Visibility="Collapsed"
                    VerticalAlignment="Center" HorizontalAlignment="Left"
                    Margin="2,0,0,0" BorderThickness="1" Padding="6,2,2,2"
                    Name="ProgressBar">
                </ProgressBar>
                <Label
                    Grid.Column="1"
                    Width="250"
                    Height="{DynamicResource SearchBarHeight}"
                    VerticalAlignment="Center" HorizontalAlignment="Left"
                    FontSize="{DynamicResource SearchBarTextBoxFontSize}"
                    Background="Transparent"
                    Visibility="Collapsed"
                    Margin="2,0,0,0" BorderThickness="0" Padding="6,2,2,2"
                    Name="ProgressBarLabel">
                    <TextBlock
                        TextTrimming="CharacterEllipsis"
                        Background="Transparent"
                        Foreground="{DynamicResource ProgressBarTextColor}">
                    </TextBlock>
                </Label>
                <Button Name="ThemeButton"
                    Style="{StaticResource HoverButtonStyle}"
                    Grid.Column="2" BorderBrush="Transparent"
                    Background="{DynamicResource MainBackgroundColor}"
                    Foreground="{DynamicResource MainForegroundColor}"
                    FontSize="{DynamicResource SettingsIconFontSize}"
                    Width="{DynamicResource IconButtonSize}" Height="{DynamicResource IconButtonSize}"
                    HorizontalAlignment="Right" VerticalAlignment="Top"
                    Margin="0,5,5,0"
                    FontFamily="Segoe MDL2 Assets"
                    Content="N/A"
                    ToolTip="Change the Winutil UI Theme"
                />
                <Popup Grid.Column="2" Name="ThemePopup"
                    IsOpen="False"
                    PlacementTarget="{Binding ElementName=ThemeButton}" Placement="Bottom"
                    HorizontalAlignment="Right" VerticalAlignment="Top">
                    <Border Background="{DynamicResource MainBackgroundColor}" BorderBrush="{DynamicResource MainForegroundColor}" BorderThickness="1" CornerRadius="0" Margin="0">
                        <StackPanel Background="{DynamicResource MainBackgroundColor}" HorizontalAlignment="Stretch" VerticalAlignment="Stretch">
                            <MenuItem FontSize="{DynamicResource ButtonFontSize}" Header="Auto" Name="AutoThemeMenuItem" Foreground="{DynamicResource MainForegroundColor}">
                                <MenuItem.ToolTip>
                                    <ToolTip Content="Follow the Windows Theme"/>
                                </MenuItem.ToolTip>
                            </MenuItem>
                            <MenuItem FontSize="{DynamicResource ButtonFontSize}" Header="Dark" Name="DarkThemeMenuItem" Foreground="{DynamicResource MainForegroundColor}">
                                <MenuItem.ToolTip>
                                    <ToolTip Content="Use Dark Theme"/>
                                </MenuItem.ToolTip>
                            </MenuItem>
                            <MenuItem FontSize="{DynamicResource ButtonFontSize}" Header="Light" Name="LightThemeMenuItem" Foreground="{DynamicResource MainForegroundColor}">
                                <MenuItem.ToolTip>
                                    <ToolTip Content="Use Light Theme"/>
                                </MenuItem.ToolTip>
                            </MenuItem>
                        </StackPanel>
                    </Border>
                </Popup>


                <Button Name="SettingsButton"
                    Style="{StaticResource HoverButtonStyle}"
                    Grid.Column="3" BorderBrush="Transparent"
                    Background="{DynamicResource MainBackgroundColor}"
                    Foreground="{DynamicResource MainForegroundColor}"
                    FontSize="{DynamicResource SettingsIconFontSize}"
                    Width="{DynamicResource IconButtonSize}" Height="{DynamicResource IconButtonSize}"
                    HorizontalAlignment="Right" VerticalAlignment="Top"
                    Margin="5,5,5,0"
                    FontFamily="Segoe MDL2 Assets"
                    Content="&#xE713;"/>
                <Popup Grid.Column="3" Name="SettingsPopup"
                    IsOpen="False"
                    PlacementTarget="{Binding ElementName=SettingsButton}" Placement="Bottom"
                    HorizontalAlignment="Right" VerticalAlignment="Top">
                    <Border Background="{DynamicResource MainBackgroundColor}" BorderBrush="{DynamicResource MainForegroundColor}" BorderThickness="1" CornerRadius="0" Margin="0">
                        <StackPanel Background="{DynamicResource MainBackgroundColor}" HorizontalAlignment="Stretch" VerticalAlignment="Stretch">
                            <MenuItem FontSize="{DynamicResource ButtonFontSize}" Header="Import" Name="ImportMenuItem" Foreground="{DynamicResource MainForegroundColor}">
                                <MenuItem.ToolTip>
                                    <ToolTip Content="Import Configuration from exported file."/>
                                </MenuItem.ToolTip>
                            </MenuItem>
                            <MenuItem FontSize="{DynamicResource ButtonFontSize}" Header="Export" Name="ExportMenuItem" Foreground="{DynamicResource MainForegroundColor}">
                                <MenuItem.ToolTip>
                                    <ToolTip Content="Export Selected Elements and copy execution command to clipboard."/>
                                </MenuItem.ToolTip>
                            </MenuItem>
                            <Separator/>
                            <MenuItem FontSize="{DynamicResource ButtonFontSize}" Header="About" Name="AboutMenuItem" Foreground="{DynamicResource MainForegroundColor}"/>
                            <MenuItem FontSize="{DynamicResource ButtonFontSize}" Header="Sponsors" Name="SponsorMenuItem" Foreground="{DynamicResource MainForegroundColor}"/>
                        </StackPanel>
                    </Border>
                </Popup>

            <Button
                Grid.Column="4"
                Content="&#xD7;" BorderThickness="0"
                BorderBrush="Transparent"
                Background="{DynamicResource MainBackgroundColor}"
                Width="{DynamicResource IconButtonSize}" Height="{DynamicResource IconButtonSize}"
                HorizontalAlignment="Right" VerticalAlignment="Top"
                Margin="0,5,5,0"
                FontFamily="{DynamicResource FontFamily}"
                Foreground="{DynamicResource MainForegroundColor}" FontSize="{DynamicResource CloseIconFontSize}" Name="WPFCloseButton" />
            </Grid>

        </DockPanel>

        <TabControl Name="WPFTabNav" Background="Transparent" Width="Auto" Height="Auto" BorderBrush="Transparent" BorderThickness="0" Grid.Row="1" Grid.Column="0" Padding="-1">
            <TabItem Header="Install" Visibility="Collapsed" Name="WPFTab1">
                <Grid Background="Transparent" >

                    <Grid.RowDefinitions>
                        <RowDefinition Height="45px"/>
                        <RowDefinition Height="0.95*"/>
                    </Grid.RowDefinitions>
                    <StackPanel Background="{DynamicResource MainBackgroundColor}" Orientation="Horizontal" Grid.Row="0" HorizontalAlignment="Left" VerticalAlignment="Top" Grid.Column="0" Grid.ColumnSpan="3" Margin="{DynamicResource TabContentMargin}">
                        <Button Name="WPFInstall" Content=" Install/Upgrade Selected" Margin="2" />
                        <Button Name="WPFInstallUpgrade" Content=" Upgrade All" Margin="2"/>
                        <Button Name="WPFUninstall" Content=" Uninstall Selected" Margin="2"/>
                        <Button Name="WPFGetInstalled" Content=" Get Installed" Margin="2"/>
                        <Button Name="WPFClearInstallSelection" Content=" Clear Selection" Margin="2"/>
                        <CheckBox Name="WPFpreferChocolatey" VerticalAlignment="Center" VerticalContentAlignment="Center">
                            <TextBlock Text="Prefer Chocolatey" ToolTip="Prefers Chocolatey as Download Engine instead of Winget" VerticalAlignment="Center" />
                        </CheckBox>
                    </StackPanel>

                    <ScrollViewer x:Name="scrollViewer" Grid.Row="1" Grid.Column="0" Margin="{DynamicResource TabContentMargin}" VerticalScrollBarVisibility="Auto" HorizontalScrollBarVisibility="Auto"
                                BorderBrush="Transparent" BorderThickness="0" HorizontalAlignment="Stretch" VerticalAlignment="Stretch">
                        <Grid Name="appspanel" HorizontalAlignment="Stretch" VerticalAlignment="Stretch">
                        </Grid>
                    </ScrollViewer>

                    <Rectangle Grid.Row="1" Grid.Column="0" Width="22" Height="22" Fill="{DynamicResource MainBackgroundColor}" HorizontalAlignment="Right" VerticalAlignment="Bottom" Style="{StaticResource ScrollVisibilityRectangle}"/>

                </Grid>
            </TabItem>
            <TabItem Header="Tweaks" Visibility="Collapsed" Name="WPFTab2">
                <Grid>
                    <!-- Main content area with a ScrollViewer -->
                    <Grid.RowDefinitions>
                        <RowDefinition Height="*" />
                        <RowDefinition Height="Auto" />
                    </Grid.RowDefinitions>

                    <ScrollViewer VerticalScrollBarVisibility="Auto" Grid.Row="0" Margin="{DynamicResource TabContentMargin}">
                        <Grid Background="Transparent">
                            <Grid.RowDefinitions>
                                <RowDefinition Height="45px"/>
                                <RowDefinition Height="*"/>
                                <RowDefinition Height="Auto"/>
                            </Grid.RowDefinitions>

                            <StackPanel Background="{DynamicResource MainBackgroundColor}" Orientation="Horizontal" HorizontalAlignment="Left" Grid.Row="0" Grid.Column="0" Grid.ColumnSpan="2" Margin="5">
                                <Label Content="Recommended Selections:" FontSize="{DynamicResource FontSize}" VerticalAlignment="Center" Margin="2"/>
                                <Button Name="WPFstandard" Content=" Standard " Margin="2"/>
                                <Button Name="WPFminimal" Content=" Minimal " Margin="2"/>
                                <Button Name="WPFClearTweaksSelection" Content=" Clear " Margin="2"/>
                                <Button Name="WPFGetInstalledTweaks" Content=" Get Installed " Margin="2"/>
                            </StackPanel>

                            <Grid Name="tweakspanel" Grid.Row="1">
                                <!-- Your tweakspanel content goes here -->
                            </Grid>

                            <Border Grid.ColumnSpan="2" Grid.Row="2" Grid.Column="0" Style="{StaticResource BorderStyle}">
                                <StackPanel Background="{DynamicResource MainBackgroundColor}" Orientation="Horizontal" HorizontalAlignment="Left">
                                    <TextBlock Padding="10">
                                        Note: Hover over items to get a better description. Please be careful as many of these tweaks will heavily modify your system.
                                        <LineBreak/>Recommended selections are for normal users and if you are unsure do NOT check anything else!
                                    </TextBlock>
                                </StackPanel>
                            </Border>
                        </Grid>
                    </ScrollViewer>
                    <Border Grid.Row="1" Background="{DynamicResource MainBackgroundColor}" BorderBrush="{DynamicResource BorderColor}" BorderThickness="1" CornerRadius="5" HorizontalAlignment="Stretch" Padding="10">
                        <StackPanel Orientation="Horizontal" HorizontalAlignment="Left" VerticalAlignment="Center" Grid.Column="0">
                            <Button Name="WPFTweaksbutton" Content="Run Tweaks" Margin="5"/>
                            <Button Name="WPFUndoall" Content="Undo Selected Tweaks" Margin="5"/>
                        </StackPanel>
                    </Border>
                </Grid>
            </TabItem>
            <TabItem Header="Config" Visibility="Collapsed" Name="WPFTab3">
                <ScrollViewer VerticalScrollBarVisibility="Auto" Margin="{DynamicResource TabContentMargin}">
                    <Grid Name="featurespanel" Grid.Row="1" Background="Transparent">
                    </Grid>
                </ScrollViewer>
            </TabItem>
            <TabItem Header="Updates" Visibility="Collapsed" Name="WPFTab4">
                <ScrollViewer VerticalScrollBarVisibility="Auto" Margin="{DynamicResource TabContentMargin}">
<<<<<<< HEAD
                <Grid Background="Transparent">
                    <Grid.ColumnDefinitions>
                        <ColumnDefinition Width="*"/>
                        <ColumnDefinition Width="*"/>
                        <ColumnDefinition Width="*"/>
                    </Grid.ColumnDefinitions>
                    <Border Grid.Row="0" Grid.Column="0" Style="{StaticResource BorderStyle}">
                        <StackPanel Background="{DynamicResource MainBackgroundColor}" SnapsToDevicePixels="True">
                            <Button Name="WPFUpdatesdefault" FontSize="{DynamicResource ConfigUpdateButtonFontSize}" Height="Auto" Width="Auto" Content="Default (Out of Box) Settings" Margin="20,4,20,10" Padding="10"/>
                            <TextBlock Foreground="{DynamicResource ComboBoxForegroundColor}" Margin="20,0,20,0" Padding="10" TextWrapping="WrapWithOverflow" MaxWidth="300">This is the default settings that come with Windows. <LineBreak/><LineBreak/> No modifications are made and will remove any custom windows update settings.<LineBreak/><LineBreak/>Note: If you still encounter update errors, reset all updates in the config tab. That will restore ALL Microsoft Update Services from their servers and reinstall them to default settings.</TextBlock>
                        </StackPanel>
                    </Border>
                    <Border Grid.Row="0" Grid.Column="1" Style="{StaticResource BorderStyle}">
                        <StackPanel Background="{DynamicResource MainBackgroundColor}" SnapsToDevicePixels="True">
                            <Button Name="WPFUpdatessecurity" FontSize="{DynamicResource ConfigUpdateButtonFontSize}" Height="Auto" Width="Auto" Content="Security (Recommended) Settings" Margin="20,4,20,10" Padding="10"/>
                            <TextBlock Foreground="{DynamicResource ComboBoxForegroundColor}" Margin="20,0,20,0" Padding="10" TextWrapping="WrapWithOverflow" MaxWidth="300">This is my recommended setting I use on all computers.<LineBreak/><LineBreak/> It will delay feature updates by 2 years and will install security updates 4 days after release.<LineBreak/><LineBreak/>Feature Updates: Adds features and often bugs to systems when they are released. You want to delay these as long as possible.<LineBreak/><LineBreak/>Security Updates: Typically these are pressing security flaws that need to be patched quickly. You only want to delay these a couple of days just to see if they are safe and don't break other systems. You don't want to go without these for ANY extended periods of time.</TextBlock>
                        </StackPanel>
                    </Border>
                    <Border Grid.Row="0" Grid.Column="2" Style="{StaticResource BorderStyle}">
                        <StackPanel Background="{DynamicResource MainBackgroundColor}" SnapsToDevicePixels="True">
                            <Button Name="WPFUpdatesdisable" FontSize="{DynamicResource ConfigUpdateButtonFontSize}" Height="Auto" Width="Auto" Content="Disable ALL Updates (NOT RECOMMENDED!)" Margin="20,4,20,10" Padding="10,10,10,10"/>
                            <TextBlock Foreground="{DynamicResource ComboBoxForegroundColor}" Margin="20,0,20,0" Padding="10" TextWrapping="WrapWithOverflow" MaxWidth="300">This completely disables ALL Windows Updates and is NOT RECOMMENDED.<LineBreak/><LineBreak/> However, it can be suitable if you use your system for a select purpose and do not actively browse the internet. <LineBreak/><LineBreak/>Note: Your system will be easier to hack and infect without security updates.</TextBlock>
                            <TextBlock Text=" " Margin="20,0,20,0" Padding="10" TextWrapping="WrapWithOverflow" MaxWidth="300"/>
                        </StackPanel>
                        </Border>
=======
                    <Grid Background="Transparent">
                        <Grid.RowDefinitions>
                            <RowDefinition Height="Auto"/>  <!-- Row for the 3 columns -->
                            <RowDefinition Height="Auto"/>  <!-- Row for Windows Version -->
                        </Grid.RowDefinitions>

                        <!-- Three columns container -->
                        <Grid Grid.Row="0">
                            <Grid.ColumnDefinitions>
                                <ColumnDefinition Width="*"/>
                                <ColumnDefinition Width="*"/>
                                <ColumnDefinition Width="*"/>
                            </Grid.ColumnDefinitions>

                            <!-- Default Settings -->
                            <Border Grid.Column="0" Style="{StaticResource BorderStyle}">
                                <StackPanel>
                                    <Button Name="WPFFixesUpdate"
                                            FontSize="{DynamicResource ConfigTabButtonFontSize}"
                                            Content="Default Settings"
                                            Margin="10,5"
                                            Padding="10"/>
                                    <TextBlock Margin="10"
                                             TextWrapping="Wrap"
                                             Foreground="{DynamicResource MainForegroundColor}">
                                        <Run FontWeight="Bold">Default Windows Update Configuration</Run>
                                        <LineBreak/>
                                         - No modifications to Windows defaults
                                        <LineBreak/>
                                         - Removes any custom update settings
                                        <LineBreak/><LineBreak/>
                                        <Run FontStyle="Italic" FontSize="11">Note: This resets your Windows Update settings to default out of the box settings. It removes ANY policy or customization that has been done to Windows Update.</Run>
                                    </TextBlock>
                                </StackPanel>
                            </Border>

                            <!-- Security Settings -->
                            <Border Grid.Column="1" Style="{StaticResource BorderStyle}">
                                <StackPanel>
                                    <Button Name="WPFUpdatessecurity"
                                            FontSize="{DynamicResource ConfigTabButtonFontSize}"
                                            Content="Security Settings"
                                            Margin="10,5"
                                            Padding="10"/>
                                    <TextBlock Margin="10"
                                             TextWrapping="Wrap"
                                             Foreground="{DynamicResource MainForegroundColor}">
                                        <Run FontWeight="Bold">Balanced Security Configuration</Run>
                                        <LineBreak/>
                                         - Feature updates delayed by 2 years
                                        <LineBreak/>
                                         - Security updates installed after 4 days
                                        <LineBreak/><LineBreak/>
                                        <Run FontWeight="SemiBold">Feature Updates:</Run> New features and potential bugs
                                        <LineBreak/>
                                        <Run FontWeight="SemiBold">Security Updates:</Run> Critical security patches
                                    <LineBreak/><LineBreak/>
                                    <Run FontStyle="Italic" FontSize="11">Note: This only applies to Pro systems that can use group policy.</Run>
                                    </TextBlock>
                                </StackPanel>
                            </Border>

                            <!-- Disable Updates -->
                            <Border Grid.Column="2" Style="{StaticResource BorderStyle}">
                                <StackPanel>
                                    <Button Name="WPFUpdatesdisable"
                                            FontSize="{DynamicResource ConfigTabButtonFontSize}"
                                            Content="Disable All Updates"
                                            Foreground="Red"
                                            Margin="10,5"
                                            Padding="10"/>
                                    <TextBlock Margin="10"
                                             TextWrapping="Wrap"
                                             Foreground="{DynamicResource MainForegroundColor}">
                                        <Run FontWeight="Bold" Foreground="Red">!! Not Recommended !!</Run>
                                        <LineBreak/>
                                         - Disables ALL Windows Updates
                                        <LineBreak/>
                                         - Increases security risks
                                        <LineBreak/>
                                         - Only use for isolated systems
                                        <LineBreak/><LineBreak/>
                                        <Run FontStyle="Italic" FontSize="11">Warning: Your system will be vulnerable without security updates.</Run>
                                    </TextBlock>
                                </StackPanel>
                            </Border>
                        </Grid>

                        <!-- Future Implementation: Add Windows Version to updates panel -->
                        <Grid Name="updatespanel" Grid.Row="1" Background="Transparent">
                        </Grid>
>>>>>>> e2ce9984
                    </Grid>
                </ScrollViewer>
            </TabItem>
            <TabItem Header="MicroWin" Visibility="Collapsed" Name="WPFTab5">
                <ScrollViewer VerticalScrollBarVisibility="Auto" Margin="{DynamicResource TabContentMargin}">
                <Grid Width="Auto" Height="Auto">
                    <Grid.ColumnDefinitions>
                        <ColumnDefinition Width="*"/>
                        <ColumnDefinition Width="3*"/>
                    </Grid.ColumnDefinitions>
                    <Grid.RowDefinitions>
                        <RowDefinition Height="*" />
                    </Grid.RowDefinitions>
                    <Border Grid.Row="0" Grid.Column="0"
                        Style="{StaticResource BorderStyle}"
                        VerticalAlignment="Stretch"
                        HorizontalAlignment="Stretch">
                    <StackPanel Name="MicrowinMain" Background="{DynamicResource MainBackgroundColor}" SnapsToDevicePixels="True" Grid.Column="0" Grid.Row="0">
                        <StackPanel Background="Transparent" SnapsToDevicePixels="True" Margin="1">
                            <CheckBox x:Name="WPFMicrowinDownloadFromGitHub" Content="Download oscdimg.exe from CTT Github repo" IsChecked="True" Margin="{DynamicResource MicrowinCheckBoxMargin}" />
                            <TextBlock Margin="5" Padding="1" TextWrapping="Wrap" Foreground="{DynamicResource ComboBoxForegroundColor}">
                                Choose a Windows ISO file that you've downloaded <LineBreak/>
                                Check the status in the console
                            </TextBlock>
                            <CheckBox x:Name="WPFMicrowinISOScratchDir" Content="Use ISO directory for ScratchDir " IsChecked="False" Margin="{DynamicResource MicrowinCheckBoxMargin}"
                                ToolTip="Use ISO directory for ScratchDir " />
                            <Grid>
                            <Grid.ColumnDefinitions>
                                <ColumnDefinition Width="*" /> <!-- Takes the remaining space -->
                                <ColumnDefinition Width="30" /> <!-- Fixed width for Button -->
                            </Grid.ColumnDefinitions>
                                <TextBox Name="MicrowinScratchDirBox" Background="Transparent" BorderBrush="{DynamicResource MainForegroundColor}"
                                        Text="Scratch"
                                        Margin="2"
                                        IsReadOnly="False"
                                        ToolTip="Alt Path For Scratch Directory"
                                        Grid.Column="0"
                                        VerticalAlignment="Center"
                                        Foreground="{DynamicResource LabelboxForegroundColor}">
                                </TextBox>
                                <Button Name="MicrowinScratchDirBT"
                                    Width="Auto"
                                    Height="Auto"
                                    Grid.Column="1"
                                    Margin="2"
                                    Padding="1"  VerticalAlignment="Center">
                                    <Button.Content>
                                    ...
                                    </Button.Content>
                                </Button>
                            </Grid>
                            <TextBox Name="MicrowinFinalIsoLocation" Background="Transparent" BorderBrush="{DynamicResource MainForegroundColor}"
                                Text="ISO location will be printed here"
                                Margin="2"
                                IsReadOnly="True"
                                TextWrapping="Wrap"
                                Foreground="{DynamicResource LabelboxForegroundColor}"
                            />
                            <RadioButton x:Name="ISOmanual" Content="Select your own ISO" GroupName="Options" Margin="0,10,0,0" IsChecked="True"/>
                            <RadioButton x:Name="ISOdownloader" Content="Get newest ISO automatically" GroupName="Options" Margin="0,5,0,5"/>
                            <ComboBox x:Name="ISORelease" Visibility="Collapsed"/>
                            <ComboBox x:Name="ISOLanguage" Visibility="Collapsed"/>
                            <Button Name="WPFGetIso" Margin="2" Padding="15">
                                <Button.Content>
                                    <TextBlock Background="Transparent" Foreground="{DynamicResource ButtonForegroundColor}">
                                        Get Windows <Underline>I</Underline>SO
                                    </TextBlock>
                                </Button.Content>
                            </Button>
                        </StackPanel>
                        <!-- Visibility="Hidden" -->
                        <StackPanel Name="MicrowinOptionsPanel" HorizontalAlignment="Left" SnapsToDevicePixels="True" Margin="1" Visibility="Hidden">
                            <TextBlock Margin="6" Padding="1" TextWrapping="Wrap">Choose Windows SKU</TextBlock>
                            <ComboBox x:Name = "MicrowinWindowsFlavors" Margin="1" />
                            <Rectangle Fill="{DynamicResource MainForegroundColor}" Height="2" HorizontalAlignment="Stretch" Margin="0,10,0,10"/>
                            <CheckBox Name="MicrowinInjectDrivers" Content="Inject drivers (I KNOW WHAT I'M DOING)" Margin="{DynamicResource MicrowinCheckBoxMargin}" IsChecked="False" ToolTip="Path to unpacked drivers all sys and inf files for devices that need drivers"/>
                            <TextBox Name="MicrowinDriverLocation" Background="Transparent" BorderThickness="1" BorderBrush="{DynamicResource MainForegroundColor}"
                                Margin="6"
                                Text=""
                                IsReadOnly="False"
                                TextWrapping="Wrap"
                                Foreground="{DynamicResource LabelboxForegroundColor}"
                                ToolTip="Path to unpacked drivers all sys and inf files for devices that need drivers"
                            />
                            <CheckBox Name="MicrowinImportDrivers" Content="Import drivers from current system" Margin="{DynamicResource MicrowinCheckBoxMargin}" IsChecked="False" ToolTip="Export all third-party drivers from your system and inject them to the MicroWin image"/>
                            <Rectangle Fill="{DynamicResource MainForegroundColor}" Height="2" HorizontalAlignment="Stretch" Margin="0,10,0,10"/>
                            <CheckBox Name="WPFMicrowinCopyToUsb" Content="Copy to Ventoy" Margin="{DynamicResource MicrowinCheckBoxMargin}" IsChecked="False" ToolTip="Copy to USB disk with a label Ventoy"/>
                            <Rectangle Fill="{DynamicResource MainForegroundColor}" Height="2" HorizontalAlignment="Stretch" Margin="0,10,0,10"/>
                            <TextBlock Margin="6" Padding="1" TextWrapping="Wrap"><Bold>Custom user settings (leave empty for default user)</Bold></TextBlock>
                            <TextBlock Margin="6" Padding="1" TextWrapping="Wrap">User name (20 characters max.):</TextBlock>
                            <TextBox Name="MicrowinUserName" Background="Transparent" BorderThickness="1" BorderBrush="{DynamicResource MainForegroundColor}"
                                Margin="6"
                                Text=""
                                IsReadOnly="False"
                                TextWrapping="Wrap"
                                Foreground="{DynamicResource LabelboxForegroundColor}"
                                MaxLength="20"
                            />
                            <TextBlock Margin="6" Padding="1" TextWrapping="Wrap">Password (characters will not be shown for your security):</TextBlock>
                            <PasswordBox Name="MicrowinUserPassword" Background="Transparent" BorderThickness="1" BorderBrush="{DynamicResource MainForegroundColor}"
                                Margin="6"
                                PasswordChar="*"
                                Foreground="{DynamicResource LabelboxForegroundColor}"
                            />
                            <Rectangle Fill="{DynamicResource MainForegroundColor}" Height="2" HorizontalAlignment="Stretch" Margin="0,10,0,10"/>
                            <Button Name="WPFMicrowin" Content="Start the process" Margin="2" Padding="15"/>
                        </StackPanel>
                        <StackPanel HorizontalAlignment="Left" SnapsToDevicePixels="True" Margin="1" Visibility="Collapsed">
                            <TextBlock Name="MicrowinIsoDrive" VerticalAlignment="Center"  Margin="1" Padding="1" TextWrapping="WrapWithOverflow" Foreground="{DynamicResource ComboBoxForegroundColor}"/>
                            <TextBlock Name="MicrowinIsoLocation" VerticalAlignment="Center"  Margin="1" Padding="1" TextWrapping="WrapWithOverflow" Foreground="{DynamicResource ComboBoxForegroundColor}"/>
                            <TextBlock Name="MicrowinMountDir" VerticalAlignment="Center"  Margin="1" Padding="1" TextWrapping="WrapWithOverflow" Foreground="{DynamicResource ComboBoxForegroundColor}"/>
                            <TextBlock Name="MicrowinScratchDir" VerticalAlignment="Center"  Margin="1" Padding="1" TextWrapping="WrapWithOverflow" Foreground="{DynamicResource ComboBoxForegroundColor}"/>
                        </StackPanel>
                    </StackPanel>
                    </Border>
                    <Border
                        Style="{StaticResource BorderStyle}"
                        VerticalAlignment="Stretch"
                        HorizontalAlignment="Stretch"
                        Grid.Row="0" Grid.Column="1">
                        <StackPanel HorizontalAlignment="Left" Background="{DynamicResource MainBackgroundColor}" SnapsToDevicePixels="True" Visibility="Visible">

                            <Grid Name = "BusyMessage" Visibility="Collapsed">
                              <TextBlock Name = "BusyText" Text="NBusy" Padding="22,2,1,1" />
                              <TextBlock VerticalAlignment="Center" HorizontalAlignment="Left" FontFamily="Segoe MDL2 Assets"
                                  FontSize="{DynamicResource IconFontSize}" Margin="16,0,0,0">&#xE701;</TextBlock>
                            </Grid>

                            <TextBlock x:Name = "asciiTextBlock"
                                xml:space ="preserve"
                                HorizontalAlignment = "Center"
                                Margin = "0"
                                VerticalAlignment = "Top"
                                Height = "Auto"
                                Width = "Auto"
                                FontSize = "{DynamicResource MicroWinLogoSize}"
                                FontFamily = "Courier New"
                            >
  /\/\  (_)  ___  _ __   ___  / / /\ \ \(_) _ __
 /    \ | | / __|| '__| / _ \ \ \/  \/ /| || '_ \
/ /\/\ \| || (__ | |   | (_) | \  /\  / | || | | |
\/    \/|_| \___||_|    \___/   \/  \/  |_||_| |_|
                            </TextBlock>

                            <TextBlock Margin="15,15,15,0"
                                Padding="8,8,8,0"
                                VerticalAlignment="Center"
                                TextWrapping="WrapWithOverflow"
                                Height = "Auto"
                                Width = "Auto"
                                Foreground="{DynamicResource ComboBoxForegroundColor}">
                                <Bold>MicroWin features:</Bold><LineBreak/>
                                - Remove Telemetry and Tracking <LineBreak/>
                                - Fast Install using either the "User" local account or the account of your choosing <LineBreak/>
                                - No internet requirement for install <LineBreak/>
                                - Apps debloat <LineBreak/>
                                <LineBreak/>
                                <LineBreak/>

                                <Bold>INSTRUCTIONS</Bold> <LineBreak/>
                                - Download a Windows 11 ISO through the following options: <LineBreak/>
                                    <TextBlock Margin="15,0,0,0" Text="- Select your own ISO: Manually download the latest Windows 11 image from " Foreground="{DynamicResource ComboBoxForegroundColor}"/>
                                    <TextBlock Name="Win11DownloadLink" Style="{StaticResource HoverTextBlockStyle}" ToolTip="https://www.microsoft.com/software-download/windows11">Microsoft</TextBlock>. <LineBreak/>
                                    <TextBlock Margin="15,0,0,0" Text="- Get newest ISO automatically: Choose Windows 11 Edition and preferred language." Foreground="{DynamicResource ComboBoxForegroundColor}"/> <LineBreak/>
                                May take several minutes to process the ISO depending on your machine and connection <LineBreak/>
                                - Put it somewhere on the C:\ drive so it is easily accessible <LineBreak/>
                                - Launch WinUtil and MicroWin  <LineBreak/>
                                - Click on the "Select Windows ISO" button and wait for WinUtil to process the image <LineBreak/>
                                It will be processed and unpacked which may take some time <LineBreak/>
                                - Once complete, choose which Windows flavor you want to base your image on <LineBreak/>
                                - Click the "Start Process" button <LineBreak/>
                                The process of creating the Windows image may take some time, please check the console and wait for it to say "Done" <LineBreak/>
                                - Once complete, the target ISO file will be in the directory you have specified <LineBreak/>
                                - Copy this image to your Ventoy USB Stick, boot to this image, gg
                                <LineBreak/>
                                If you are injecting drivers ensure you put all your inf, sys, and dll files for each driver into a separate directory
                            </TextBlock>
                            <TextBlock Margin="15,0,15,15"
                                Padding = "1"
                                TextWrapping="WrapWithOverflow"
                                Height = "Auto"
                                Width = "Auto"
                                VerticalAlignment = "Top"
                                Foreground = "{DynamicResource ComboBoxForegroundColor}"
                                xml:space = "preserve"
                            >
<Bold>Example:</Bold>
     C:\drivers\
          |-- Driver1\
          |   |-- Driver1.inf
          |   |-- Driver1.sys
          |-- Driver2\
          |   |-- Driver2.inf
          |   |-- Driver2.sys
          |-- OtherFiles...
                                </TextBlock>
                            </StackPanel>
                        </Border>
                    </Grid>
                </ScrollViewer>
            </TabItem>
        </TabControl>
    </Grid>
</Window><|MERGE_RESOLUTION|>--- conflicted
+++ resolved
@@ -996,33 +996,6 @@
             </TabItem>
             <TabItem Header="Updates" Visibility="Collapsed" Name="WPFTab4">
                 <ScrollViewer VerticalScrollBarVisibility="Auto" Margin="{DynamicResource TabContentMargin}">
-<<<<<<< HEAD
-                <Grid Background="Transparent">
-                    <Grid.ColumnDefinitions>
-                        <ColumnDefinition Width="*"/>
-                        <ColumnDefinition Width="*"/>
-                        <ColumnDefinition Width="*"/>
-                    </Grid.ColumnDefinitions>
-                    <Border Grid.Row="0" Grid.Column="0" Style="{StaticResource BorderStyle}">
-                        <StackPanel Background="{DynamicResource MainBackgroundColor}" SnapsToDevicePixels="True">
-                            <Button Name="WPFUpdatesdefault" FontSize="{DynamicResource ConfigUpdateButtonFontSize}" Height="Auto" Width="Auto" Content="Default (Out of Box) Settings" Margin="20,4,20,10" Padding="10"/>
-                            <TextBlock Foreground="{DynamicResource ComboBoxForegroundColor}" Margin="20,0,20,0" Padding="10" TextWrapping="WrapWithOverflow" MaxWidth="300">This is the default settings that come with Windows. <LineBreak/><LineBreak/> No modifications are made and will remove any custom windows update settings.<LineBreak/><LineBreak/>Note: If you still encounter update errors, reset all updates in the config tab. That will restore ALL Microsoft Update Services from their servers and reinstall them to default settings.</TextBlock>
-                        </StackPanel>
-                    </Border>
-                    <Border Grid.Row="0" Grid.Column="1" Style="{StaticResource BorderStyle}">
-                        <StackPanel Background="{DynamicResource MainBackgroundColor}" SnapsToDevicePixels="True">
-                            <Button Name="WPFUpdatessecurity" FontSize="{DynamicResource ConfigUpdateButtonFontSize}" Height="Auto" Width="Auto" Content="Security (Recommended) Settings" Margin="20,4,20,10" Padding="10"/>
-                            <TextBlock Foreground="{DynamicResource ComboBoxForegroundColor}" Margin="20,0,20,0" Padding="10" TextWrapping="WrapWithOverflow" MaxWidth="300">This is my recommended setting I use on all computers.<LineBreak/><LineBreak/> It will delay feature updates by 2 years and will install security updates 4 days after release.<LineBreak/><LineBreak/>Feature Updates: Adds features and often bugs to systems when they are released. You want to delay these as long as possible.<LineBreak/><LineBreak/>Security Updates: Typically these are pressing security flaws that need to be patched quickly. You only want to delay these a couple of days just to see if they are safe and don't break other systems. You don't want to go without these for ANY extended periods of time.</TextBlock>
-                        </StackPanel>
-                    </Border>
-                    <Border Grid.Row="0" Grid.Column="2" Style="{StaticResource BorderStyle}">
-                        <StackPanel Background="{DynamicResource MainBackgroundColor}" SnapsToDevicePixels="True">
-                            <Button Name="WPFUpdatesdisable" FontSize="{DynamicResource ConfigUpdateButtonFontSize}" Height="Auto" Width="Auto" Content="Disable ALL Updates (NOT RECOMMENDED!)" Margin="20,4,20,10" Padding="10,10,10,10"/>
-                            <TextBlock Foreground="{DynamicResource ComboBoxForegroundColor}" Margin="20,0,20,0" Padding="10" TextWrapping="WrapWithOverflow" MaxWidth="300">This completely disables ALL Windows Updates and is NOT RECOMMENDED.<LineBreak/><LineBreak/> However, it can be suitable if you use your system for a select purpose and do not actively browse the internet. <LineBreak/><LineBreak/>Note: Your system will be easier to hack and infect without security updates.</TextBlock>
-                            <TextBlock Text=" " Margin="20,0,20,0" Padding="10" TextWrapping="WrapWithOverflow" MaxWidth="300"/>
-                        </StackPanel>
-                        </Border>
-=======
                     <Grid Background="Transparent">
                         <Grid.RowDefinitions>
                             <RowDefinition Height="Auto"/>  <!-- Row for the 3 columns -->
@@ -1114,7 +1087,6 @@
                         <!-- Future Implementation: Add Windows Version to updates panel -->
                         <Grid Name="updatespanel" Grid.Row="1" Background="Transparent">
                         </Grid>
->>>>>>> e2ce9984
                     </Grid>
                 </ScrollViewer>
             </TabItem>
