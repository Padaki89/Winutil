--- conflicted
+++ resolved
@@ -545,11 +545,8 @@
                                 <CheckBox Name="WPFInstalljami" Content="Jami" Margin="5,0"/>
                                 <CheckBox Name="WPFInstalllinphone" Content="Linphone" Margin="5,0" />
                                 <CheckBox Name="WPFInstallmatrix" Content="Matrix" Margin="5,0"/>
-				                <CheckBox Name="WPFInstallsession" Content="Session" Margin="5,0"/>
-<<<<<<< HEAD
+				                        <CheckBox Name="WPFInstallsession" Content="Session" Margin="5,0"/>
                                 <CheckBox Name="WPFInstallqtox" Content="QTox" Margin="5,0"/>
-=======
->>>>>>> 4a3fecec
                                 <CheckBox Name="WPFInstallsignal" Content="Signal" Margin="5,0"/>
                                 <CheckBox Name="WPFInstallskype" Content="Skype" Margin="5,0"/>
                                 <CheckBox Name="WPFInstallslack" Content="Slack" Margin="5,0"/>
@@ -744,15 +741,10 @@
                                 <CheckBox Name="WPFInstallddu" Content="Display Driver Uninstaller" Margin="5,0"/>
                                 <CheckBox Name="WPFInstalldeluge" Content="Deluge" Margin="5,0"/>
                                 <CheckBox Name="WPFInstalldolphin" Content="Dolphin File manager" Margin="5,0"/>
-<<<<<<< HEAD
-				<CheckBox Name="WPFInstalldosbox" Content="DOSBox" Margin="5,0"/>
+				                        <CheckBox Name="WPFInstalldosbox" Content="DOSBox" Margin="5,0"/>
                                 <CheckBox Name="WPFInstallduplicati" Content="Duplicati 2" Margin="5,0"/>
-				<CheckBox Name="WPFInstalldevtoys" Content="Devtoys" Margin="5,0"/>
+				                        <CheckBox Name="WPFInstalldevtoys" Content="Devtoys" Margin="5,0"/>
                                 <CheckBox Name="WPFInstallerrorlookup" Content="Windows Error Code Lookup" Margin="5,0"/>
-=======
-								<CheckBox Name="WPFInstallduplicati" Content="Duplicati 2" Margin="5,0"/>
-				                <CheckBox Name="WPFInstalldevtoys" Content="Devtoys" Margin="5,0"/>
->>>>>>> 4a3fecec
                                 <CheckBox Name="WPFInstalletcher" Content="Etcher USB Creator" Margin="5,0"/>
                                 <CheckBox Name="WPFInstallesearch" Content="Everything Search" Margin="5,0"/>
                                 <CheckBox Name="WPFInstallfiles" Content="Files File Explorer" Margin="5,0"/>
@@ -762,7 +754,7 @@
                                 <CheckBox Name="WPFInstallgsudo" Content="Gsudo" Margin="5,0"/>
                                 <CheckBox Name="WPFInstallhwinfo" Content="HWInfo" Margin="5,0"/>
                                 <CheckBox Name="WPFInstalljdownloader" Content="J Download Manager" Margin="5,0"/>
-				<CheckBox Name="WPFInstallkdeconnect" Content="KDE Connect" Margin="5,0"/>
+				                        <CheckBox Name="WPFInstallkdeconnect" Content="KDE Connect" Margin="5,0"/>
                                 <CheckBox Name="WPFInstallkeepass" Content="KeePassXC" Margin="5,0"/>
                                 <CheckBox Name="WPFInstallmalwarebytes" Content="MalwareBytes" Margin="5,0"/>
                                 <CheckBox Name="WPFInstallmeld" Content="Meld" Margin="5,0"/>
@@ -773,7 +765,7 @@
                                 <CheckBox Name="WPFInstallnextclouddesktop" Content="Nextcloud Desktop" Margin="5,0"/>
                                 <CheckBox Name="WPFInstallnushell" Content="Nushell" Margin="5,0"/>
                                 <CheckBox Name="WPFInstallnvclean" Content="NVCleanstall" Margin="5,0"/>
-				<CheckBox Name="WPFInstallOVirtualBox" Content="Oracle VirtualBox" Margin="5,0"/>
+				                        <CheckBox Name="WPFInstallOVirtualBox" Content="Oracle VirtualBox" Margin="5,0"/>
                                 <CheckBox Name="WPFInstallopenrgb" Content="OpenRGB" Margin="5,0" />
                                 <CheckBox Name="WPFInstallopenshell" Content="Open Shell (Start Menu)" Margin="5,0"/>
                                 <CheckBox Name="WPFInstallownclouddesktop" Content="ownCloud Desktop" Margin="5,0"/>
