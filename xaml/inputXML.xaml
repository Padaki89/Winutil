<Window x:Class="WinUtility.MainWindow"
        xmlns="http://schemas.microsoft.com/winfx/2006/xaml/presentation"
        xmlns:x="http://schemas.microsoft.com/winfx/2006/xaml"
        xmlns:d="http://schemas.microsoft.com/expression/blend/2008"
        xmlns:mc="http://schemas.openxmlformats.org/markup-compatibility/2006"
        xmlns:local="clr-namespace:WinUtility"
        mc:Ignorable="d"
        Background="{MainBackgroundColor}"
        WindowStartupLocation="CenterScreen"
        WindowStyle="None"
        Title="Chris Titus Tech's Windows Utility" Height="800" Width="1200">
    <WindowChrome.WindowChrome>
        <WindowChrome CaptionHeight="0" CornerRadius="10"/>
    </WindowChrome.WindowChrome>
    <Window.Resources>
    <!--Scrollbar Thumbs-->
    <Style x:Key="ScrollThumbs" TargetType="{x:Type Thumb}">
        <Setter Property="Template">
            <Setter.Value>
                <ControlTemplate TargetType="{x:Type Thumb}">
                    <Grid x:Name="Grid">
                        <Rectangle HorizontalAlignment="Stretch" VerticalAlignment="Stretch" Width="Auto" Height="Auto" Fill="Transparent" />
                        <Border x:Name="Rectangle1" CornerRadius="5" HorizontalAlignment="Stretch" VerticalAlignment="Stretch" Width="Auto" Height="Auto"  Background="{TemplateBinding Background}" />
                    </Grid>
                    <ControlTemplate.Triggers>
                        <Trigger Property="Tag" Value="Horizontal">
                            <Setter TargetName="Rectangle1" Property="Width" Value="Auto" />
                            <Setter TargetName="Rectangle1" Property="Height" Value="7" />
                        </Trigger>
                    </ControlTemplate.Triggers>
                </ControlTemplate>
            </Setter.Value>
        </Setter>
    </Style>

    <!--ScrollBars-->
    <Style x:Key="{x:Type ScrollBar}" TargetType="{x:Type ScrollBar}">
        <Setter Property="Stylus.IsFlicksEnabled" Value="false" />
        <Setter Property="Foreground" Value="{MainForegroundColor}" />
        <Setter Property="Background" Value="{MainBackgroundColor}" />
        <Setter Property="Width" Value="6" />
        <Setter Property="Template">
            <Setter.Value>
                <ControlTemplate TargetType="{x:Type ScrollBar}">
                    <Grid x:Name="GridRoot" Width="7" Background="{TemplateBinding Background}" >
                        <Grid.RowDefinitions>
                            <RowDefinition Height="0.00001*" />
                        </Grid.RowDefinitions>

                        <Track x:Name="PART_Track" Grid.Row="0" IsDirectionReversed="true" Focusable="false">
                            <Track.Thumb>
                                <Thumb x:Name="Thumb" Background="{TemplateBinding Foreground}" Style="{DynamicResource ScrollThumbs}" />
                            </Track.Thumb>
                            <Track.IncreaseRepeatButton>
                                <RepeatButton x:Name="PageUp" Command="ScrollBar.PageDownCommand" Opacity="0" Focusable="false" />
                            </Track.IncreaseRepeatButton>
                            <Track.DecreaseRepeatButton>
                                <RepeatButton x:Name="PageDown" Command="ScrollBar.PageUpCommand" Opacity="0" Focusable="false" />
                            </Track.DecreaseRepeatButton>
                        </Track>
                    </Grid>

                    <ControlTemplate.Triggers>
                        <Trigger SourceName="Thumb" Property="IsMouseOver" Value="true">
                            <Setter Value="{ButtonBackgroundMouseoverColor}" TargetName="Thumb" Property="Background" />
                        </Trigger>
                        <Trigger SourceName="Thumb" Property="IsDragging" Value="true">
                            <Setter Value="{ButtonBackgroundSelectedColor}" TargetName="Thumb" Property="Background" />
                        </Trigger>

                        <Trigger Property="IsEnabled" Value="false">
                            <Setter TargetName="Thumb" Property="Visibility" Value="Collapsed" />
                        </Trigger>
                        <Trigger Property="Orientation" Value="Horizontal">
                            <Setter TargetName="GridRoot" Property="LayoutTransform">
                                <Setter.Value>
                                    <RotateTransform Angle="-90" />
                                </Setter.Value>
                            </Setter>
                            <Setter TargetName="PART_Track" Property="LayoutTransform">
                                <Setter.Value>
                                    <RotateTransform Angle="-90" />
                                </Setter.Value>
                            </Setter>
                            <Setter Property="Width" Value="Auto" />
                            <Setter Property="Height" Value="8" />
                            <Setter TargetName="Thumb" Property="Tag" Value="Horizontal" />
                            <Setter TargetName="PageDown" Property="Command" Value="ScrollBar.PageLeftCommand" />
                            <Setter TargetName="PageUp" Property="Command" Value="ScrollBar.PageRightCommand" />
                        </Trigger>
                    </ControlTemplate.Triggers>
                </ControlTemplate>
            </Setter.Value>
        </Setter>
        </Style>
        <Style TargetType="ComboBox">
            <Setter Property="Foreground" Value="{ComboBoxForegroundColor}" />
            <Setter Property="Background" Value="{ComboBoxBackgroundColor}" />
            <Setter Property="Template">
                <Setter.Value>
                    <ControlTemplate TargetType="ComboBox">
                        <Grid>
                            <ToggleButton x:Name="ToggleButton"
                                          Background="{TemplateBinding Background}"
                                          BorderBrush="{TemplateBinding Background}"
                                          BorderThickness="0"
                                          IsChecked="{Binding IsDropDownOpen, Mode=TwoWay, RelativeSource={RelativeSource TemplatedParent}}"
                                          ClickMode="Press">
                                <TextBlock Text="{TemplateBinding SelectionBoxItem}"
                                           Foreground="{TemplateBinding Foreground}"
                                           Background="Transparent"
                                            HorizontalAlignment="Center" VerticalAlignment="Center" Margin="2"
                                           />
                            </ToggleButton>
                            <Popup x:Name="Popup"
                                   IsOpen="{TemplateBinding IsDropDownOpen}"
                                   Placement="Bottom"
                                   Focusable="False"
                                   AllowsTransparency="True"
                                   PopupAnimation="Slide">
                                <Border x:Name="DropDownBorder"
                                        Background="{TemplateBinding Background}"
                                        BorderBrush="{TemplateBinding Foreground}"
                                        BorderThickness="1"
                                        CornerRadius="4">
                                    <ScrollViewer>
                                        <ItemsPresenter HorizontalAlignment="Center" VerticalAlignment="Center" Margin="2"/>
                                    </ScrollViewer>
                                </Border>
                            </Popup>
                        </Grid>
                    </ControlTemplate>
                </Setter.Value>
            </Setter>
        </Style>
        <Style TargetType="Label">
            <Setter Property="Foreground" Value="{LabelboxForegroundColor}"/>
            <Setter Property="Background" Value="{LabelBackgroundColor}"/>
        </Style>
        <!-- TextBlock template -->
        <Style TargetType="TextBlock">
            <Setter Property="Foreground" Value="{LabelboxForegroundColor}"/>
            <Setter Property="Background" Value="{LabelBackgroundColor}"/>
        </Style>
        <!-- Toggle button template x:Key="TabToggleButton" -->
        <Style TargetType="{x:Type ToggleButton}">
            <Setter Property="Margin" Value="{ButtonMargin}"/>
            <Setter Property="Content" Value=""/>
            
            <Setter Property="Template">
                <Setter.Value>
                    <ControlTemplate TargetType="ToggleButton">
                        <Grid>
                            <Border x:Name="ButtonGlow" 
                                        Background="{TemplateBinding Background}"
                                        BorderBrush="{ButtonForegroundColor}"
                                        BorderThickness="{ButtonBorderThickness}"
                                        CornerRadius="{ButtonCornerRadius}">
                                <Grid>
                                    <Border x:Name="BackgroundBorder"
                                        Background="{TemplateBinding Background}"
                                        BorderBrush="{ButtonBackgroundColor}"
                                        BorderThickness="{ButtonBorderThickness}"
                                        CornerRadius="{ButtonCornerRadius}">
                                        <ContentPresenter HorizontalAlignment="Center" VerticalAlignment="Center" 
                                            Margin="10,2,10,2"/>
                                    </Border>
                                </Grid>
                            </Border>
                        </Grid>
                        <ControlTemplate.Triggers>
                            <Trigger Property="IsMouseOver" Value="True">
                                <Setter TargetName="BackgroundBorder" Property="Background" Value="{ButtonBackgroundMouseoverColor}"/>
                                <Setter Property="Effect">
                                    <Setter.Value>
                                        <DropShadowEffect Opacity="1" ShadowDepth="5" Color="Gold" Direction="-100" BlurRadius="45"/>
                                    </Setter.Value>
                                </Setter>
                                <Setter Property="Panel.ZIndex" Value="2000"/>
                            </Trigger>
                            <Trigger Property="IsChecked" Value="True">
                                <Setter Property="BorderBrush" Value="Pink"/>
                                <Setter Property="BorderThickness" Value="2"/>
                                <Setter TargetName="BackgroundBorder" Property="Background" Value="{ButtonBackgroundSelectedColor}"/>
                                <Setter Property="Effect">
                                    <Setter.Value>
                                        <DropShadowEffect Opacity="1" ShadowDepth="2" Color="Gold" Direction="-111" BlurRadius="25"/>
                                    </Setter.Value>
                                </Setter>
                            </Trigger>
                            <Trigger Property="IsChecked" Value="False">
                                <Setter Property="BorderBrush" Value="Transparent"/>
                                <Setter Property="BorderThickness" Value="{ButtonBorderThickness}"/>
                            </Trigger>
                        </ControlTemplate.Triggers>
                    </ControlTemplate>
                </Setter.Value>
            </Setter>
        </Style>
        <!-- Button Template -->
        <Style TargetType="Button">
            <Setter Property="Margin" Value="{ButtonMargin}"/>
            <Setter Property="Foreground" Value="{ButtonForegroundColor}"/>
            <Setter Property="Background" Value="{ButtonBackgroundColor}"/>
            <Setter Property="Height" Value="{ToggleButtonHeight}"/>

            <Setter Property="Template">
                <Setter.Value>
                    <ControlTemplate TargetType="Button">
                        <Grid>
                            <Border x:Name="BackgroundBorder"
                                    Background="{TemplateBinding Background}"
                                    BorderBrush="{TemplateBinding BorderBrush}"
                                    BorderThickness="{ButtonBorderThickness}"
                                    CornerRadius="{ButtonCornerRadius}">
                                <ContentPresenter HorizontalAlignment="Center" VerticalAlignment="Center" Margin="10,2,10,2"/>
                            </Border>
                        </Grid>
                        <ControlTemplate.Triggers>
                            <Trigger Property="IsPressed" Value="True">
                                <Setter TargetName="BackgroundBorder" Property="Background" Value="{ButtonBackgroundPressedColor}"/>
                            </Trigger>
                            <Trigger Property="IsMouseOver" Value="True">
                                <Setter TargetName="BackgroundBorder" Property="Background" Value="{ButtonBackgroundMouseoverColor}"/>
                            </Trigger>
                            <Trigger Property="IsEnabled" Value="False">
                                <Setter TargetName="BackgroundBorder" Property="Background" Value="{ButtonBackgroundSelectedColor}"/>
                                <Setter Property="Foreground" Value="DimGray"/>
                            </Trigger>
                        </ControlTemplate.Triggers>
                    </ControlTemplate>
                </Setter.Value>
            </Setter>
        </Style>
        <!-- Checkbox template -->
        <Style TargetType="CheckBox">
            <Setter Property="Foreground" Value="{MainForegroundColor}"/>
            <Setter Property="Background" Value="{MainBackgroundColor}"/>
            <Setter Property="Template">
                <Setter.Value>
                    <ControlTemplate TargetType="CheckBox">
                        <Grid Background="{TemplateBinding Background}">
                            <BulletDecorator Background="Transparent">
                                <BulletDecorator.Bullet>
                                    <Grid Width="16" Height="16">
                                        <Border x:Name="Border"
                                                BorderBrush="{TemplateBinding BorderBrush}"
                                                Background="{ButtonBackgroundColor}"
                                                BorderThickness="1"
                                                Width="14"
                                                Height="14"
                                                Margin="1"
                                                SnapsToDevicePixels="True"/>
                                        <Path x:Name="CheckMark"
                                              Stroke="{TemplateBinding Foreground}"
                                              StrokeThickness="2"
                                              Data="M 0 5 L 5 10 L 12 0"
                                              Visibility="Collapsed"/>
                                    </Grid>
                                </BulletDecorator.Bullet>
                                <ContentPresenter Margin="4,0,0,0"
                                                  HorizontalAlignment="Left"
                                                  VerticalAlignment="Center"
                                                  RecognizesAccessKey="True"/>
                            </BulletDecorator>
                        </Grid>
                        <ControlTemplate.Triggers>
                            <Trigger Property="IsChecked" Value="True">
                                <Setter TargetName="CheckMark" Property="Visibility" Value="Visible"/>
                            </Trigger>
                            <Trigger Property="IsMouseOver" Value="True">
                                    <!--Setter TargetName="Border" Property="Background" Value="{ButtonBackgroundPressedColor}"/-->
                                    <Setter Property="Foreground" Value="{CheckboxMouseOverColor}"/>
                                </Trigger>
                        </ControlTemplate.Triggers>
                    </ControlTemplate>
                 </Setter.Value>
            </Setter>
        </Style>
        <Style x:Key="ToggleSwitchStyle" TargetType="CheckBox">
            <Setter Property="Template">
                <Setter.Value>
                    <ControlTemplate TargetType="CheckBox">
                        <StackPanel>
                            <Grid>
                                <Border Width="45"
                                        Height="20"
                                        Background="#555555"
                                        CornerRadius="10"
                                        Margin="5,0"
                                />
                                <Border Name="WPFToggleSwitchButton"
                                        Width="25"
                                        Height="25"
                                        Background="Black"
                                        CornerRadius="12.5"
                                        HorizontalAlignment="Left"
                                />
                                <ContentPresenter Name="WPFToggleSwitchContent"
                                                  Margin="10,0,0,0"
                                                  Content="{TemplateBinding Content}"
                                                  VerticalAlignment="Center"
                                />
                            </Grid>
                        </StackPanel>
                        <ControlTemplate.Triggers>
                            <Trigger Property="IsChecked" Value="false">
                                <Trigger.ExitActions>
                                    <RemoveStoryboard BeginStoryboardName="WPFToggleSwitchLeft" />
                                    <BeginStoryboard x:Name="WPFToggleSwitchRight">
                                        <Storyboard>
                                            <ThicknessAnimation Storyboard.TargetProperty="Margin"
                                                    Storyboard.TargetName="WPFToggleSwitchButton"
                                                    Duration="0:0:0:0"
                                                    From="0,0,0,0"
                                                    To="28,0,0,0">
                                            </ThicknessAnimation>
                                        </Storyboard>
                                    </BeginStoryboard>
                                </Trigger.ExitActions>
                                <Setter TargetName="WPFToggleSwitchButton"
                                        Property="Background"
                                        Value="#fff9f4f4"
                                />
                            </Trigger>
                            <Trigger Property="IsChecked" Value="true">
                                <Trigger.ExitActions>
                                    <RemoveStoryboard BeginStoryboardName="WPFToggleSwitchRight" />
                                    <BeginStoryboard x:Name="WPFToggleSwitchLeft">
                                        <Storyboard>
                                            <ThicknessAnimation Storyboard.TargetProperty="Margin"
                                                    Storyboard.TargetName="WPFToggleSwitchButton"
                                                    Duration="0:0:0:0"
                                                    From="28,0,0,0"
                                                    To="0,0,0,0">
                                            </ThicknessAnimation>
                                        </Storyboard>
                                    </BeginStoryboard>
                                </Trigger.ExitActions>
                                <Setter TargetName="WPFToggleSwitchButton"
                                        Property="Background"
                                        Value="#ff060600"
                                />
                            </Trigger>
                        </ControlTemplate.Triggers>
                    </ControlTemplate>
                </Setter.Value>
            </Setter>
        </Style>
        <Style x:Key="ColorfulToggleSwitchStyle" TargetType="{x:Type CheckBox}">
            <Setter Property="Template">
                <Setter.Value>
                    <ControlTemplate TargetType="{x:Type ToggleButton}">
                        <Grid x:Name="toggleSwitch">
                            <Border x:Name="Border" CornerRadius="10"
                                    Background="#FFFFFFFF"
                                    Width="70" Height="25">
                                <Border.Effect>
                                    <DropShadowEffect ShadowDepth="0.5" Direction="0" Opacity="0.3" />
                                </Border.Effect>
                                <Ellipse x:Name="Ellipse" Fill="#FFFFFFFF" Stretch="Uniform"
                                        Margin="2 2 2 1"
                                        Stroke="Gray" StrokeThickness="0.2"
                                        HorizontalAlignment="Left" Width="22">
                                    <Ellipse.Effect>
                                        <DropShadowEffect BlurRadius="10" ShadowDepth="1" Opacity="0.3" Direction="260" />
                                    </Ellipse.Effect>
                                </Ellipse>
                            </Border>

                            <TextBlock x:Name="txtDisable" Text="Disable " VerticalAlignment="Center" FontWeight="DemiBold" HorizontalAlignment="Right" Foreground="White" FontSize="12" />
                            <TextBlock x:Name="txtEnable" Text="  Enable" VerticalAlignment="Center" FontWeight="DemiBold" Foreground="White" HorizontalAlignment="Left" FontSize="12" />
                        </Grid>

                        <ControlTemplate.Triggers>
                            <Trigger Property="ToggleButton.IsChecked" Value="False">
                                <Setter TargetName="Border" Property="Background" Value="#C2283B" />
                                <Setter TargetName="Ellipse" Property="Margin" Value="2 2 2 1" />
                                <Setter TargetName="txtDisable" Property="Opacity" Value="1.0" />
                                <Setter TargetName="txtEnable" Property="Opacity" Value="0.0" />
                            </Trigger>

                            <Trigger Property="ToggleButton.IsChecked" Value="True">
                                <Trigger.EnterActions>
                                    <BeginStoryboard>
                                        <Storyboard>
                                            <ColorAnimation Storyboard.TargetName="Border"
                                                    Storyboard.TargetProperty="(Border.Background).(SolidColorBrush.Color)"
                                                    To="#34A543" Duration="0:0:0.1" />

                                            <ThicknessAnimation Storyboard.TargetName="Ellipse"
                                                    Storyboard.TargetProperty="Margin"
                                                    To="46 2 2 1" Duration="0:0:0.1" />

                                            <DoubleAnimation Storyboard.TargetName="txtDisable"
                                                    Storyboard.TargetProperty="(TextBlock.Opacity)"
                                                    To="0.0" Duration="0:0:0:0.1" />

                                            <DoubleAnimation Storyboard.TargetName="txtEnable"
                                                    Storyboard.TargetProperty="(TextBlock.Opacity)"
                                                    To="1.0" Duration="0:0:0:0.1" />
                                        </Storyboard>
                                    </BeginStoryboard>
                                </Trigger.EnterActions>

                                <!-- Some out fading -->
                                <Trigger.ExitActions>
                                    <BeginStoryboard>
                                        <Storyboard>
                                            <ColorAnimation Storyboard.TargetName="Border"
                                                    Storyboard.TargetProperty="(Border.Background).(SolidColorBrush.Color)"
                                                    To="#C2283B" Duration="0:0:0.1" />

                                            <ThicknessAnimation Storyboard.TargetName="Ellipse"
                                                    Storyboard.TargetProperty="Margin"
                                                    To="2 2 2 1" Duration="0:0:0.1" />

                                            <DoubleAnimation Storyboard.TargetName="txtDisable"
                                                    Storyboard.TargetProperty="(TextBlock.Opacity)"
                                                    To="1.0" Duration="0:0:0:0.1" />

                                            <DoubleAnimation Storyboard.TargetName="txtEnable"
                                                    Storyboard.TargetProperty="(TextBlock.Opacity)"
                                                    To="0.0" Duration="0:0:0:0.1" />
                                        </Storyboard>
                                    </BeginStoryboard>
                                </Trigger.ExitActions>

                                <Setter Property="Foreground" Value="{DynamicResource IdealForegroundColorBrush}" />
                            </Trigger>
                        </ControlTemplate.Triggers>
                    </ControlTemplate>
                </Setter.Value>
            </Setter>
            <Setter Property="VerticalContentAlignment" Value="Center" />
        </Style>
        <Style x:Key="labelfortweaks" TargetType="{x:Type Label}">
            <Setter Property="Foreground" Value="{MainForegroundColor}" />
            <Setter Property="Background" Value="{MainBackgroundColor}" />
            <Style.Triggers>
                <Trigger Property="IsMouseOver" Value="True">
                    <Setter Property="Foreground" Value="White" />
                </Trigger>
            </Style.Triggers>
        </Style>

        <Style TargetType="Border">
            <Setter Property="Background" Value="{MainBackgroundColor}"/>
            <Setter Property="BorderBrush" Value="{BorderColor}"/>
            <Setter Property="BorderThickness" Value="1"/>
            <Setter Property="CornerRadius" Value="5"/>
            <Setter Property="Padding" Value="5"/>
            <Setter Property="Margin" Value="5"/>
            <Setter Property="Effect">
                <Setter.Value>
                    <DropShadowEffect ShadowDepth="5" BlurRadius="5" Opacity="{BorderOpacity}" Color="{BorderColor}"/>
                </Setter.Value>
            </Setter>
            <Style.Triggers>
                <EventTrigger RoutedEvent="Loaded">
                    <BeginStoryboard>
                        <Storyboard RepeatBehavior="Forever">
                            <!-- <DoubleAnimation
                                Storyboard.TargetProperty="Effect.(DropShadowEffect.ShadowDepth)"
                                From="6" To="15" Duration="{ShadowPulse}" AutoReverse="True"/> -->
                            <!-- <DoubleAnimation
                                Storyboard.TargetProperty="Effect.(DropShadowEffect.Direction)"
                                From="0" To="360" Duration="Forever"/> -->
                            <DoubleAnimation
                                Storyboard.TargetProperty="Effect.(DropShadowEffect.Opacity)"
                                From="0.5" To="0.94" Duration="{ShadowPulse}" AutoReverse="True"/>
                            <DoubleAnimation
                                Storyboard.TargetProperty="Effect.(DropShadowEffect.BlurRadius)"
                                From="5" To="15" Duration="{ShadowPulse}" AutoReverse="True"/>
                        </Storyboard>
                    </BeginStoryboard>
                </EventTrigger>
            </Style.Triggers>
        </Style>

        <Style TargetType="TextBox">
            <Setter Property="Background" Value="{MainBackgroundColor}"/>
            <Setter Property="BorderBrush" Value="{MainForegroundColor}"/>
            <Setter Property="BorderThickness" Value="1"/>
            <Setter Property="Foreground" Value="{MainForegroundColor}"/>
            <Setter Property="Padding" Value="5"/>
            <Setter Property="HorizontalAlignment" Value="Stretch"/>
            <Setter Property="VerticalAlignment" Value="Center"/>
            <Setter Property="HorizontalContentAlignment" Value="Stretch"/>
            <Setter Property="Template">
                <Setter.Value>
                    <ControlTemplate TargetType="TextBox">
                        <Border Background="{TemplateBinding Background}" 
                                BorderBrush="{TemplateBinding BorderBrush}" 
                                BorderThickness="{TemplateBinding BorderThickness}" 
                                CornerRadius="5">
                            <Grid>
                                <ScrollViewer x:Name="PART_ContentHost" />
                            </Grid>
                        </Border>
                    </ControlTemplate>
                </Setter.Value>
            </Setter>
            <Setter Property="Effect">
                <Setter.Value>
                    <DropShadowEffect ShadowDepth="5" BlurRadius="5" Opacity="{BorderOpacity}" Color="{BorderColor}"/>
                </Setter.Value>
            </Setter>
        </Style>
    </Window.Resources>
    <Grid Background="{MainBackgroundColor}" ShowGridLines="False" Name="WPFMainGrid" Width="Auto" Height="Auto" HorizontalAlignment="Stretch">
        <Grid.RowDefinitions>
            <RowDefinition Height="50px"/>
            <RowDefinition Height=".9*"/>
        </Grid.RowDefinitions>
        <Grid.ColumnDefinitions>
            <ColumnDefinition Width="*"/>
        </Grid.ColumnDefinitions>
        <DockPanel HorizontalAlignment="Stretch" Background="{MainBackgroundColor}" SnapsToDevicePixels="True" Grid.Row="0" Width="Auto">
            <Image Height="{ToggleButtonHeight}" Width="{ToggleButtonHeight}" Name="WPFIcon" 
                SnapsToDevicePixels="True" Source="https://christitus.com/images/logo-full.png" Margin="10"/>
            <ToggleButton HorizontalAlignment="Left" Height="{ToggleButtonHeight}" Width="100"
                Background="{ButtonInstallBackgroundColor}" Foreground="white" FontWeight="Bold" Name="WPFTab1BT">
                <ToggleButton.Content>
                    <TextBlock Background="Transparent" Foreground="{ButtonInstallForegroundColor}" >
                        <Underline>I</Underline>nstall
                    </TextBlock>
                </ToggleButton.Content>
            </ToggleButton>
            <ToggleButton HorizontalAlignment="Left" Height="{ToggleButtonHeight}" Width="100"
                Background="{ButtonTweaksBackgroundColor}" Foreground="{ButtonTweaksForegroundColor}" FontWeight="Bold" Name="WPFTab2BT">
                <ToggleButton.Content>
                    <TextBlock Background="Transparent" Foreground="{ButtonTweaksForegroundColor}">
                        <Underline>T</Underline>weaks
                    </TextBlock>
                </ToggleButton.Content>
            </ToggleButton>
            <ToggleButton HorizontalAlignment="Left" Height="{ToggleButtonHeight}" Width="100"
                Background="{ButtonConfigBackgroundColor}" Foreground="{ButtonConfigForegroundColor}" FontWeight="Bold" Name="WPFTab3BT">
                <ToggleButton.Content>
                    <TextBlock Background="Transparent" Foreground="{ButtonConfigForegroundColor}">
                        <Underline>C</Underline>onfig
                    </TextBlock>
                </ToggleButton.Content>
            </ToggleButton>
            <ToggleButton HorizontalAlignment="Left" Height="{ToggleButtonHeight}" Width="100"
                Background="{ButtonUpdatesBackgroundColor}" Foreground="{ButtonUpdatesForegroundColor}" FontWeight="Bold" Name="WPFTab4BT">
                <ToggleButton.Content>
                    <TextBlock Background="Transparent" Foreground="{ButtonUpdatesForegroundColor}">
                        <Underline>U</Underline>pdates
                    </TextBlock>
                </ToggleButton.Content>
            </ToggleButton>
            <ToggleButton HorizontalAlignment="Left" Height="{ToggleButtonHeight}" Width="100"
                Background="{ButtonUpdatesBackgroundColor}" Foreground="{ButtonUpdatesForegroundColor}" FontWeight="Bold" Name="WPFTab5BT">
                <ToggleButton.Content>
                    <TextBlock Background="Transparent" Foreground="{ButtonUpdatesForegroundColor}">
                        <Underline>M</Underline>icroWin
                    </TextBlock>
                </ToggleButton.Content>
            </ToggleButton>
            <Grid>
                <TextBox Width="200" 
                    FontSize="14"
                    Height="25" Margin="10,0,0,0" BorderThickness="1" Padding="22,2,2,2"
                    Name="CheckboxFilter"
                    Foreground="{MainForegroundColor}" Background="{MainBackgroundColor}"
                    ToolTip="Press Ctrl-F and type app name to filter application list below. Press Esc to reset the filter"
                >
                </TextBox>
                <TextBlock VerticalAlignment="Center" HorizontalAlignment="Left" FontFamily="Segoe MDL2 Assets" 
                    FontSize="14" Margin="16,0,0,0">&#xE721;</TextBlock>
            </Grid>
            <Button Content="&#xD7;" BorderThickness="0" 
                BorderBrush="Transparent"
                Background="{MainBackgroundColor}"
                HorizontalAlignment="Right" VerticalAlignment="Top" Margin="0,5,5,0" 
                FontFamily="Arial"
                Foreground="{MainForegroundColor}" FontSize="18" Name="WPFCloseButton" />
        </DockPanel>
        <ScrollViewer Grid.Row="1" Padding="-1" VerticalScrollBarVisibility="Auto" HorizontalScrollBarVisibility="Auto" Background="Transparent" BorderBrush="Transparent" BorderThickness="0">
        <TabControl Name="WPFTabNav" Background="Transparent" Width="Auto" Height="Auto" BorderBrush="Transparent" BorderThickness="0">
            <TabItem Header="Install" Visibility="Collapsed" Name="WPFTab1">
                <Grid Background="Transparent">
                    <Grid.ColumnDefinitions>
                        <ColumnDefinition Width="*"/>
                        <ColumnDefinition Width="*"/>
                        <ColumnDefinition Width="*"/>
                        <ColumnDefinition Width="*"/>
                        <ColumnDefinition Width="*"/>
                    </Grid.ColumnDefinitions>
                    <Grid.RowDefinitions>
                        <RowDefinition Height=".10*"/>
                        <RowDefinition Height=".90*"/>
                    </Grid.RowDefinitions>

<<<<<<< HEAD
                    <StackPanel Background="{MainBackgroundColor}" Orientation="Horizontal" Grid.Row="0" HorizontalAlignment="Left" Grid.Column="0" Grid.ColumnSpan="3" Margin="5">
                        <Label Content="Winget:" FontSize="15" VerticalAlignment="Center"/>
                        <Button Name="WPFinstall" Content=" Install Selection " Margin="1" />
                        <Button Name="WPFInstallUpgrade" Content=" Upgrade All " Margin="1"/>
                        <Button Name="WPFuninstall" Content=" Uninstall Selection " Margin="1"/>
                        <Button Name="WPFGetInstalled" Content=" Get Installed " Margin="1"/>
                        <Button Name="WPFclearWinget" Content=" Clear Selection " Margin="1"/>
                    </StackPanel>
                    <StackPanel Background="{MainBackgroundColor}" Orientation="Horizontal" Grid.Row="0" HorizontalAlignment="Left" Grid.Column="3" Grid.ColumnSpan="2" Margin="5">
                        <Label Content="Configuration File:" FontSize="15" VerticalAlignment="Center"/>
                        <Button Name="WPFimportWinget" Content=" Import " Margin="1"/>
                        <Button Name="WPFexportWinget" Content=" Export " Margin="1"/>
                    </StackPanel>
                    <Border Grid.Row="1" Grid.Column="0" >
                        <StackPanel Background="{MainBackgroundColor}" SnapsToDevicePixels="True">
                            <Label Content="Browsers" FontSize="16" Margin="5,0"/>
                            <CheckBox Name="WPFInstallbrave" Content="Brave" Margin="5,0"/>
                            <CheckBox Name="WPFInstallchrome" Content="Chrome" Margin="5,0"/>
                            <CheckBox Name="WPFInstallchromium" Content="Chromium" Margin="5,0"/>
                            <CheckBox Name="WPFInstalledge" Content="Edge" Margin="5,0"/>
                            <CheckBox Name="WPFInstallfirefox" Content="Firefox" Margin="5,0"/>
                            <CheckBox Name="WPFInstallfloorp" Content="Floorp" Margin="5,0"/>
                            <CheckBox Name="WPFInstalllibrewolf" Content="LibreWolf" Margin="5,0"/>
                            <CheckBox Name="WPFInstallmercury" Content="Mercury" Margin="5,0"/>
                            <CheckBox Name="WPFInstallthorium" Content="Thorium Browser" Margin="5,0"/>
                            <CheckBox Name="WPFInstalltor" Content="Tor Browser" Margin="5,0"/>
                            <CheckBox Name="WPFInstallvivaldi" Content="Vivaldi" Margin="5,0"/>
                            <CheckBox Name="WPFInstallwaterfox" Content="Waterfox" Margin="5,0"/>

                            <Label Content="Communications" FontSize="16" Margin="5,0"/>
                            <CheckBox Name="WPFInstalldiscord" Content="Discord" Margin="5,0"/>
                            <CheckBox Name="WPFInstallguilded" Content="Guilded" Margin="5,0"/>
                            <CheckBox Name="WPFInstallhexchat" Content="Hexchat" Margin="5,0"/>
                            <CheckBox Name="WPFInstalljami" Content="Jami" Margin="5,0"/>
                            <CheckBox Name="WPFInstalllinphone" Content="Linphone" Margin="5,0" />
                            <CheckBox Name="WPFInstallmatrix" Content="Matrix" Margin="5,0"/>
                            <CheckBox Name="WPFInstallsession" Content="Session" Margin="5,0"/>
                            <CheckBox Name="WPFInstallsignal" Content="Signal" Margin="5,0"/>
                            <CheckBox Name="WPFInstallskype" Content="Skype" Margin="5,0"/>
                            <CheckBox Name="WPFInstallslack" Content="Slack" Margin="5,0"/>
                            <CheckBox Name="WPFInstallteams" Content="Teams" Margin="5,0"/>
                            <CheckBox Name="WPFInstalltelegram" Content="Telegram" Margin="5,0"/>
                            <CheckBox Name="WPFInstallthunderbird" Content="Thunderbird" Margin="5,0"/>
                            <CheckBox Name="WPFInstallviber" Content="Viber" Margin="5,0"/>
                            <CheckBox Name="WPFInstallzoom" Content="Zoom" Margin="5,0"/>

                            <Label Content="Microsoft Tools" FontSize="16" Margin="5,0"/>
                            <CheckBox Name="WPFInstalldotnet3" Content=".NET Desktop Runtime 3.1" Margin="5,0"/>
                            <CheckBox Name="WPFInstalldotnet5" Content=".NET Desktop Runtime 5" Margin="5,0"/>
                            <CheckBox Name="WPFInstalldotnet6" Content=".NET Desktop Runtime 6" Margin="5,0"/>
                            <CheckBox Name="WPFInstalldotnet7" Content=".NET Desktop Runtime 7" Margin="5,0"/>
                            <CheckBox Name="WPFInstallnuget" Content="Nuget" Margin="5,0"/>
                            <CheckBox Name="WPFInstallonedrive" Content="OneDrive" Margin="5,0"/>
                            <CheckBox Name="WPFInstallpowershell" Content="PowerShell" Margin="5,0"/>
                            <CheckBox Name="WPFInstallpowertoys" Content="Powertoys" Margin="5,0"/>
                            <CheckBox Name="WPFInstallprocessmonitor" Content="SysInternals Process Monitor" Margin="5,0"/>
                            <CheckBox Name="WPFInstalltcpview" Content="SysInternals TCPView" Margin="5,0"/>
                            <CheckBox Name="WPFInstallvc2015_64" Content="Visual C++ 2015-2022 64-bit" Margin="5,0"/>
                            <CheckBox Name="WPFInstallvc2015_32" Content="Visual C++ 2015-2022 32-bit" Margin="5,0"/>
                            <CheckBox Name="WPFInstallterminal" Content="Windows Terminal" Margin="5,0"/>                            

                        </StackPanel>
                    </Border>
                    <Border Grid.Row="1" Grid.Column="1">
                        <StackPanel Background="{MainBackgroundColor}" SnapsToDevicePixels="True" >
                            <Label Content="Document" FontSize="16" Margin="5,0"/>
                            <CheckBox Name="WPFInstallanki" Content="Anki" Margin="5,0"/>
                            <CheckBox Name="WPFInstalladobe" Content="Adobe Reader DC" Margin="5,0"/>
                            <CheckBox Name="WPFInstallopenoffice" Content="Apache OpenOffice" Margin="5,0"/>
                            <CheckBox Name="WPFInstallcalibre" Content="Calibre" Margin="5,0"/>
                            <CheckBox Name="WPFInstallfoxpdf" Content="Foxit PDF" Margin="5,0"/>
                            <CheckBox Name="WPFInstalljoplin" Content="Joplin (FOSS Notes)" Margin="5,0"/>
                            <CheckBox Name="WPFInstalllibreoffice" Content="LibreOffice" Margin="5,0"/>
                            <CheckBox Name="WPFInstallmasscode" Content="massCode (Snippet Manager)" Margin="5,0"/>
                            <CheckBox Name="WPFInstallnaps2" Content="NAPS2 (Document Scanner)" Margin="5,0"/>
                            <CheckBox Name="WPFInstallnotepadplus" Content="Notepad++" Margin="5,0"/>
                            <CheckBox Name="WPFInstallobsidian" Content="Obsidian" Margin="5,0"/>
                            <CheckBox Name="WPFInstallokular" Content="Okular" Margin="5,0"/>
                            <CheckBox Name="WPFInstallonlyoffice" Content="ONLYOffice Desktop" Margin="5,0"/>
                            <CheckBox Name="WPFInstallpdfsam" Content="PDFsam Basic" Margin="5,0"/>
                            <CheckBox Name="WPFInstallsumatra" Content="Sumatra PDF" Margin="5,0"/>
                            <CheckBox Name="WPFInstallwinmerge" Content="WinMerge" Margin="5,0"/>
                            <CheckBox Name="WPFInstallzotero" Content="Zotero" Margin="5,0"/>

                            <Label Content="Development" FontSize="16" Margin="5,0"/>
                            <CheckBox Name="WPFInstalljava20" Content="Azul Zulu JDK 20" Margin="5,0"/>
                            <CheckBox Name="WPFInstallclink" Content="Clink" Margin="5,0"/>
                            <CheckBox Name="WPFInstalldockerdesktop" Content="Docker Desktop" Margin="5,0"/>
                            <CheckBox Name="WPFInstallgit" Content="Git" Margin="5,0"/>
                            <CheckBox Name="WPFInstallgitextensions" Content="Git Extensions" Margin="5,0"/>
                            <CheckBox Name="WPFInstallgithubdesktop" Content="GitHub Desktop" Margin="5,0"/>
                            <CheckBox Name="WPFInstallgolang" Content="GoLang" Margin="5,0"/>
                            <CheckBox Name="WPFInstalljetbrains" Content="Jetbrains Toolbox" Margin="5,0"/>
                            <CheckBox Name="WPFInstallnano" Content="Nano" Margin="5,0"/>
                            <CheckBox Name="WPFInstallneovim" Content="Neovim" Margin="5,0"/>
                            <CheckBox Name="WPFInstallnodejs" Content="NodeJS" Margin="5,0"/>
                            <CheckBox Name="WPFInstallnodejslts" Content="NodeJS LTS" Margin="5,0"/>
                            <CheckBox Name="WPFInstallnvm" Content="Node Version Manager" Margin="5,0"/>
                            <CheckBox Name="WPFInstalljava8" Content="OpenJDK Java 8" Margin="5,0"/>
                            <CheckBox Name="WPFInstalljava16" Content="OpenJDK Java 16" Margin="5,0"/>
                            <CheckBox Name="WPFInstalljava18" Content="Oracle Java 18" Margin="5,0"/>
                            <CheckBox Name="WPFInstallposh" Content="Oh My Posh (Prompt)" Margin="5,0"/>
                            <CheckBox Name="WPFInstallpython3" Content="Python3" Margin="5,0"/>
                            <CheckBox Name="WPFInstallpostman" Content="Postman" Margin="5,0"/>
                            <CheckBox Name="WPFInstallrustlang" Content="Rust" Margin="5,0"/>
                            <CheckBox Name="WPFInstallstarship" Content="Starship (Shell Prompt)" Margin="5,0"/>
                            <CheckBox Name="WPFInstallsublimemerge" Content="Sublime Merge" Margin="5,0"/>
                            <CheckBox Name="WPFInstallsublimetext" Content="Sublime Text" Margin="5,0"/>
                            <CheckBox Name="WPFInstallunity" Content="Unity Game Engine" Margin="5,0"/>
                            <CheckBox Name="WPFInstallvisualstudio" Content="Visual Studio 2022" Margin="5,0"/>
                            <CheckBox Name="WPFInstallvscode" Content="VS Code" Margin="5,0"/>
                            <CheckBox Name="WPFInstallvscodium" Content="VS Codium" Margin="5,0"/>
                        
                        </StackPanel>
                    </Border>
                    <Border Grid.Row="1" Grid.Column="2">
                        <StackPanel Background="{MainBackgroundColor}" SnapsToDevicePixels="True">
                            <Label Content="Games" FontSize="16" Margin="5,0"/>
                            <CheckBox Name="WPFInstallbluestacks" Content="Bluestacks" Margin="5,0"/>
                            <CheckBox Name="WPFInstalleaapp" Content="EA App" Margin="5,0"/>
                            <CheckBox Name="WPFInstallepicgames" Content="Epic Games Launcher" Margin="5,0"/>
                            <CheckBox Name="WPFInstallgeforcenow" Content="GeForce NOW" Margin="5,0"/>
                            <CheckBox Name="WPFInstallgog" Content="GOG Galaxy" Margin="5,0"/>
                            <CheckBox Name="WPFInstallheroiclauncher" Content="Heroic Games Launcher" Margin="5,0"/>
                            <CheckBox Name="WPFInstallprismlauncher" Content="Prism Launcher" Margin="5,0"/>
                            <CheckBox Name="WPFInstallsteam" Content="Steam" Margin="5,0"/>
                            <CheckBox Name="WPFInstallubisoft" Content="Ubisoft Connect" Margin="5,0"/>
=======
                            <StackPanel Background="{MainBackgroundColor}" Orientation="Horizontal" Grid.Row="0" HorizontalAlignment="Center" Grid.Column="0" Grid.ColumnSpan="3" Margin="10">
                                <Label Content="Winget:" FontSize="17" VerticalAlignment="Center"/>
                                <Button Name="WPFinstall" Content=" Install Selection " Margin="1"/>
                                <Button Name="WPFInstallUpgrade" Content=" Upgrade All " Margin="1"/>
                                <Button Name="WPFuninstall" Content=" Uninstall Selection " Margin="1"/>
                                <Button Name="WPFGetInstalled" Content=" Get Installed " Margin="1"/>
                                <Button Name="WPFclearWinget" Content=" Clear Selection " Margin="1"/>
                            </StackPanel>
                            <StackPanel Background="{MainBackgroundColor}" Orientation="Horizontal" Grid.Row="0" HorizontalAlignment="Center" Grid.Column="3" Grid.ColumnSpan="2" Margin="10">
                                <Label Content="Configuration File:" FontSize="17" VerticalAlignment="Center"/>
                                <Button Name="WPFimportWinget" Content=" Import " Margin="1"/>
                                <Button Name="WPFexportWinget" Content=" Export " Margin="1"/>
                            </StackPanel>
                            <StackPanel Background="{MainBackgroundColor}" SnapsToDevicePixels="True" Grid.Row="1" Grid.Column="0" Margin="10">
                                <Label Content="Browsers" FontSize="16" Margin="5,0"/>
                                <CheckBox Name="WPFInstallbrave" Content="Brave" Margin="5,0"/>
                                <CheckBox Name="WPFInstallchrome" Content="Chrome" Margin="5,0"/>
                                <CheckBox Name="WPFInstallchromium" Content="Chromium" Margin="5,0"/>
                                <CheckBox Name="WPFInstalledge" Content="Edge" Margin="5,0"/>
                                <CheckBox Name="WPFInstallfalkon" Content="Falkon" Margin="5,0"/>
                                <CheckBox Name="WPFInstallfirefox" Content="Firefox" Margin="5,0"/>
				                <CheckBox Name="WPFInstallfloorp" Content="Floorp" Margin="5,0"/>
                                <CheckBox Name="WPFInstalllibrewolf" Content="LibreWolf" Margin="5,0"/>
                                <CheckBox Name="WPFInstalltor" Content="Tor Browser" Margin="5,0"/>
                                <CheckBox Name="WPFInstallvivaldi" Content="Vivaldi" Margin="5,0"/>
                                <CheckBox Name="WPFInstallwaterfox" Content="Waterfox" Margin="5,0"/>

                                <Label Content="Communications" FontSize="16" Margin="5,0"/>
                                <CheckBox Name="WPFInstallchatterino" Content="Chatterino" Margin="5,0"/>
                                <CheckBox Name="WPFInstalldiscord" Content="Discord" Margin="5,0"/>
                                <CheckBox Name="WPFInstallferdium" Content="Ferdium" Margin="5,0"/>
                                <CheckBox Name="WPFInstallguilded" Content="Guilded" Margin="5,0"/>
                                <CheckBox Name="WPFInstallhexchat" Content="Hexchat" Margin="5,0"/>
                                <CheckBox Name="WPFInstalljami" Content="Jami" Margin="5,0"/>
                                <CheckBox Name="WPFInstalllinphone" Content="Linphone" Margin="5,0" />
                                <CheckBox Name="WPFInstallmatrix" Content="Matrix" Margin="5,0"/>
				                        <CheckBox Name="WPFInstallsession" Content="Session" Margin="5,0"/>
                                <CheckBox Name="WPFInstallqtox" Content="QTox" Margin="5,0"/>
                                <CheckBox Name="WPFInstallsignal" Content="Signal" Margin="5,0"/>
                                <CheckBox Name="WPFInstallskype" Content="Skype" Margin="5,0"/>
                                <CheckBox Name="WPFInstallslack" Content="Slack" Margin="5,0"/>
                                <CheckBox Name="WPFInstallteams" Content="Teams" Margin="5,0"/>
                                <CheckBox Name="WPFInstalltelegram" Content="Telegram" Margin="5,0"/>
                                <CheckBox Name="WPFInstallthunderbird" Content="Thunderbird" Margin="5,0"/>
                                <CheckBox Name="WPFInstalltweeten" Content="FOSS Twitter Client" Margin="5,0"/>
                                <CheckBox Name="WPFInstallviber" Content="Viber" Margin="5,0"/>
                                <CheckBox Name="WPFInstallzoom" Content="Zoom" Margin="5,0"/>
                                <CheckBox Name="WPFInstallzulip" Content="Zulip" Margin="5,0"/>
                            </StackPanel>
                            <StackPanel Background="{MainBackgroundColor}" SnapsToDevicePixels="True" Grid.Row="1" Grid.Column="1" Margin="10">
                                <Label Content="Development" FontSize="16" Margin="5,0"/>
                                <CheckBox Name="WPFInstalljava20" Content="Azul Zulu JDK 20" Margin="5,0"/>
                                <CheckBox Name="WPFInstalljava21" Content="Azul Zulu JDK 21" Margin="5,0"/>
                                <CheckBox Name="WPFInstallclink" Content="Clink" Margin="5,0"/>
                                <CheckBox Name="WPFInstalldockerdesktop" Content="Docker Desktop" Margin="5,0"/>
                                <CheckBox Name="WPFInstallgit" Content="Git" Margin="5,0"/>
                                <CheckBox Name="WPFInstallgitextensions" Content="Git Extensions" Margin="5,0"/>
                                <CheckBox Name="WPFInstallgithubdesktop" Content="GitHub Desktop" Margin="5,0"/>
                                <CheckBox Name="WPFInstallgolang" Content="GoLang" Margin="5,0"/>
                                <CheckBox Name="WPFInstalljetbrains" Content="Jetbrains Toolbox" Margin="5,0"/>
                                <CheckBox Name="WPFInstallmspaintide" Content="MS Paint IDE" Margin="5,0"/>
                                <CheckBox Name="WPFInstallnano" Content="Nano" Margin="5,0"/>
                                <CheckBox Name="WPFInstallneovim" Content="Neovim" Margin="5,0"/>
                                <CheckBox Name="WPFInstallnodejs" Content="NodeJS" Margin="5,0"/>
                                <CheckBox Name="WPFInstallnodejslts" Content="NodeJS LTS" Margin="5,0"/>
                                <CheckBox Name="WPFInstallnvm" Content="Node Version Manager" Margin="5,0"/>
                                <CheckBox Name="WPFInstalljava8" Content="OpenJDK Java 8" Margin="5,0"/>
                                <CheckBox Name="WPFInstalljava16" Content="OpenJDK Java 16" Margin="5,0"/>
                                <CheckBox Name="WPFInstalljava18" Content="Oracle Java 18" Margin="5,0"/>
                                <CheckBox Name="WPFInstallposh" Content="Oh My Posh (Prompt)" Margin="5,0"/>
                                <CheckBox Name="WPFInstallpython3" Content="Python3" Margin="5,0"/>
                                <CheckBox Name="WPFInstallpostman" Content="Postman" Margin="5,0"/>
                                <CheckBox Name="WPFInstallrustlang" Content="Rust" Margin="5,0"/>
                                <CheckBox Name="WPFInstallstarship" Content="Starship (Shell Prompt)" Margin="5,0"/>
                                <CheckBox Name="WPFInstallsublimemerge" Content="Sublime Merge" Margin="5,0"/>
                                <CheckBox Name="WPFInstallsublimetext" Content="Sublime Text" Margin="5,0"/>
                                <CheckBox Name="WPFInstallunity" Content="Unity Game Engine" Margin="5,0"/>
                                <CheckBox Name="WPFInstallvisualstudio" Content="Visual Studio 2022" Margin="5,0"/>
                                <CheckBox Name="WPFInstallvagrant" Content="Vagrant" Margin="5,0"/>
                                <CheckBox Name="WPFInstallvscode" Content="VS Code" Margin="5,0"/>
                                <CheckBox Name="WPFInstallvscodium" Content="VS Codium" Margin="5,0"/>
                                <CheckBox Name="WPFInstallyarn" Content="Yarn" Margin="5,0"/>

                                <Label Content="Document" FontSize="16" Margin="5,0"/>
                                <CheckBox Name="WPFInstallanki" Content="Anki" Margin="5,0"/>
                                <CheckBox Name="WPFInstalladobe" Content="Adobe Reader DC" Margin="5,0"/>
                                <CheckBox Name="WPFInstallopenoffice" Content="Apache OpenOffice" Margin="5,0"/>
                                <CheckBox Name="WPFInstallcalibre" Content="Calibre" Margin="5,0"/>
                                <CheckBox Name="WPFInstallfoxpdf" Content="Foxit PDF" Margin="5,0"/>
                                <CheckBox Name="WPFInstalljoplin" Content="Joplin (FOSS Notes)" Margin="5,0"/>
                                <CheckBox Name="WPFInstalllibreoffice" Content="LibreOffice" Margin="5,0"/>
                                <CheckBox Name="WPFInstallmasscode" Content="massCode (Snippet Manager)" Margin="5,0"/>
                                <CheckBox Name="WPFInstallnaps2" Content="NAPS2 (Document Scanner)" Margin="5,0"/>
                                <CheckBox Name="WPFInstallnotepadplus" Content="Notepad++" Margin="5,0"/>
                                <CheckBox Name="WPFInstallobsidian" Content="Obsidian" Margin="5,0"/>
                                <CheckBox Name="WPFInstallokular" Content="Okular" Margin="5,0"/>
                                <CheckBox Name="WPFInstallonlyoffice" Content="ONLYOffice Desktop" Margin="5,0"/>
                                <CheckBox Name="WPFInstallpdfsam" Content="PDFsam Basic" Margin="5,0"/>
                                <CheckBox Name="WPFInstallsumatra" Content="Sumatra PDF" Margin="5,0"/>
                                <CheckBox Name="WPFInstallwinmerge" Content="WinMerge" Margin="5,0"/>
                                <CheckBox Name="WPFInstallxournal" Content="Xournal++" Margin="5,0"/>
                                <CheckBox Name="WPFInstallzim" Content="Zim Desktop Wiki" Margin="5,0"/>
                                <CheckBox Name="WPFInstallznote" Content="Znote" Margin="5,0"/>
                                <CheckBox Name="WPFInstallzotero" Content="Zotero" Margin="5,0"/>
                            </StackPanel>
                            <StackPanel Background="{MainBackgroundColor}" SnapsToDevicePixels="True" Grid.Row="1" Grid.Column="2" Margin="10">
                                <Label Content="Games" FontSize="16" Margin="5,0"/>
                                <CheckBox Name="WPFInstallbluestacks" Content="Bluestacks" Margin="5,0"/>
                                <CheckBox Name="WPFInstallcemu" Content="Cemu" Margin="5,0"/>
                                <CheckBox Name="WPFInstallclonehero" Content="Clone Hero" Margin="5,0"/>
                                <CheckBox Name="WPFInstalleaapp" Content="EA App" Margin="5,0"/>
                                <CheckBox Name="WPFInstallemulationstation" Content="Emulation Station" Margin="5,0"/>
                                <CheckBox Name="WPFInstallepicgames" Content="Epic Games Launcher" Margin="5,0"/>
                                <CheckBox Name="WPFInstallgeforcenow" Content="GeForce NOW" Margin="5,0"/>
                                <CheckBox Name="WPFInstallgog" Content="GOG Galaxy" Margin="5,0"/>
                                <CheckBox Name="WPFInstallheroiclauncher" Content="Heroic Games Launcher" Margin="5,0"/>
                                <CheckBox Name="WPFInstallitch" Content="Itch.io" Margin="5,0"/>
                                <CheckBox Name="WPFInstallmoonlight" Content="Moonlight/GameStream Client" Margin="5,0"/>
                                <CheckBox Name="WPFInstallplaynite" Content="Playnite" Margin="5,0"/>
                                <CheckBox Name="WPFInstallprismlauncher" Content="Prism Launcher" Margin="5,0"/>
                                <CheckBox Name="WPFInstallsidequest" Content="SideQuestVR" Margin="5,0"/>
                                <CheckBox Name="WPFInstallsteam" Content="Steam" Margin="5,0"/>
                                <CheckBox Name="WPFInstallsunshine" Content="Sunshine/GameStream Server" Margin="5,0"/>
                                <CheckBox Name="WPFInstallubisoft" Content="Ubisoft Connect" Margin="5,0"/>
                                <CheckBox Name="WPFInstallxemu" Content="XEMU" Margin="5,0"/>

                                <Label Content="Microsoft Tools" FontSize="16" Margin="5,0"/>
                                <CheckBox Name="WPFInstalldotnet3" Content=".NET Desktop Runtime 3.1" Margin="5,0"/>
                                <CheckBox Name="WPFInstalldotnet5" Content=".NET Desktop Runtime 5" Margin="5,0"/>
                                <CheckBox Name="WPFInstalldotnet6" Content=".NET Desktop Runtime 6" Margin="5,0"/>
                                <CheckBox Name="WPFInstalldotnet7" Content=".NET Desktop Runtime 7" Margin="5,0"/>
                                <CheckBox Name="WPFInstallnuget" Content="Nuget" Margin="5,0"/>
                                <CheckBox Name="WPFInstallonedrive" Content="OneDrive" Margin="5,0"/>
                                <CheckBox Name="WPFInstallpowershell" Content="PowerShell" Margin="5,0"/>
                                <CheckBox Name="WPFInstallpowertoys" Content="Powertoys" Margin="5,0"/>
                                <CheckBox Name="WPFInstallprocessmonitor" Content="SysInternals Process Monitor" Margin="5,0"/>
                                <CheckBox Name="WPFInstalltcpview" Content="SysInternals TCPView" Margin="5,0"/>
                                <CheckBox Name="WPFInstallvc2015_64" Content="Visual C++ 2015-2022 64-bit" Margin="5,0"/>
                                <CheckBox Name="WPFInstallvc2015_32" Content="Visual C++ 2015-2022 32-bit" Margin="5,0"/>
                                <CheckBox Name="WPFInstallterminal" Content="Windows Terminal" Margin="5,0"/>

                                <Label Content="WSL Apps" FontSize="16" Margin="5,0"/>
                                <CheckBox Name="WPFInstallarch" Content="Arch (Win Store)" Margin="5,0"/>
                                <CheckBox Name="WPFInstalldebian" Content="Debian" Margin="5,0"/>
                                <CheckBox Name="WPFInstallfedora" Content="Fedora WSL Remix" Margin="5,0"/>
                                <CheckBox Name="WPFInstallopensuseleap" Content="OpenSUSE Leap 15.5 (Win Store)" Margin="5,0"/>
                                <CheckBox Name="WPFInstallopensusetw" Content="OpenSUSE Tumbleweed (Win Store)" Margin="5,0"/>
                                <CheckBox Name="WPFInstallubuntu1604" Content="Ubuntu 16.04 LTS" Margin="5,0"/>
                                <CheckBox Name="WPFInstallubuntu1804" Content="Ubuntu 18.04 LTS" Margin="5,0"/>
                                <CheckBox Name="WPFInstallubuntu2004" Content="Ubuntu 20.04 LTS" Margin="5,0"/>
                                <CheckBox Name="WPFInstallubuntu2204" Content="Ubuntu 22.04 LTS" Margin="5,0"/>
                                <CheckBox Name="WPFInstallwslmanager" Content="WSL Manager" Margin="5,0"/>
                            </StackPanel>
                            <StackPanel Background="{MainBackgroundColor}" SnapsToDevicePixels="True" Grid.Row="1" Grid.Column="3" Margin="10">
                                <Label Content="Multimedia Tools" FontSize="16" Margin="5,0"/>
                                <CheckBox Name="WPFInstallaimp" Content="AIMP (Music Player)" Margin="5,0"/>
                                <CheckBox Name="WPFInstallaudacity" Content="Audacity" Margin="5,0"/>
                                <CheckBox Name="WPFInstallblender" Content="Blender (3D Graphics)" Margin="5,0"/>
                                <CheckBox Name="WPFInstallcider" Content="Cider (FOSS Music Player)" Margin="5,0"/>
                                <CheckBox Name="WPFInstallclementine" Content="Clementine" Margin="5,0"/>
                                <CheckBox Name="WPFInstallclipgrab" Content="Clipgrab" Margin="5,0"/>
                                <CheckBox Name="WPFInstallcopyq" Content="Copyq (Clipboard Manager)" Margin="5,0"/>
                                <CheckBox Name="WPFInstalldigikam" Content="DigiKam" Margin="5,0"/>
                                <CheckBox Name="WPFInstalleartrumpet" Content="Eartrumpet (Audio)" Margin="5,0"/>
                                <CheckBox Name="WPFInstallfreecad" Content="FreeCAD" Margin="5,0"/>
                                <CheckBox Name="WPFInstallfirealpaca" Content="Fire Alpaca" Margin="5,0"/>
                                <CheckBox Name="WPFInstallflameshot" Content="Flameshot (Screenshots)" Margin="5,0"/>
                                <CheckBox Name="WPFInstallfoobar" Content="Foobar2000 (Music Player)" Margin="5,0"/>
                                <CheckBox Name="WPFInstallgimp" Content="GIMP (Image Editor)" Margin="5,0"/>
                                <CheckBox Name="WPFInstallgreenshot" Content="Greenshot (Screenshots)" Margin="5,0"/>
                                <CheckBox Name="WPFInstallhandbrake" Content="HandBrake" Margin="5,0"/>
                                <CheckBox Name="WPFInstallimageglass" Content="ImageGlass (Image Viewer)" Margin="5,0"/>
                                <CheckBox Name="WPFInstallimgburn" Content="ImgBurn" Margin="5,0"/>
                                <CheckBox Name="WPFInstallinkscape" Content="Inkscape" Margin="5,0"/>
                                <CheckBox Name="WPFInstallitunes" Content="iTunes" Margin="5,0"/>
                                <CheckBox Name="WPFInstalljellyfinmediaplayer" Content="Jellyfin Media Player" Margin="5,0"/>
                                <CheckBox Name="WPFInstalljellyfinserver" Content="Jellyfin Server" Margin="5,0"/>
                                <CheckBox Name="WPFInstallkdenlive" Content="Kdenlive (Video Editor)" Margin="5,0"/>
                                <CheckBox Name="WPFInstallkodi" Content="Kodi Media Center" Margin="5,0"/>
                                <CheckBox Name="WPFInstallklite" Content="K-Lite Codec Standard" Margin="5,0"/>
                                <CheckBox Name="WPFInstallkrita" Content="Krita (Image Editor)" Margin="5,0"/>
                                <Checkbox Name="WPFInstalllmms" Content="LMMS (DAW)" Margin="5,0"/>
                                <CheckBox Name="WPFInstallmusicbee" Content="MusicBee (Music Player)" Margin="5,0"/>
                                <CheckBox Name="WPFInstallmpc" Content="Media Player Classic (Video Player)" Margin="5,0"/>
                                <CheckBox Name="WPFInstallnglide" Content="nGlide (3dfx compatibility)" Margin="5,0"/>
                                <CheckBox Name="WPFInstallnomacs" Content="Nomacs (Image viewer)" Margin="5,0"/>
                                <CheckBox Name="WPFInstallobs" Content="OBS Studio" Margin="5,0"/>
                                <CheckBox Name="WPFInstallPaintdotnet" Content="Paint.net" Margin="5,0"/>
				<CheckBox Name="WPFInstallopenscad" Content="OpenSCAD" Margin="5,0"/>
                                <CheckBox Name="WPFInstallsharex" Content="ShareX (Screenshots)" Margin="5,0"/>
                                <CheckBox Name="WPFInstallstrawberry" Content="Strawberry (Music Player)" Margin="5,0"/>
                                <CheckBox Name="WPFInstalltidal" Content="Tidal" Margin="5,0"/>
                                <CheckBox Name="WPFInstallspotify" Content="Spotify" Margin="5,0"/>
                                <CheckBox Name="WPFInstallvlc" Content="VLC (Video Player)" Margin="5,0"/>
                                <CheckBox Name="WPFInstallvoicemeeter" Content="Voicemeeter (Audio)" Margin="5,0"/>

                                <Label Content="Pro Tools" FontSize="16" Margin="5,0"/>
                                <CheckBox Name="WPFInstalladvancedip" Content="Advanced IP Scanner" Margin="5,0"/>
                                <CheckBox Name="WPFInstallangryipscanner" Content="Angry IP Scanner" Margin="5,0"/>
                                <CheckBox Name="WPFInstallefibooteditor" Content="EFI Boot Editor" Margin="5,0"/>
                                <CheckBox Name="WPFInstallheidisql" Content="HeidiSQL" Margin="5,0" />
                                <CheckBox Name="WPFInstallmremoteng" Content="mRemoteNG" Margin="5,0"/>
                                <CheckBox Name="WPFInstallnmap" Content="Nmap" Margin="5,0"/>
                                
				<CheckBox Name="WPFInstallOpenVPN" Content="OpenVPN Connect" Margin="5,0"/>
                                <CheckBox Name="WPFInstallportmaster" Content="Portmaster" Margin="5,0"/>
				                <CheckBox Name="WPFInstallputty" Content="Putty" Margin="5,0"/>
                                <CheckBox Name="WPFInstallrustdesk" Content="Rust Remote Desktop (FOSS)" Margin="5,0"/>
                                <CheckBox Name="WPFInstallsimplewall" Content="SimpleWall" Margin="5,0"/>
                                <CheckBox Name="WPFInstallventoy" Content="Ventoy" Margin="5,0"/>
                                <CheckBox Name="WPFInstallwinscp" Content="WinSCP" Margin="5,0"/>
                                <CheckBox Name="WPFInstallwireguard" Content="WireGuard" Margin="5,0"/>
                                <CheckBox Name="WPFInstallwireshark" Content="WireShark" Margin="5,0"/>
                                <CheckBox Name="WPFInstallxpipe" Content="X-Pipe" Margin="5,0"/>
                            </StackPanel>
                            <StackPanel Background="{MainBackgroundColor}" SnapsToDevicePixels="True" Grid.Row="1" Grid.Column="4" Margin="10">
                                <Label Content="Utilities" FontSize="16" Margin="5,0"/>
                                <CheckBox Name="WPFInstall7zip" Content="7-Zip" Margin="5,0"/>
                                <CheckBox Name="WPFInstallalacritty" Content="Alacritty Terminal" Margin="5,0"/>
                                <CheckBox Name="WPFInstallanydesk" Content="AnyDesk" Margin="5,0"/>
                                <CheckBox Name="WPFInstallautohotkey" Content="AutoHotkey" Margin="5,0"/>
                                <CheckBox Name="WPFInstallbarrier" Content="Barrier" Margin="5,0"/>
                                <CheckBox Name="WPFInstallbat" Content="Bat (Cat)" Margin="5,0"/>
                                <CheckBox Name="WPFInstallbitwarden" Content="Bitwarden" Margin="5,0"/>
                                <CheckBox Name="WPFInstallbulkcrapuninstaller" Content="Bulk Crap Uninstaller" Margin="5,0"/>
                                <CheckBox Name="WPFInstallcarnac" Content="Carnac" Margin="5,0"/>
                                <CheckBox Name="WPFInstallcpuz" Content="CPU-Z" Margin="5,0"/>
                                <CheckBox Name="WPFInstallcrystaldiskinfo" Content="Crystal Disk Info" Margin="5,0"/>
                                <CheckBox Name="WPFInstallcrystaldiskmark" Content="Crystal Disk Mark" Margin="5,0"/>
                                <CheckBox Name="WPFInstallddu" Content="Display Driver Uninstaller" Margin="5,0"/>
                                <CheckBox Name="WPFInstalldeluge" Content="Deluge" Margin="5,0"/>
                                <CheckBox Name="WPFInstalldolphin" Content="Dolphin File manager" Margin="5,0"/>
				                        <CheckBox Name="WPFInstalldosbox" Content="DOSBox" Margin="5,0"/>
                                <CheckBox Name="WPFInstallduplicati" Content="Duplicati 2" Margin="5,0"/>
				                        <CheckBox Name="WPFInstalldevtoys" Content="Devtoys" Margin="5,0"/>
                                <CheckBox Name="WPFInstallerrorlookup" Content="Windows Error Code Lookup" Margin="5,0"/>
                                <CheckBox Name="WPFInstalletcher" Content="Etcher USB Creator" Margin="5,0"/>
                                <CheckBox Name="WPFInstallesearch" Content="Everything Search" Margin="5,0"/>
                                <CheckBox Name="WPFInstallfiles" Content="Files File Explorer" Margin="5,0"/>
                                <CheckBox Name="WPFInstallflux" Content="f.lux Redshift" Margin="5,0"/>
                                <CheckBox Name="WPFInstallglaryutilities" Content="Glary Utilities" Margin="5,0"/>
                                <CheckBox Name="WPFInstallgpuz" Content="GPU-Z" Margin="5,0"/>
                                <CheckBox Name="WPFInstallgsudo" Content="Gsudo" Margin="5,0"/>
                                <CheckBox Name="WPFInstallhwinfo" Content="HWInfo" Margin="5,0"/>
                                <CheckBox Name="WPFInstalljdownloader" Content="J Download Manager" Margin="5,0"/>
				                        <CheckBox Name="WPFInstallkdeconnect" Content="KDE Connect" Margin="5,0"/>
                                <CheckBox Name="WPFInstallkeepass" Content="KeePassXC" Margin="5,0"/>
                                <CheckBox Name="WPFInstallmalwarebytes" Content="MalwareBytes" Margin="5,0"/>
                                <CheckBox Name="WPFInstallmeld" Content="Meld" Margin="5,0"/>
                                <CheckBox Name="WPFInstallmonitorian" Content="Monitorian" Margin="5,0"/>
                                <CheckBox Name="WPFInstallmsiafterburner" Content="MSI Afterburner" Margin="5,0"/>
                                <CheckBox Name="WPFInstallnanazip" Content="NanaZip" Margin="5,0"/>
                                <CheckBox Name="WPFInstallneofetchwin" Content="Neofetch" Margin="5,0"/>
                                <CheckBox Name="WPFInstallnextclouddesktop" Content="Nextcloud Desktop" Margin="5,0"/>
                                <CheckBox Name="WPFInstallnushell" Content="Nushell" Margin="5,0"/>
                                <CheckBox Name="WPFInstallnvclean" Content="NVCleanstall" Margin="5,0"/>
				                        <CheckBox Name="WPFInstallOVirtualBox" Content="Oracle VirtualBox" Margin="5,0"/>
                                <CheckBox Name="WPFInstallopenrgb" Content="OpenRGB" Margin="5,0" />
                                <CheckBox Name="WPFInstallopenshell" Content="Open Shell (Start Menu)" Margin="5,0"/>
                                <CheckBox Name="WPFInstallownclouddesktop" Content="ownCloud Desktop" Margin="5,0"/>
                                <CheckBox Name="WPFInstallpeazip" Content="Peazip" Margin="5,0"/>
                                <CheckBox Name="WPFInstallprocesslasso" Content="Process Lasso" Margin="5,0"/>
                                <CheckBox Name="WPFInstallprucaslicer" Content="Prusa Slicer" Margin="5,0"/>
                                <CheckBox Name="WPFInstallqbittorrent" Content="qBittorrent" Margin="5,0"/>
                                <CheckBox Name="WPFInstallrainmeter" Content="Rainmeter" Margin="5,0"/>
                                <CheckBox Name="WPFInstallrevo" Content="RevoUninstaller" Margin="5,0"/>
                                <CheckBox Name="WPFInstallrufus" Content="Rufus Imager" Margin="5,0"/>
                                <CheckBox Name="WPFInstallsandboxie" Content="Sandboxie Plus" Margin="5,0"/>
                                <CheckBox Name="WPFInstallshell" Content="Shell (Expanded Context Menu)" Margin="5,0"/>
                                <CheckBox Name="WPFInstallsdio" Content="Snappy Driver Installer Origin" Margin="5,0"/>
                                <CheckBox Name="WPFInstallspacedrive" Content="Spacedrive File Manager" Margin="5,0"/>
                                <CheckBox Name="WPFInstallsteelseries" Content="Steelseries GG" Margin="5,0"/>
                                <CheckBox Name="WPFInstallsuperf4" Content="SuperF4" Margin="5,0"/>
                                <CheckBox Name="WPFInstalltailscale" Content="Tailscale" Margin="5,0"/>
                                <CheckBox Name="WPFInstallteamviewer" Content="TeamViewer" Margin="5,0"/>
                                <CheckBox Name="WPFInstallttaskbar" Content="Translucent Taskbar" Margin="5,0"/>
                                <CheckBox Name="WPFInstalltreesize" Content="TreeSize Free" Margin="5,0"/>
                                <CheckBox Name="WPFInstalltwinkletray" Content="Twinkle Tray" Margin="5,0"/>
                                <CheckBox Name="WPFInstallwmwareplayer" Content="VMWare Workstation Player" Margin="5,0"/>
                                <CheckBox Name="WPFInstallwindirstat" Content="WinDirStat" Margin="5,0"/>
                                <CheckBox Name="WPFInstallwingetui" Content="WingetUI" Margin="5,0"/>
                                <CheckBox Name="WPFInstallwiztree" Content="WizTree" Margin="5,0"/>
                                <CheckBox Name="WPFInstallwinrar" Content="WinRAR" Margin="5,0"/>
                                <CheckBox Name="WPFInstallwinpaletter" Content="WinPaletter" Margin="5,0"/>
                                <CheckBox Name="WPFInstallwisetoys" Content="WiseToys" Margin="5,0"/>
                                <CheckBox Name="WPFInstallxdm" Content="Xtreme Download Manager" Margin="5,0"/>
                                <CheckBox Name="WPFInstallzerotierone" Content="ZeroTier One" Margin="5,0"/>
                                <CheckBox Name="WPFInstallzoxide" Content="Zoxide" Margin="5,0"/>
                            </StackPanel>
                        </Grid>
                    </TabItem>
                    <TabItem Header="Tweaks" Visibility="Collapsed" Name="WPFTab2">
                        <Grid Background="Transparent">
                            <Grid.ColumnDefinitions>
                                <ColumnDefinition Width=".35*"/>
                                <ColumnDefinition Width=".35*"/>
                                <ColumnDefinition Width=".30*"/>
                            </Grid.ColumnDefinitions>
                            <Grid.RowDefinitions>
                                <RowDefinition Height="55"/>
                                <RowDefinition Height=".70*"/>
                                <RowDefinition Height=".10*"/>
                            </Grid.RowDefinitions>
                            <StackPanel Background="{MainBackgroundColor}" Orientation="Horizontal" Grid.Row="0" HorizontalAlignment="Left"  Grid.ColumnSpan="2" Margin="10">
                                <Label Content="Recommended Selections:" FontSize="14" VerticalAlignment="Center"/>
                                <Button Name="WPFdesktop" Content=" Desktop " Margin="1"/>
                                <Button Name="WPFlaptop" Content=" Laptop " Margin="1"/>
                                <Button Name="WPFminimal" Content=" Minimal " Margin="1"/>
                                <Button Name="WPFclear" Content=" Clear " Margin="1"/>
                                <Button Name="WPFGetInstalledTweaks" Content=" Get Installed " Margin="1"/>
                            </StackPanel>
                            <StackPanel Background="{MainBackgroundColor}" Orientation="Horizontal" Grid.Row="0" HorizontalAlignment="Left" Grid.Column="2" Margin="10">
                                <Label Content="Configuration File:" FontSize="14" VerticalAlignment="Center"/>
                                <Button Name="WPFimport" Content=" Import " Margin="1"/>
                                <Button Name="WPFexport" Content=" Export " Margin="1"/>
                            </StackPanel>
                            <StackPanel Background="{MainBackgroundColor}" Orientation="Horizontal" Grid.Row="2" HorizontalAlignment="Left" Grid.ColumnSpan="3" Margin="10">
                                <TextBlock Padding="10">
                                    Note: Hover over items to get a better description. Please be careful as many of these tweaks will heavily modify your system.
                                    <LineBreak/>Recommended selections are for normal users and if you are unsure do NOT check anything else!
                                </TextBlock>
                            </StackPanel>
                            <StackPanel Background="{MainBackgroundColor}" SnapsToDevicePixels="True" Grid.Row="1" Grid.Column="0" Margin="10,5">
                                <Label FontSize="16" Content="Essential Tweaks"/>
                                <CheckBox Name="WPFEssTweaksOO" Content="Run OO Shutup" Margin="5,0" ToolTip="Runs OO Shutup from https://www.oo-software.com/en/shutup10"/>
                                <CheckBox Name="WPFEssTweaksTele" Content="Disable Telemetry" Margin="5,0" ToolTip="Disables Microsoft Telemetry. Note: This will lock many Edge Browser settings. Microsoft spies heavily on you when using the Edge browser."/>
                                <CheckBox Name="WPFEssTweaksWifi" Content="Disable Wifi-Sense" Margin="5,0" ToolTip="Wifi Sense is a spying service that phones home all nearby scanned wifi networks and your current geo location."/>
                                <CheckBox Name="WPFEssTweaksAH" Content="Disable Activity History" Margin="5,0" ToolTip="This erases recent docs, clipboard, and run history."/>
                                <CheckBox Name="WPFEssTweaksDeleteTempFiles" Content="Delete Temporary Files" Margin="5,0" ToolTip="Erases TEMP Folders"/>
                                <CheckBox Name="WPFEssTweaksDiskCleanup" Content="Run Disk Cleanup" Margin="5,0" ToolTip="Runs Disk Cleanup on Drive C: and removes old Windows Updates."/>
                                <CheckBox Name="WPFEssTweaksLoc" Content="Disable Location Tracking" Margin="5,0" ToolTip="Disables Location Tracking...DUH!"/>
                                <CheckBox Name="WPFEssTweaksHome" Content="Disable Homegroup" Margin="5,0" ToolTip="Disables HomeGroup - Windows 11 doesn't have this, it was awful."/>
                                <CheckBox Name="WPFEssTweaksStorage" Content="Disable Storage Sense" Margin="5,0" ToolTip="Storage Sense deletes temp files automatically."/>
                                <CheckBox Name="WPFEssTweaksHiber" Content="Disable Hibernation" Margin="5,0" ToolTip="Hibernation is really meant for laptops as it saves what's in memory before turning the pc off. It really should never be used, but some people are lazy and rely on it. Don't be like Bob. Bob likes hibernation."/>
                                <CheckBox Name="WPFEssTweaksDVR" Content="Disable GameDVR" Margin="5,0" ToolTip="GameDVR is a Windows App that is a dependency for some Store Games. I've never met someone that likes it, but it's there for the XBOX crowd."/>
                                <CheckBox Name="WPFEssTweaksTeredo" Content="Disable Teredo" Margin="5,0" ToolTip="Teredo network tunneling is a ipv6 feature that can cause additional latancy."/>
                                <CheckBox Name="WPFEssTweaksServices" Content="Set Services to Manual" Margin="5,0" ToolTip="Turns a bunch of system services to manual that don't need to be running all the time. This is pretty harmless as if the service is needed, it will simply start on demand."/>
                                
							<Label Content="Performance Plans" />
                                <Button Name="WPFAddUltPerf" Content="Add and Activate Ultimate Performance Profile" HorizontalAlignment = "Left" Margin="5,2" Width="300"/>
                                <Button Name="WPFRemoveUltPerf" Content="Remove Ultimate Performance Profile" HorizontalAlignment = "Left" Margin="5,2" Width="300"/>
							<Label Content="Shortcuts" />
                                <Button Name="WPFWinUtilShortcut" Content="Create WinUtil Shortcut" HorizontalAlignment = "Left" Margin="5,0" Padding="20,5" Width="300"/>
>>>>>>> 7a880603

                            <Label Content="Multimedia Tools" FontSize="16" Margin="5,0"/>
                            <CheckBox Name="WPFInstallaimp" Content="AIMP (Music Player)" Margin="5,0"/>
                            <CheckBox Name="WPFInstallaudacity" Content="Audacity" Margin="5,0"/>
                            <CheckBox Name="WPFInstallblender" Content="Blender (3D Graphics)" Margin="5,0"/>
                            <CheckBox Name="WPFInstallcider" Content="Cider (FOSS Music Player)" Margin="5,0"/>
                            <CheckBox Name="WPFInstallclipgrab" Content="Clipgrab" Margin="5,0"/>
                            <CheckBox Name="WPFInstallcopyq" Content="Copyq (Clipboard Manager)" Margin="5,0"/>
                            <CheckBox Name="WPFInstalleartrumpet" Content="Eartrumpet (Audio)" Margin="5,0"/>
                            <CheckBox Name="WPFInstallflameshot" Content="Flameshot (Screenshots)" Margin="5,0"/>
                            <CheckBox Name="WPFInstallfoobar" Content="Foobar2000 (Music Player)" Margin="5,0"/>
                            <CheckBox Name="WPFInstallgimp" Content="GIMP (Image Editor)" Margin="5,0"/>
                            <CheckBox Name="WPFInstallgreenshot" Content="Greenshot (Screenshots)" Margin="5,0"/>
                            <CheckBox Name="WPFInstallhandbrake" Content="HandBrake" Margin="5,0"/>
                            <CheckBox Name="WPFInstallimageglass" Content="ImageGlass (Image Viewer)" Margin="5,0"/>
                            <CheckBox Name="WPFInstallimgburn" Content="ImgBurn" Margin="5,0"/>
                            <CheckBox Name="WPFInstallinkscape" Content="Inkscape" Margin="5,0"/>
                            <CheckBox Name="WPFInstallitunes" Content="iTunes" Margin="5,0"/>
                            <CheckBox Name="WPFInstalljellyfinmediaplayer" Content="Jellyfin Media Player" Margin="5,0"/>
                            <CheckBox Name="WPFInstalljellyfinserver" Content="Jellyfin Server" Margin="5,0"/>
                            <CheckBox Name="WPFInstallkdenlive" Content="Kdenlive (Video Editor)" Margin="5,0"/>
                            <CheckBox Name="WPFInstallkodi" Content="Kodi Media Center" Margin="5,0"/>
                            <CheckBox Name="WPFInstallklite" Content="K-Lite Codec Standard" Margin="5,0"/>
                            <CheckBox Name="WPFInstallkrita" Content="Krita (Image Editor)" Margin="5,0"/>
                            <CheckBox Name="WPFInstallmusicbee" Content="MusicBee (Music Player)" Margin="5,0"/>
                            <CheckBox Name="WPFInstallmpc" Content="Media Player Classic (Video Player)" Margin="5,0"/>
                            <CheckBox Name="WPFInstallnglide" Content="nGlide (3dfx compatibility)" Margin="5,0"/>
                            <CheckBox Name="WPFInstallnomacs" Content="Nomacs (Image viewer)" Margin="5,0"/>
                            <CheckBox Name="WPFInstallobs" Content="OBS Studio" Margin="5,0"/>
                            <CheckBox Name="WPFInstallPaintdotnet" Content="Paint.net" Margin="5,0"/>
                            <CheckBox Name="WPFInstallsharex" Content="ShareX (Screenshots)" Margin="5,0"/>
                            <CheckBox Name="WPFInstallstrawberry" Content="Strawberry (Music Player)" Margin="5,0"/>
                            <CheckBox Name="WPFInstalltidal" Content="Tidal" Margin="5,0"/>
                            <CheckBox Name="WPFInstallvlc" Content="VLC (Video Player)" Margin="5,0"/>
                            <CheckBox Name="WPFInstallvoicemeeter" Content="Voicemeeter (Audio)" Margin="5,0"/>
                        </StackPanel>
                    </Border>
                    <Border Grid.Row="1" Grid.Column="3">
                        <StackPanel Background="{MainBackgroundColor}" SnapsToDevicePixels="True">
                            <Label Content="Pro Tools" FontSize="16" Margin="5,0"/>
                            <CheckBox Name="WPFInstalladvancedip" Content="Advanced IP Scanner" Margin="5,0"/>
                            <CheckBox Name="WPFInstallangryipscanner" Content="Angry IP Scanner" Margin="5,0"/>
                            <CheckBox Name="WPFInstallheidisql" Content="HeidiSQL" Margin="5,0" />
                            <CheckBox Name="WPFInstallmremoteng" Content="mRemoteNG" Margin="5,0"/>
                            <CheckBox Name="WPFInstallnmap" Content="Nmap" Margin="5,0"/>
                            <CheckBox Name="WPFInstallOpenVPN" Content="OpenVPN Connect" Margin="5,0"/>
                            <CheckBox Name="WPFInstallportmaster" Content="Portmaster" Margin="5,0"/>
                            <CheckBox Name="WPFInstallputty" Content="Putty" Margin="5,0"/>
                            <CheckBox Name="WPFInstallrustdesk" Content="Rust Remote Desktop (FOSS)" Margin="5,0"/>
                            <CheckBox Name="WPFInstallsimplewall" Content="SimpleWall" Margin="5,0"/>
                            <CheckBox Name="WPFInstallventoy" Content="Ventoy" Margin="5,0"/>
                            <CheckBox Name="WPFInstallwinscp" Content="WinSCP" Margin="5,0"/>
                            <CheckBox Name="WPFInstallwireshark" Content="WireShark" Margin="5,0"/>

                            <Label Content="Utilities" FontSize="16" Margin="5,0"/>
                            <CheckBox Name="WPFInstall7zip" Content="7-Zip" Margin="5,0"/>
                            <CheckBox Name="WPFInstallalacritty" Content="Alacritty Terminal" Margin="5,0"/>
                            <CheckBox Name="WPFInstallanydesk" Content="AnyDesk" Margin="5,0"/>
                            <CheckBox Name="WPFInstallautohotkey" Content="AutoHotkey" Margin="5,0"/>
                            <CheckBox Name="WPFInstallbitwarden" Content="Bitwarden" Margin="5,0"/>
                            <CheckBox Name="WPFInstallbulkcrapuninstaller" Content="Bulk Crap Uninstaller" Margin="5,0"/>
                            <CheckBox Name="WPFInstallcarnac" Content="Carnac" Margin="5,0"/>
                            <CheckBox Name="WPFInstallcpuz" Content="CPU-Z" Margin="5,0"/>
                            <CheckBox Name="WPFInstallddu" Content="Display Driver Uninstaller" Margin="5,0"/>
                            <CheckBox Name="WPFInstalldeluge" Content="Deluge" Margin="5,0"/>
                            <CheckBox Name="WPFInstalldolphin" Content="Dolphin File manager" Margin="5,0"/>
                            <CheckBox Name="WPFInstallduplicati" Content="Duplicati 2" Margin="5,0"/>
                            <CheckBox Name="WPFInstalldevtoys" Content="Devtoys" Margin="5,0"/>
                            <CheckBox Name="WPFInstalletcher" Content="Etcher USB Creator" Margin="5,0"/>
                            <CheckBox Name="WPFInstallesearch" Content="Everything Search" Margin="5,0"/>
                            <CheckBox Name="WPFInstallflux" Content="f.lux Redshift" Margin="5,0"/>
                            <CheckBox Name="WPFInstallglaryutilities" Content="Glary Utilities" Margin="5,0"/>
                            <CheckBox Name="WPFInstallgpuz" Content="GPU-Z" Margin="5,0"/>
                            <CheckBox Name="WPFInstallgsudo" Content="Gsudo" Margin="5,0"/>
                            <CheckBox Name="WPFInstallhwinfo" Content="HWInfo" Margin="5,0"/>
                            <CheckBox Name="WPFInstalljdownloader" Content="J Download Manager" Margin="5,0"/>
                            <CheckBox Name="WPFInstallkdeconnect" Content="KDE Connect" Margin="5,0"/>
                            <CheckBox Name="WPFInstallkeepass" Content="KeePassXC" Margin="5,0"/>
                            <CheckBox Name="WPFInstallmalwarebytes" Content="MalwareBytes" Margin="5,0"/>
                            <CheckBox Name="WPFInstallmonitorian" Content="Monitorian" Margin="5,0"/>
                            <CheckBox Name="WPFInstallmsiafterburner" Content="MSI Afterburner" Margin="5,0"/>
                            <CheckBox Name="WPFInstallnanazip" Content="NanaZip" Margin="5,0"/>
                            <CheckBox Name="WPFInstallnextclouddesktop" Content="Nextcloud Desktop" Margin="5,0"/>
                            <CheckBox Name="WPFInstallnushell" Content="Nushell" Margin="5,0"/>
                            <CheckBox Name="WPFInstallnvclean" Content="NVCleanstall" Margin="5,0"/>
                        
                        </StackPanel>
                    </Border>
                    <Border Grid.Row="1" Grid.Column="4">
                        <StackPanel Background="{MainBackgroundColor}" SnapsToDevicePixels="True">
                            <CheckBox Name="WPFInstallOVirtualBox" Content="Oracle VirtualBox" Margin="5,0"/>
                            <CheckBox Name="WPFInstallopenrgb" Content="OpenRGB" Margin="5,0" />
                            <CheckBox Name="WPFInstallopenshell" Content="Open Shell (Start Menu)" Margin="5,0"/>
                            <CheckBox Name="WPFInstallownclouddesktop" Content="ownCloud Desktop" Margin="5,0"/>
                            <CheckBox Name="WPFInstallpeazip" Content="Peazip" Margin="5,0"/>
                            <CheckBox Name="WPFInstallprocesslasso" Content="Process Lasso" Margin="5,0"/>
                            <CheckBox Name="WPFInstallprucaslicer" Content="Prusa Slicer" Margin="5,0"/>
                            <CheckBox Name="WPFInstallqbittorrent" Content="qBittorrent" Margin="5,0"/>
                            <CheckBox Name="WPFInstallrevo" Content="RevoUninstaller" Margin="5,0"/>
                            <CheckBox Name="WPFInstallrufus" Content="Rufus Imager" Margin="5,0"/>
                            <CheckBox Name="WPFInstallsandboxie" Content="Sandboxie Plus" Margin="5,0"/>
                            <CheckBox Name="WPFInstallshell" Content="Shell (Expanded Context Menu)" Margin="5,0"/>
                            <CheckBox Name="WPFInstallsdio" Content="Snappy Driver Installer Origin" Margin="5,0"/>
                            <CheckBox Name="WPFInstallspacedrive" Content="Spacedrive File Manager" Margin="5,0"/>
                            <CheckBox Name="WPFInstallsuperf4" Content="SuperF4" Margin="5,0"/>
                            <CheckBox Name="WPFInstalltailscale" Content="Tailscale" Margin="5,0"/>
                            <CheckBox Name="WPFInstallteamviewer" Content="TeamViewer" Margin="5,0"/>
                            <CheckBox Name="WPFInstallttaskbar" Content="Translucent Taskbar" Margin="5,0"/>
                            <CheckBox Name="WPFInstalltreesize" Content="TreeSize Free" Margin="5,0"/>
                            <CheckBox Name="WPFInstalltwinkletray" Content="Twinkle Tray" Margin="5,0"/>
                            <CheckBox Name="WPFInstallwindirstat" Content="WinDirStat" Margin="5,0"/>
                            <CheckBox Name="WPFInstallwingetui" Content="WingetUI" Margin="5,0"/>
                            <CheckBox Name="WPFInstallwiztree" Content="WizTree" Margin="5,0"/>
                            <CheckBox Name="WPFInstallwinrar" Content="WinRAR" Margin="5,0"/>
                            <CheckBox Name="WPFInstallwslmanager" Content="WSL Manager" Margin="5,0"/>
                            <CheckBox Name="WPFInstallxdm" Content="Xtreme Download Manager" Margin="5,0"/>
                            <CheckBox Name="WPFInstallzerotierone" Content="ZeroTier One" Margin="5,0"/>
                        </StackPanel>
                    </Border>
                </Grid>
            </TabItem>
            <TabItem Header="Tweaks" Visibility="Collapsed" Name="WPFTab2">
                <Grid Background="Transparent">
                    <Grid.ColumnDefinitions>
                        <ColumnDefinition Width=".50*"/>
                        <ColumnDefinition Width=".50*"/>
                    </Grid.ColumnDefinitions>
                    <Grid.RowDefinitions>
                        <RowDefinition Height="55"/>
                        <RowDefinition Height=".70*"/>
                        <RowDefinition Height=".10*"/>
                    </Grid.RowDefinitions>
                    <StackPanel Background="{MainBackgroundColor}" Orientation="Horizontal" HorizontalAlignment="Left" Grid.Row="0" Grid.Column="0" Grid.ColumnSpan="2" Margin="10">
                        <Label Content="Recommended Selections:" FontSize="14" VerticalAlignment="Center"/>
                        <Button Name="WPFdesktop" Content=" Desktop " Margin="1"/>
                        <Button Name="WPFlaptop" Content=" Laptop " Margin="1"/>
                        <Button Name="WPFminimal" Content=" Minimal " Margin="1"/>
                        <Button Name="WPFclear" Content=" Clear " Margin="1"/>
                        <Button Name="WPFGetInstalledTweaks" Content=" Get Installed " Margin="1"/>
                    </StackPanel>
                    <StackPanel Background="{MainBackgroundColor}" Orientation="Horizontal" HorizontalAlignment="Left" Grid.Row="0" Grid.Column="1" Margin="10">
                        <Label Content="Configuration File:" FontSize="14" VerticalAlignment="Center"/>
                        <Button Name="WPFimport" Content=" Import " Margin="1"/>
                        <Button Name="WPFexport" Content=" Export " Margin="1"/>
                    </StackPanel>
                    <Border Grid.ColumnSpan="2" Grid.Row="2" Grid.Column="0">
                        <StackPanel Background="{MainBackgroundColor}" Orientation="Horizontal" HorizontalAlignment="Left">
                            <TextBlock Padding="10">
                                Note: Hover over items to get a better description. Please be careful as many of these tweaks will heavily modify your system.
                                <LineBreak/>Recommended selections are for normal users and if you are unsure do NOT check anything else!
                            </TextBlock>
                        </StackPanel>
                    </Border>

                    <Border Grid.Row="1" Grid.Column="0">
                        <StackPanel Background="{MainBackgroundColor}" SnapsToDevicePixels="True">
                            <Label FontSize="16" Content="Essential Tweaks"/>
                            <CheckBox Name="WPFEssTweaksOO" Content="Run OO Shutup" Margin="5,0" ToolTip="Runs OO Shutup from https://www.oo-software.com/en/shutup10"/>
                            <CheckBox Name="WPFEssTweaksTele" Content="Disable Telemetry" Margin="5,0" ToolTip="Disables Microsoft Telemetry. Note: This will lock many Edge Browser settings. Microsoft spies heavily on you when using the Edge browser."/>
                            <CheckBox Name="WPFEssTweaksWifi" Content="Disable Wifi-Sense" Margin="5,0" ToolTip="Wifi Sense is a spying service that phones home all nearby scanned wifi networks and your current geo location."/>
                            <CheckBox Name="WPFEssTweaksAH" Content="Disable Activity History" Margin="5,0" ToolTip="This erases recent docs, clipboard, and run history."/>
                            <CheckBox Name="WPFEssTweaksDeleteTempFiles" Content="Delete Temporary Files" Margin="5,0" ToolTip="Erases TEMP Folders"/>
                            <CheckBox Name="WPFEssTweaksDiskCleanup" Content="Run Disk Cleanup" Margin="5,0" ToolTip="Runs Disk Cleanup on Drive C: and removes old Windows Updates."/>
                            <CheckBox Name="WPFEssTweaksLoc" Content="Disable Location Tracking" Margin="5,0" ToolTip="Disables Location Tracking...DUH!"/>
                            <CheckBox Name="WPFEssTweaksHome" Content="Disable Homegroup" Margin="5,0" ToolTip="Disables HomeGroup - Windows 11 doesn't have this, it was awful."/>
                            <CheckBox Name="WPFEssTweaksStorage" Content="Disable Storage Sense" Margin="5,0" ToolTip="Storage Sense deletes temp files automatically."/>
                            <CheckBox Name="WPFEssTweaksHiber" Content="Disable Hibernation" Margin="5,0" ToolTip="Hibernation is really meant for laptops as it saves what's in memory before turning the pc off. It really should never be used, but some people are lazy and rely on it. Don't be like Bob. Bob likes hibernation."/>
                            <CheckBox Name="WPFEssTweaksDVR" Content="Disable GameDVR" Margin="5,0" ToolTip="GameDVR is a Windows App that is a dependency for some Store Games. I've never met someone that likes it, but it's there for the XBOX crowd."/>
                            <CheckBox Name="WPFEssTweaksTeredo" Content="Disable Teredo" Margin="5,0" ToolTip="Teredo network tunneling is a ipv6 feature that can cause additional latancy."/>
                            <CheckBox Name="WPFEssTweaksServices" Content="Set Services to Manual" Margin="5,0" ToolTip="Turns a bunch of system services to manual that don't need to be running all the time. This is pretty harmless as if the service is needed, it will simply start on demand."/>

                            <StackPanel Background="{MainBackgroundColor}" SnapsToDevicePixels="True">
                                <Label FontSize="16" Content="Advanced Tweaks - CAUTION"/>
                                <CheckBox Name="WPFMiscTweaksDisplay" Content="Set Display for Performance" Margin="5,0" ToolTip="Sets the system preferences to performance. You can do this manually with sysdm.cpl as well."/>
                                <CheckBox Name="WPFMiscTweaksUTC" Content="Set Time to UTC (Dual Boot)" Margin="5,0" ToolTip="Essential for computers that are dual booting. Fixes the time sync with Linux Systems."/>
                                <CheckBox Name="WPFMiscTweaksDisableUAC" Content="Disable UAC" Margin="5,0" ToolTip="Disables User Account Control. Only recommended for Expert Users."/>
                                <CheckBox Name="WPFMiscTweaksDisableNotifications" Content="Disable Notification Tray/Calendar" Margin="5,0" ToolTip="Disables all Notifications INCLUDING Calendar"/>
                                <CheckBox Name="WPFEssTweaksDeBloat" Content="Remove ALL MS Store Apps - NOT RECOMMENDED" Margin="5,0" ToolTip="USE WITH CAUTION!!!!! This will remove ALL Microsoft store apps other than the essentials to make winget work. Games installed by MS Store ARE INCLUDED!"/>
                                <CheckBox Name="WPFEssTweaksRemoveEdge" Content="Remove Microsoft Edge - NOT RECOMMENDED" Margin="5,0" ToolTip="Removes MS Edge when it gets reinstalled by updates."/>
                                <CheckBox Name="WPFEssTweaksRemoveOnedrive" Content="Remove OneDrive" Margin="5,0" ToolTip="Copies OneDrive files to Default Home Folders and Uninstalls it."/>
                                <CheckBox Name="WPFMiscTweaksRightClickMenu" Content="Set Classic Right-Click Menu " Margin="5,0" ToolTip="Great Windows 11 tweak to bring back good context menus when right clicking things in explorer."/>
                                <CheckBox Name="WPFMiscTweaksDisableipsix" Content="Disable IPv6" Margin="5,0" ToolTip="Disables IPv6."/>
                                <CheckBox Name="WPFMiscTweaksEnableipsix" Content="Enable IPv6" Margin="5,0" ToolTip="Enables IPv6."/>

                                <StackPanel Orientation="Horizontal" Margin="0,5,0,0">
                                    <Label Content="DNS" HorizontalAlignment="Left" VerticalAlignment="Center"/>
                                    <ComboBox Name="WPFchangedns"  Height="32" Width="186" HorizontalAlignment="Left" VerticalAlignment="Center" Margin="5,5">
                                        <ComboBoxItem IsSelected="True" Content = "Default"/>
                                        <ComboBoxItem Content = "DHCP"/>
                                        <ComboBoxItem Content = "Google"/>
                                        <ComboBoxItem Content = "Cloudflare"/>
                                        <ComboBoxItem Content = "Cloudflare_Malware"/>
                                        <ComboBoxItem Content = "Cloudflare_Malware_Adult"/>
                                        <ComboBoxItem Content = "Level3"/>
                                        <ComboBoxItem Content = "Open_DNS"/>
                                        <ComboBoxItem Content = "Quad9"/>
                                    </ComboBox>
                                </StackPanel>
                                
                                <Button Name="WPFtweaksbutton" Content="Run Tweaks" HorizontalAlignment = "Left" Width="160" Margin="0,15,0,0"/>
                                <Button Name="WPFundoall" Content="Undo Selected Tweaks" HorizontalAlignment = "Left" Width="160" Margin="0,10,0,0"/>
                                
                            </StackPanel>

                        </StackPanel>
                    </Border>

                    <Border Grid.Row="1" Grid.Column="1">
                        <StackPanel Background="{MainBackgroundColor}" SnapsToDevicePixels="True">
                        <Label FontSize="16" Content="Customize Preferences"/>
                        <StackPanel Orientation="Horizontal" Margin="0,10,0,0">
                            <Label Content="Dark Theme"  Style="{StaticResource labelfortweaks}" ToolTip="Enable/Disable Dark Mode." />
                            <CheckBox Name="WPFToggleDarkMode" Style="{StaticResource ColorfulToggleSwitchStyle}" Margin="2.5,0"/>
                        </StackPanel>

                        <StackPanel Orientation="Horizontal" Margin="0,10,0,0">
                            <Label Content="Bing Search in Start Menu" Style="{StaticResource labelfortweaks}" ToolTip= "If enable then includes web search results from Bing in your Start Menu search." />
                            <CheckBox Name="WPFToggleBingSearch" Style="{StaticResource ColorfulToggleSwitchStyle}" Margin="2.5,0"/>
                        </StackPanel>
                        
                        <StackPanel Orientation="Horizontal" Margin="0,10,0,0">
                            <Label Content="NumLock on Startup" Style="{StaticResource labelfortweaks}" ToolTip= "Toggle the Num Lock key state when your computer starts."/>
                            <CheckBox Name="WPFToggleNumLock" Style="{StaticResource ColorfulToggleSwitchStyle}" Margin="2.5,0"/>
                        </StackPanel>

                        <StackPanel Orientation="Horizontal" Margin="0,10,0,0">
                            <Label Content="Verbose Logon Messages" Style="{StaticResource labelfortweaks}" ToolTip="Show detailed messages during the login process for troubleshooting and diagnostics."/>
                            <CheckBox Name="WPFToggleVerboseLogon" Style="{StaticResource ColorfulToggleSwitchStyle}" Margin="2.5,0"/>
                        </StackPanel>
                        
                        <StackPanel Orientation="Horizontal" Margin="0,10,0,0">
                            <Label Content="Show File Extensions" Style="{StaticResource labelfortweaks}" ToolTip="If enabled then File extensions (e.g., .txt, .jpg) are visible." />
                            <CheckBox Name="WPFToggleShowExt" Style="{StaticResource ColorfulToggleSwitchStyle}" Margin="2.5,0"/>
                        </StackPanel>

                        <StackPanel Orientation="Horizontal" Margin="0,10,0,0">
                            <Label Content="Mouse Acceleration" Style="{StaticResource labelfortweaks}" ToolTip="If Enabled then Cursor movement is affected by the speed of your physical mouse movements."/>
                            <CheckBox Name="WPFToggleMouseAcceleration" Style="{StaticResource ColorfulToggleSwitchStyle}" Margin="2.5,0"/>
                        </StackPanel>

                        <Label FontSize="16" Content="Performance Plans" />
                        <Button Name="WPFAddUltPerf" Content="Add and Activate Ultimate Performance Profile" HorizontalAlignment = "Left" Margin="5,2" Width="300"/>
                        <Button Name="WPFRemoveUltPerf" Content="Remove Ultimate Performance Profile" HorizontalAlignment = "Left" Margin="5,2" Width="300"/>
                        <Label FontSize="16" Content="Shortcuts" />
                        <Button Name="WPFWinUtilShortcut" Content="Create WinUtil Shortcut" HorizontalAlignment = "Left" Margin="5,0" Padding="20,5" Width="300"/>


                        </StackPanel> <!-- End of Customize Preferences Section -->
                    </Border>
                </Grid>
            </TabItem>
            <TabItem Header="Config" Visibility="Collapsed" Name="WPFTab3">
                <Grid Background="Transparent">
                    <Grid.ColumnDefinitions>
                        <ColumnDefinition Width="*"/>
                        <ColumnDefinition Width="*"/>
                    </Grid.ColumnDefinitions>
                    <Border Grid.Row="0" Grid.Column="0">
                        <StackPanel Background="{MainBackgroundColor}" SnapsToDevicePixels="True">
                            <Label Content="Features" FontSize="16"/>
                            <CheckBox Name="WPFFeaturesdotnet" Content="All .Net Framework (2,3,4)" Margin="5,0"/>
                            <CheckBox Name="WPFFeatureshyperv" Content="HyperV Virtualization" Margin="5,0"/>
                            <CheckBox Name="WPFFeatureslegacymedia" Content="Legacy Media (WMP, DirectPlay)" Margin="5,0"/>
                            <CheckBox Name="WPFFeaturenfs" Content="NFS - Network File System" Margin="5,0"/>
                            <CheckBox Name="WPFFeaturewsl" Content="Windows Subsystem for Linux" Margin="5,0"/>
                            <CheckBox Name="WPFFeaturesandbox" Content="Windows Sandbox" Margin="5,0"/>
                            <Button Name="WPFFeatureInstall" FontSize="14" Content="Install Features" HorizontalAlignment = "Left" Margin="5" Padding="20,5" Width="150"/>
                            <Label Content="Fixes" FontSize="16"/>
                            <Button Name="WPFPanelAutologin" FontSize="14" Content="Set Up Autologin" HorizontalAlignment = "Left" Margin="5,2" Padding="20,5" Width="300"/>
                            <Button Name="WPFFixesUpdate" FontSize="14" Content="Reset Windows Update" HorizontalAlignment = "Left" Margin="5,2" Padding="20,5" Width="300"/>
                            <Button Name="WPFFixesNetwork" FontSize="14" Content="Reset Network" HorizontalAlignment = "Left" Margin="5,2" Padding="20,5" Width="300"/>
                            <Button Name="WPFPanelDISM" FontSize="14" Content="System Corruption Scan" HorizontalAlignment = "Left" Margin="5,2" Padding="20,5" Width="300"/>
                            <Button Name="WPFFixesWinget" FontSize="14" Content="WinGet Reinstall" HorizontalAlignment = "Left" Margin="5,2" Padding="20,5" Width="300"/>
                        </StackPanel>
                    </Border>
                    <Border Grid.Row="0" Grid.Column="1">
                        <StackPanel Background="{MainBackgroundColor}" SnapsToDevicePixels="True">
                            <Label Content="Legacy Windows Panels" FontSize="16"/>
                            <Button Name="WPFPanelcontrol" FontSize="14" Content="Control Panel" HorizontalAlignment = "Left" Margin="5" Padding="20,5" Width="200"/>
                            <Button Name="WPFPanelnetwork" FontSize="14" Content="Network Connections" HorizontalAlignment = "Left" Margin="5" Padding="20,5" Width="200"/>
                            <Button Name="WPFPanelpower" FontSize="14" Content="Power Panel" HorizontalAlignment = "Left" Margin="5" Padding="20,5" Width="200"/>
                            <Button Name="WPFPanelregion" FontSize="14" Content="Region" HorizontalAlignment = "Left" Margin="5" Padding="20,5" Width="200"/>
                            <Button Name="WPFPanelsound" FontSize="14" Content="Sound Settings" HorizontalAlignment = "Left" Margin="5" Padding="20,5" Width="200"/>
                            <Button Name="WPFPanelsystem" FontSize="14" Content="System Properties" HorizontalAlignment = "Left" Margin="5" Padding="20,5" Width="200"/>
                            <Button Name="WPFPaneluser" FontSize="14" Content="User Accounts" HorizontalAlignment = "Left" Margin="5" Padding="20,5" Width="200"/>
                        </StackPanel>
                    </Border>
                </Grid>
            </TabItem>
            <TabItem Header="Updates" Visibility="Collapsed" Name="WPFTab4">
                <Grid Background="Transparent">
                    <Grid.ColumnDefinitions>
                        <ColumnDefinition Width="*"/>
                        <ColumnDefinition Width="*"/>
                        <ColumnDefinition Width="*"/>
                    </Grid.ColumnDefinitions>
                    <Border Grid.Row="0" Grid.Column="0">
                        <StackPanel Background="{MainBackgroundColor}" SnapsToDevicePixels="True">
                            <Button Name="WPFUpdatesdefault" FontSize="16" Content="Default (Out of Box) Settings" Margin="20,4,20,10" Padding="10"/>
                            <TextBlock Margin="20,0,20,0" Padding="10" TextWrapping="WrapWithOverflow" MaxWidth="300">This is the default settings that come with Windows. <LineBreak/><LineBreak/> No modifications are made and will remove any custom windows update settings.<LineBreak/><LineBreak/>Note: If you still encounter update errors, reset all updates in the config tab. That will restore ALL Microsoft Update Services from their servers and reinstall them to default settings.</TextBlock>
                        </StackPanel>
                    </Border>
                    <Border Grid.Row="0" Grid.Column="1">
                        <StackPanel Background="{MainBackgroundColor}" SnapsToDevicePixels="True">
                            <Button Name="WPFUpdatessecurity" FontSize="16" Content="Security (Recommended) Settings" Margin="20,4,20,10" Padding="10"/>
                            <TextBlock Margin="20,0,20,0" Padding="10" TextWrapping="WrapWithOverflow" MaxWidth="300">This is my recommended setting I use on all computers.<LineBreak/><LineBreak/> It will delay feature updates by 2 years and will install security updates 4 days after release.<LineBreak/><LineBreak/>Feature Updates: Adds features and often bugs to systems when they are released. You want to delay these as long as possible.<LineBreak/><LineBreak/>Security Updates: Typically these are pressing security flaws that need to be patched quickly. You only want to delay these a couple of days just to see if they are safe and don't break other systems. You don't want to go without these for ANY extended periods of time.</TextBlock>
                        </StackPanel>
                    </Border>
                    <Border Grid.Row="0" Grid.Column="2">
                        <StackPanel Background="{MainBackgroundColor}" SnapsToDevicePixels="True">
                            <Button Name="WPFUpdatesdisable" FontSize="16" Content="Disable ALL Updates (NOT RECOMMENDED!)" Margin="20,4,20,10" Padding="10,10,10,10"/>
                            <TextBlock Margin="20,0,20,0" Padding="10" TextWrapping="WrapWithOverflow" MaxWidth="300">This completely disables ALL Windows Updates and is NOT RECOMMENDED.<LineBreak/><LineBreak/> However, it can be suitable if you use your system for a select purpose and do not actively browse the internet. <LineBreak/><LineBreak/>Note: Your system will be easier to hack and infect without security updates.</TextBlock>
                            <TextBlock Text=" " Margin="20,0,20,0" Padding="10" TextWrapping="WrapWithOverflow" MaxWidth="300"/>
                        </StackPanel>
                    </Border>
                </Grid>
            </TabItem>
            <TabItem Header="MicroWin" Visibility="Collapsed" Name="WPFTab5" Width="Auto" Height="Auto">
                <Grid Width="Auto" Height="Auto">
                    <Grid.ColumnDefinitions>
                        <ColumnDefinition Width="*"/>
                        <ColumnDefinition Width="4*"/>
                    </Grid.ColumnDefinitions>
                    <Grid.RowDefinitions>
                        <RowDefinition Height="*" />
                    </Grid.RowDefinitions>
                    <Border Grid.Row="0" Grid.Column="0"
                        VerticalAlignment="Stretch"
                        HorizontalAlignment="Stretch">
                    <StackPanel Name="MicrowinMain" Background="{MainBackgroundColor}" SnapsToDevicePixels="True" Grid.Column="0" Grid.Row="0">
                        <StackPanel Background="Transparent" SnapsToDevicePixels="True" Margin="1">
                            <CheckBox x:Name="WPFMicrowinDownloadFromGitHub" Content="Download oscdimg.exe from CTT Github repo" IsChecked="False" Margin="1" />
                            <TextBlock Margin="5" Padding="1" TextWrapping="Wrap" Foreground="{ComboBoxForegroundColor}">
                                Choose a Windows ISO file that you've downloaded <LineBreak/>
                                Check the status in the console
                            </TextBlock>
                            <TextBox Name="MicrowinFinalIsoLocation" Background="Transparent" BorderBrush="{MainForegroundColor}"
                                Text="ISO location will be printed here"
                                Margin="2"
                                IsReadOnly="True"
                                TextWrapping="Wrap"
                                Foreground="{LabelboxForegroundColor}"
                            />
                            <Button Name="WPFGetIso" Margin="2" Padding="15">
                                <Button.Content>
                                    <TextBlock Background="Transparent" Foreground="{ButtonForegroundColor}">
                                        Select Windows <Underline>I</Underline>SO
                                    </TextBlock>
                                </Button.Content>
                            </Button>
                        </StackPanel>
                        <!-- Visibility="Hidden" -->
                        <StackPanel Name="MicrowinOptionsPanel" HorizontalAlignment="Left" SnapsToDevicePixels="True" Margin="1" Visibility="Hidden">
                            <TextBlock Margin="6" Padding="1" TextWrapping="Wrap">Choose Windows SKU</TextBlock>
                            <ComboBox x:Name = "MicrowinWindowsFlavors" Margin="1" />
                            <TextBlock Margin="6" Padding="1" TextWrapping="Wrap">Choose Windows features you want to remove from the ISO</TextBlock>
                            <CheckBox Name="WPFMicrowinKeepProvisionedPackages" Content="Keep Provisioned Packages" Margin="5,0" ToolTip="Do not remove Microsoft Provisioned packages from the ISO."/>
                            <CheckBox Name="WPFMicrowinKeepAppxPackages" Content="Keep Appx Packages" Margin="5,0" ToolTip="Do not remove Microsoft Appx packages from the ISO."/>
                            <CheckBox Name="WPFMicrowinKeepDefender" Content="Keep Defender" Margin="5,0" IsChecked="True" ToolTip="Do not remove Microsoft Antivirus from the ISO."/>
                            <CheckBox Name="WPFMicrowinKeepEdge" Content="Keep Edge" Margin="5,0" IsChecked="True" ToolTip="Do not remove Microsoft Edge from the ISO."/>
                            <Rectangle Fill="{MainForegroundColor}" Height="2" HorizontalAlignment="Stretch" Margin="0,10,0,10"/>
                            <CheckBox Name="MicrowinInjectDrivers" Content="Inject drivers (I KNOW WHAT I'M DOING)" Margin="5,0" IsChecked="False" ToolTip="Path to unpacked drivers all sys and inf files for devices that need drivers"/>
                            <TextBox Name="MicrowinDriverLocation" Background="Transparent" BorderThickness="1" BorderBrush="{MainForegroundColor}"
                                Margin="6"
                                Text=""
                                IsReadOnly="False"
                                TextWrapping="Wrap"
                                Foreground="{LabelboxForegroundColor}"
                                ToolTip="Path to unpacked drivers all sys and inf files for devices that need drivers"
                            />
                            <Rectangle Fill="{MainForegroundColor}" Height="2" HorizontalAlignment="Stretch" Margin="0,10,0,10"/>
                            <CheckBox Name="WPFMicrowinCopyToUsb" Content="Copy to Ventoy" Margin="5,0" IsChecked="False" ToolTip="Copy to USB disk with a label Ventoy"/>
                            <Rectangle Fill="{MainForegroundColor}" Height="2" HorizontalAlignment="Stretch" Margin="0,10,0,10"/>
                            <Button Name="WPFMicrowin" Content="Start the process" Margin="2" Padding="15"/>
                        </StackPanel>
                        <StackPanel HorizontalAlignment="Left" SnapsToDevicePixels="True" Margin="1" Visibility="Collapsed">
                            <TextBlock Name="MicrowinIsoDrive" VerticalAlignment="Center"  Margin="1" Padding="1" TextWrapping="WrapWithOverflow" Foreground="{ComboBoxForegroundColor}"/>
                            <TextBlock Name="MicrowinIsoLocation" VerticalAlignment="Center"  Margin="1" Padding="1" TextWrapping="WrapWithOverflow" Foreground="{ComboBoxForegroundColor}"/>
                            <TextBlock Name="MicrowinMountDir" VerticalAlignment="Center"  Margin="1" Padding="1" TextWrapping="WrapWithOverflow" Foreground="{ComboBoxForegroundColor}"/>
                            <TextBlock Name="MicrowinScratchDir" VerticalAlignment="Center"  Margin="1" Padding="1" TextWrapping="WrapWithOverflow" Foreground="{ComboBoxForegroundColor}"/>
                        </StackPanel>
                    </StackPanel>
                    </Border>
                    <Border
                        VerticalAlignment="Stretch"
                        HorizontalAlignment="Stretch"
                        Grid.Row="0" Grid.Column="1">
                        <StackPanel HorizontalAlignment="Left" Background="{MainBackgroundColor}" SnapsToDevicePixels="True" Visibility="Visible">

                            <TextBlock x:Name = "asciiTextBlock"
                                xml:space ="preserve"
                                HorizontalAlignment = "Center"
                                Margin = "0"
                                VerticalAlignment = "Top"
                                Height = "Auto"
                                Width = "Auto"
                                FontSize = "10"
                                FontFamily = "Courier New"
                            >
  /\/\  (_)  ___  _ __   ___  / / /\ \ \(_) _ __    
 /    \ | | / __|| '__| / _ \ \ \/  \/ /| || '_ \  
/ /\/\ \| || (__ | |   | (_) | \  /\  / | || | | | 
\/    \/|_| \___||_|    \___/   \/  \/  |_||_| |_| 
                            </TextBlock>
                        
                            <TextBlock Margin="15,15,15,0" 
                                Padding="8,8,8,0" 
                                VerticalAlignment="Center" 
                                TextWrapping="WrapWithOverflow" 
                                Height = "Auto"
                                Width = "Auto"
                                Foreground="{ComboBoxForegroundColor}">
                                <Bold>MicroWin features:</Bold><LineBreak/>
                                - Remove Telemetry and Tracking <LineBreak/>
                                - Add ability to use local accounts <LineBreak/>
                                - Remove Wifi requirement to finish install <LineBreak/>
                                - Ability to remove Edge <LineBreak/>
                                - Ability to remove Defender <LineBreak/>
                                - Remove Teams <LineBreak/>
                                - Apps debloat <LineBreak/>
                                <LineBreak/>
                                <LineBreak/>

                                <Bold>INSTRUCTIONS</Bold> <LineBreak/>
                                - Download the latest Windows 11 image from Microsoft <LineBreak/>
                                LINK: https://www.microsoft.com/software-download/windows11 <LineBreak/>
                                May take several minutes to process the ISO depending on your machine and connection <LineBreak/>
                                - Put it somewhere on the C:\ drive so it is easily accessible <LineBreak/>
                                - Launch WinUtil and MicroWin  <LineBreak/>
                                - Click on the "Select Windows ISO" button and wait for WinUtil to process the image <LineBreak/>
                                It will be processed and unpacked which may take some time <LineBreak/>
                                - Once complete, choose which Windows flavor you want to base your image on <LineBreak/>
                                - Choose which features you want to keep <LineBreak/>
                                - Click the "Start Process" button <LineBreak/>
                                The process of creating the Windows image may take some time, please check the console and wait for it to say "Done" <LineBreak/>
                                - Once complete, the microwin.iso will be in the %temp% directory <LineBreak/>
                                - Copy this image to your Ventoy USB Stick, boot to this image, gg
                                <LineBreak/>
                                If you are injecting drivers ensure you put all your inf, sys, and dll files for each driver into a separate directory
                            </TextBlock>
                            <TextBlock Margin="15,0,15,15" 
                                Padding = "1" 
                                TextWrapping="WrapWithOverflow" 
                                Height = "Auto"
                                Width = "Auto"
                                VerticalAlignment = "Top"
                                Foreground = "{ComboBoxForegroundColor}"
                                xml:space = "preserve"
                            >
<Bold>Example:</Bold>
     C:\drivers\
          |-- Driver1\
          |   |-- Driver1.inf
          |   |-- Driver1.sys
          |-- Driver2\
          |   |-- Driver2.inf
          |   |-- Driver2.sys
          |-- OtherFiles...
                            </TextBlock>
                        </StackPanel>
                    </Border>
                </Grid>
            </TabItem>
        </TabControl>
        </ScrollViewer>
    </Grid>
</Window><|MERGE_RESOLUTION|>--- conflicted
+++ resolved
@@ -593,8 +593,6 @@
                         <RowDefinition Height=".10*"/>
                         <RowDefinition Height=".90*"/>
                     </Grid.RowDefinitions>
-
-<<<<<<< HEAD
                     <StackPanel Background="{MainBackgroundColor}" Orientation="Horizontal" Grid.Row="0" HorizontalAlignment="Left" Grid.Column="0" Grid.ColumnSpan="3" Margin="5">
                         <Label Content="Winget:" FontSize="15" VerticalAlignment="Center"/>
                         <Button Name="WPFinstall" Content=" Install Selection " Margin="1" />
@@ -722,351 +720,6 @@
                             <CheckBox Name="WPFInstallprismlauncher" Content="Prism Launcher" Margin="5,0"/>
                             <CheckBox Name="WPFInstallsteam" Content="Steam" Margin="5,0"/>
                             <CheckBox Name="WPFInstallubisoft" Content="Ubisoft Connect" Margin="5,0"/>
-=======
-                            <StackPanel Background="{MainBackgroundColor}" Orientation="Horizontal" Grid.Row="0" HorizontalAlignment="Center" Grid.Column="0" Grid.ColumnSpan="3" Margin="10">
-                                <Label Content="Winget:" FontSize="17" VerticalAlignment="Center"/>
-                                <Button Name="WPFinstall" Content=" Install Selection " Margin="1"/>
-                                <Button Name="WPFInstallUpgrade" Content=" Upgrade All " Margin="1"/>
-                                <Button Name="WPFuninstall" Content=" Uninstall Selection " Margin="1"/>
-                                <Button Name="WPFGetInstalled" Content=" Get Installed " Margin="1"/>
-                                <Button Name="WPFclearWinget" Content=" Clear Selection " Margin="1"/>
-                            </StackPanel>
-                            <StackPanel Background="{MainBackgroundColor}" Orientation="Horizontal" Grid.Row="0" HorizontalAlignment="Center" Grid.Column="3" Grid.ColumnSpan="2" Margin="10">
-                                <Label Content="Configuration File:" FontSize="17" VerticalAlignment="Center"/>
-                                <Button Name="WPFimportWinget" Content=" Import " Margin="1"/>
-                                <Button Name="WPFexportWinget" Content=" Export " Margin="1"/>
-                            </StackPanel>
-                            <StackPanel Background="{MainBackgroundColor}" SnapsToDevicePixels="True" Grid.Row="1" Grid.Column="0" Margin="10">
-                                <Label Content="Browsers" FontSize="16" Margin="5,0"/>
-                                <CheckBox Name="WPFInstallbrave" Content="Brave" Margin="5,0"/>
-                                <CheckBox Name="WPFInstallchrome" Content="Chrome" Margin="5,0"/>
-                                <CheckBox Name="WPFInstallchromium" Content="Chromium" Margin="5,0"/>
-                                <CheckBox Name="WPFInstalledge" Content="Edge" Margin="5,0"/>
-                                <CheckBox Name="WPFInstallfalkon" Content="Falkon" Margin="5,0"/>
-                                <CheckBox Name="WPFInstallfirefox" Content="Firefox" Margin="5,0"/>
-				                <CheckBox Name="WPFInstallfloorp" Content="Floorp" Margin="5,0"/>
-                                <CheckBox Name="WPFInstalllibrewolf" Content="LibreWolf" Margin="5,0"/>
-                                <CheckBox Name="WPFInstalltor" Content="Tor Browser" Margin="5,0"/>
-                                <CheckBox Name="WPFInstallvivaldi" Content="Vivaldi" Margin="5,0"/>
-                                <CheckBox Name="WPFInstallwaterfox" Content="Waterfox" Margin="5,0"/>
-
-                                <Label Content="Communications" FontSize="16" Margin="5,0"/>
-                                <CheckBox Name="WPFInstallchatterino" Content="Chatterino" Margin="5,0"/>
-                                <CheckBox Name="WPFInstalldiscord" Content="Discord" Margin="5,0"/>
-                                <CheckBox Name="WPFInstallferdium" Content="Ferdium" Margin="5,0"/>
-                                <CheckBox Name="WPFInstallguilded" Content="Guilded" Margin="5,0"/>
-                                <CheckBox Name="WPFInstallhexchat" Content="Hexchat" Margin="5,0"/>
-                                <CheckBox Name="WPFInstalljami" Content="Jami" Margin="5,0"/>
-                                <CheckBox Name="WPFInstalllinphone" Content="Linphone" Margin="5,0" />
-                                <CheckBox Name="WPFInstallmatrix" Content="Matrix" Margin="5,0"/>
-				                        <CheckBox Name="WPFInstallsession" Content="Session" Margin="5,0"/>
-                                <CheckBox Name="WPFInstallqtox" Content="QTox" Margin="5,0"/>
-                                <CheckBox Name="WPFInstallsignal" Content="Signal" Margin="5,0"/>
-                                <CheckBox Name="WPFInstallskype" Content="Skype" Margin="5,0"/>
-                                <CheckBox Name="WPFInstallslack" Content="Slack" Margin="5,0"/>
-                                <CheckBox Name="WPFInstallteams" Content="Teams" Margin="5,0"/>
-                                <CheckBox Name="WPFInstalltelegram" Content="Telegram" Margin="5,0"/>
-                                <CheckBox Name="WPFInstallthunderbird" Content="Thunderbird" Margin="5,0"/>
-                                <CheckBox Name="WPFInstalltweeten" Content="FOSS Twitter Client" Margin="5,0"/>
-                                <CheckBox Name="WPFInstallviber" Content="Viber" Margin="5,0"/>
-                                <CheckBox Name="WPFInstallzoom" Content="Zoom" Margin="5,0"/>
-                                <CheckBox Name="WPFInstallzulip" Content="Zulip" Margin="5,0"/>
-                            </StackPanel>
-                            <StackPanel Background="{MainBackgroundColor}" SnapsToDevicePixels="True" Grid.Row="1" Grid.Column="1" Margin="10">
-                                <Label Content="Development" FontSize="16" Margin="5,0"/>
-                                <CheckBox Name="WPFInstalljava20" Content="Azul Zulu JDK 20" Margin="5,0"/>
-                                <CheckBox Name="WPFInstalljava21" Content="Azul Zulu JDK 21" Margin="5,0"/>
-                                <CheckBox Name="WPFInstallclink" Content="Clink" Margin="5,0"/>
-                                <CheckBox Name="WPFInstalldockerdesktop" Content="Docker Desktop" Margin="5,0"/>
-                                <CheckBox Name="WPFInstallgit" Content="Git" Margin="5,0"/>
-                                <CheckBox Name="WPFInstallgitextensions" Content="Git Extensions" Margin="5,0"/>
-                                <CheckBox Name="WPFInstallgithubdesktop" Content="GitHub Desktop" Margin="5,0"/>
-                                <CheckBox Name="WPFInstallgolang" Content="GoLang" Margin="5,0"/>
-                                <CheckBox Name="WPFInstalljetbrains" Content="Jetbrains Toolbox" Margin="5,0"/>
-                                <CheckBox Name="WPFInstallmspaintide" Content="MS Paint IDE" Margin="5,0"/>
-                                <CheckBox Name="WPFInstallnano" Content="Nano" Margin="5,0"/>
-                                <CheckBox Name="WPFInstallneovim" Content="Neovim" Margin="5,0"/>
-                                <CheckBox Name="WPFInstallnodejs" Content="NodeJS" Margin="5,0"/>
-                                <CheckBox Name="WPFInstallnodejslts" Content="NodeJS LTS" Margin="5,0"/>
-                                <CheckBox Name="WPFInstallnvm" Content="Node Version Manager" Margin="5,0"/>
-                                <CheckBox Name="WPFInstalljava8" Content="OpenJDK Java 8" Margin="5,0"/>
-                                <CheckBox Name="WPFInstalljava16" Content="OpenJDK Java 16" Margin="5,0"/>
-                                <CheckBox Name="WPFInstalljava18" Content="Oracle Java 18" Margin="5,0"/>
-                                <CheckBox Name="WPFInstallposh" Content="Oh My Posh (Prompt)" Margin="5,0"/>
-                                <CheckBox Name="WPFInstallpython3" Content="Python3" Margin="5,0"/>
-                                <CheckBox Name="WPFInstallpostman" Content="Postman" Margin="5,0"/>
-                                <CheckBox Name="WPFInstallrustlang" Content="Rust" Margin="5,0"/>
-                                <CheckBox Name="WPFInstallstarship" Content="Starship (Shell Prompt)" Margin="5,0"/>
-                                <CheckBox Name="WPFInstallsublimemerge" Content="Sublime Merge" Margin="5,0"/>
-                                <CheckBox Name="WPFInstallsublimetext" Content="Sublime Text" Margin="5,0"/>
-                                <CheckBox Name="WPFInstallunity" Content="Unity Game Engine" Margin="5,0"/>
-                                <CheckBox Name="WPFInstallvisualstudio" Content="Visual Studio 2022" Margin="5,0"/>
-                                <CheckBox Name="WPFInstallvagrant" Content="Vagrant" Margin="5,0"/>
-                                <CheckBox Name="WPFInstallvscode" Content="VS Code" Margin="5,0"/>
-                                <CheckBox Name="WPFInstallvscodium" Content="VS Codium" Margin="5,0"/>
-                                <CheckBox Name="WPFInstallyarn" Content="Yarn" Margin="5,0"/>
-
-                                <Label Content="Document" FontSize="16" Margin="5,0"/>
-                                <CheckBox Name="WPFInstallanki" Content="Anki" Margin="5,0"/>
-                                <CheckBox Name="WPFInstalladobe" Content="Adobe Reader DC" Margin="5,0"/>
-                                <CheckBox Name="WPFInstallopenoffice" Content="Apache OpenOffice" Margin="5,0"/>
-                                <CheckBox Name="WPFInstallcalibre" Content="Calibre" Margin="5,0"/>
-                                <CheckBox Name="WPFInstallfoxpdf" Content="Foxit PDF" Margin="5,0"/>
-                                <CheckBox Name="WPFInstalljoplin" Content="Joplin (FOSS Notes)" Margin="5,0"/>
-                                <CheckBox Name="WPFInstalllibreoffice" Content="LibreOffice" Margin="5,0"/>
-                                <CheckBox Name="WPFInstallmasscode" Content="massCode (Snippet Manager)" Margin="5,0"/>
-                                <CheckBox Name="WPFInstallnaps2" Content="NAPS2 (Document Scanner)" Margin="5,0"/>
-                                <CheckBox Name="WPFInstallnotepadplus" Content="Notepad++" Margin="5,0"/>
-                                <CheckBox Name="WPFInstallobsidian" Content="Obsidian" Margin="5,0"/>
-                                <CheckBox Name="WPFInstallokular" Content="Okular" Margin="5,0"/>
-                                <CheckBox Name="WPFInstallonlyoffice" Content="ONLYOffice Desktop" Margin="5,0"/>
-                                <CheckBox Name="WPFInstallpdfsam" Content="PDFsam Basic" Margin="5,0"/>
-                                <CheckBox Name="WPFInstallsumatra" Content="Sumatra PDF" Margin="5,0"/>
-                                <CheckBox Name="WPFInstallwinmerge" Content="WinMerge" Margin="5,0"/>
-                                <CheckBox Name="WPFInstallxournal" Content="Xournal++" Margin="5,0"/>
-                                <CheckBox Name="WPFInstallzim" Content="Zim Desktop Wiki" Margin="5,0"/>
-                                <CheckBox Name="WPFInstallznote" Content="Znote" Margin="5,0"/>
-                                <CheckBox Name="WPFInstallzotero" Content="Zotero" Margin="5,0"/>
-                            </StackPanel>
-                            <StackPanel Background="{MainBackgroundColor}" SnapsToDevicePixels="True" Grid.Row="1" Grid.Column="2" Margin="10">
-                                <Label Content="Games" FontSize="16" Margin="5,0"/>
-                                <CheckBox Name="WPFInstallbluestacks" Content="Bluestacks" Margin="5,0"/>
-                                <CheckBox Name="WPFInstallcemu" Content="Cemu" Margin="5,0"/>
-                                <CheckBox Name="WPFInstallclonehero" Content="Clone Hero" Margin="5,0"/>
-                                <CheckBox Name="WPFInstalleaapp" Content="EA App" Margin="5,0"/>
-                                <CheckBox Name="WPFInstallemulationstation" Content="Emulation Station" Margin="5,0"/>
-                                <CheckBox Name="WPFInstallepicgames" Content="Epic Games Launcher" Margin="5,0"/>
-                                <CheckBox Name="WPFInstallgeforcenow" Content="GeForce NOW" Margin="5,0"/>
-                                <CheckBox Name="WPFInstallgog" Content="GOG Galaxy" Margin="5,0"/>
-                                <CheckBox Name="WPFInstallheroiclauncher" Content="Heroic Games Launcher" Margin="5,0"/>
-                                <CheckBox Name="WPFInstallitch" Content="Itch.io" Margin="5,0"/>
-                                <CheckBox Name="WPFInstallmoonlight" Content="Moonlight/GameStream Client" Margin="5,0"/>
-                                <CheckBox Name="WPFInstallplaynite" Content="Playnite" Margin="5,0"/>
-                                <CheckBox Name="WPFInstallprismlauncher" Content="Prism Launcher" Margin="5,0"/>
-                                <CheckBox Name="WPFInstallsidequest" Content="SideQuestVR" Margin="5,0"/>
-                                <CheckBox Name="WPFInstallsteam" Content="Steam" Margin="5,0"/>
-                                <CheckBox Name="WPFInstallsunshine" Content="Sunshine/GameStream Server" Margin="5,0"/>
-                                <CheckBox Name="WPFInstallubisoft" Content="Ubisoft Connect" Margin="5,0"/>
-                                <CheckBox Name="WPFInstallxemu" Content="XEMU" Margin="5,0"/>
-
-                                <Label Content="Microsoft Tools" FontSize="16" Margin="5,0"/>
-                                <CheckBox Name="WPFInstalldotnet3" Content=".NET Desktop Runtime 3.1" Margin="5,0"/>
-                                <CheckBox Name="WPFInstalldotnet5" Content=".NET Desktop Runtime 5" Margin="5,0"/>
-                                <CheckBox Name="WPFInstalldotnet6" Content=".NET Desktop Runtime 6" Margin="5,0"/>
-                                <CheckBox Name="WPFInstalldotnet7" Content=".NET Desktop Runtime 7" Margin="5,0"/>
-                                <CheckBox Name="WPFInstallnuget" Content="Nuget" Margin="5,0"/>
-                                <CheckBox Name="WPFInstallonedrive" Content="OneDrive" Margin="5,0"/>
-                                <CheckBox Name="WPFInstallpowershell" Content="PowerShell" Margin="5,0"/>
-                                <CheckBox Name="WPFInstallpowertoys" Content="Powertoys" Margin="5,0"/>
-                                <CheckBox Name="WPFInstallprocessmonitor" Content="SysInternals Process Monitor" Margin="5,0"/>
-                                <CheckBox Name="WPFInstalltcpview" Content="SysInternals TCPView" Margin="5,0"/>
-                                <CheckBox Name="WPFInstallvc2015_64" Content="Visual C++ 2015-2022 64-bit" Margin="5,0"/>
-                                <CheckBox Name="WPFInstallvc2015_32" Content="Visual C++ 2015-2022 32-bit" Margin="5,0"/>
-                                <CheckBox Name="WPFInstallterminal" Content="Windows Terminal" Margin="5,0"/>
-
-                                <Label Content="WSL Apps" FontSize="16" Margin="5,0"/>
-                                <CheckBox Name="WPFInstallarch" Content="Arch (Win Store)" Margin="5,0"/>
-                                <CheckBox Name="WPFInstalldebian" Content="Debian" Margin="5,0"/>
-                                <CheckBox Name="WPFInstallfedora" Content="Fedora WSL Remix" Margin="5,0"/>
-                                <CheckBox Name="WPFInstallopensuseleap" Content="OpenSUSE Leap 15.5 (Win Store)" Margin="5,0"/>
-                                <CheckBox Name="WPFInstallopensusetw" Content="OpenSUSE Tumbleweed (Win Store)" Margin="5,0"/>
-                                <CheckBox Name="WPFInstallubuntu1604" Content="Ubuntu 16.04 LTS" Margin="5,0"/>
-                                <CheckBox Name="WPFInstallubuntu1804" Content="Ubuntu 18.04 LTS" Margin="5,0"/>
-                                <CheckBox Name="WPFInstallubuntu2004" Content="Ubuntu 20.04 LTS" Margin="5,0"/>
-                                <CheckBox Name="WPFInstallubuntu2204" Content="Ubuntu 22.04 LTS" Margin="5,0"/>
-                                <CheckBox Name="WPFInstallwslmanager" Content="WSL Manager" Margin="5,0"/>
-                            </StackPanel>
-                            <StackPanel Background="{MainBackgroundColor}" SnapsToDevicePixels="True" Grid.Row="1" Grid.Column="3" Margin="10">
-                                <Label Content="Multimedia Tools" FontSize="16" Margin="5,0"/>
-                                <CheckBox Name="WPFInstallaimp" Content="AIMP (Music Player)" Margin="5,0"/>
-                                <CheckBox Name="WPFInstallaudacity" Content="Audacity" Margin="5,0"/>
-                                <CheckBox Name="WPFInstallblender" Content="Blender (3D Graphics)" Margin="5,0"/>
-                                <CheckBox Name="WPFInstallcider" Content="Cider (FOSS Music Player)" Margin="5,0"/>
-                                <CheckBox Name="WPFInstallclementine" Content="Clementine" Margin="5,0"/>
-                                <CheckBox Name="WPFInstallclipgrab" Content="Clipgrab" Margin="5,0"/>
-                                <CheckBox Name="WPFInstallcopyq" Content="Copyq (Clipboard Manager)" Margin="5,0"/>
-                                <CheckBox Name="WPFInstalldigikam" Content="DigiKam" Margin="5,0"/>
-                                <CheckBox Name="WPFInstalleartrumpet" Content="Eartrumpet (Audio)" Margin="5,0"/>
-                                <CheckBox Name="WPFInstallfreecad" Content="FreeCAD" Margin="5,0"/>
-                                <CheckBox Name="WPFInstallfirealpaca" Content="Fire Alpaca" Margin="5,0"/>
-                                <CheckBox Name="WPFInstallflameshot" Content="Flameshot (Screenshots)" Margin="5,0"/>
-                                <CheckBox Name="WPFInstallfoobar" Content="Foobar2000 (Music Player)" Margin="5,0"/>
-                                <CheckBox Name="WPFInstallgimp" Content="GIMP (Image Editor)" Margin="5,0"/>
-                                <CheckBox Name="WPFInstallgreenshot" Content="Greenshot (Screenshots)" Margin="5,0"/>
-                                <CheckBox Name="WPFInstallhandbrake" Content="HandBrake" Margin="5,0"/>
-                                <CheckBox Name="WPFInstallimageglass" Content="ImageGlass (Image Viewer)" Margin="5,0"/>
-                                <CheckBox Name="WPFInstallimgburn" Content="ImgBurn" Margin="5,0"/>
-                                <CheckBox Name="WPFInstallinkscape" Content="Inkscape" Margin="5,0"/>
-                                <CheckBox Name="WPFInstallitunes" Content="iTunes" Margin="5,0"/>
-                                <CheckBox Name="WPFInstalljellyfinmediaplayer" Content="Jellyfin Media Player" Margin="5,0"/>
-                                <CheckBox Name="WPFInstalljellyfinserver" Content="Jellyfin Server" Margin="5,0"/>
-                                <CheckBox Name="WPFInstallkdenlive" Content="Kdenlive (Video Editor)" Margin="5,0"/>
-                                <CheckBox Name="WPFInstallkodi" Content="Kodi Media Center" Margin="5,0"/>
-                                <CheckBox Name="WPFInstallklite" Content="K-Lite Codec Standard" Margin="5,0"/>
-                                <CheckBox Name="WPFInstallkrita" Content="Krita (Image Editor)" Margin="5,0"/>
-                                <Checkbox Name="WPFInstalllmms" Content="LMMS (DAW)" Margin="5,0"/>
-                                <CheckBox Name="WPFInstallmusicbee" Content="MusicBee (Music Player)" Margin="5,0"/>
-                                <CheckBox Name="WPFInstallmpc" Content="Media Player Classic (Video Player)" Margin="5,0"/>
-                                <CheckBox Name="WPFInstallnglide" Content="nGlide (3dfx compatibility)" Margin="5,0"/>
-                                <CheckBox Name="WPFInstallnomacs" Content="Nomacs (Image viewer)" Margin="5,0"/>
-                                <CheckBox Name="WPFInstallobs" Content="OBS Studio" Margin="5,0"/>
-                                <CheckBox Name="WPFInstallPaintdotnet" Content="Paint.net" Margin="5,0"/>
-				<CheckBox Name="WPFInstallopenscad" Content="OpenSCAD" Margin="5,0"/>
-                                <CheckBox Name="WPFInstallsharex" Content="ShareX (Screenshots)" Margin="5,0"/>
-                                <CheckBox Name="WPFInstallstrawberry" Content="Strawberry (Music Player)" Margin="5,0"/>
-                                <CheckBox Name="WPFInstalltidal" Content="Tidal" Margin="5,0"/>
-                                <CheckBox Name="WPFInstallspotify" Content="Spotify" Margin="5,0"/>
-                                <CheckBox Name="WPFInstallvlc" Content="VLC (Video Player)" Margin="5,0"/>
-                                <CheckBox Name="WPFInstallvoicemeeter" Content="Voicemeeter (Audio)" Margin="5,0"/>
-
-                                <Label Content="Pro Tools" FontSize="16" Margin="5,0"/>
-                                <CheckBox Name="WPFInstalladvancedip" Content="Advanced IP Scanner" Margin="5,0"/>
-                                <CheckBox Name="WPFInstallangryipscanner" Content="Angry IP Scanner" Margin="5,0"/>
-                                <CheckBox Name="WPFInstallefibooteditor" Content="EFI Boot Editor" Margin="5,0"/>
-                                <CheckBox Name="WPFInstallheidisql" Content="HeidiSQL" Margin="5,0" />
-                                <CheckBox Name="WPFInstallmremoteng" Content="mRemoteNG" Margin="5,0"/>
-                                <CheckBox Name="WPFInstallnmap" Content="Nmap" Margin="5,0"/>
-                                
-				<CheckBox Name="WPFInstallOpenVPN" Content="OpenVPN Connect" Margin="5,0"/>
-                                <CheckBox Name="WPFInstallportmaster" Content="Portmaster" Margin="5,0"/>
-				                <CheckBox Name="WPFInstallputty" Content="Putty" Margin="5,0"/>
-                                <CheckBox Name="WPFInstallrustdesk" Content="Rust Remote Desktop (FOSS)" Margin="5,0"/>
-                                <CheckBox Name="WPFInstallsimplewall" Content="SimpleWall" Margin="5,0"/>
-                                <CheckBox Name="WPFInstallventoy" Content="Ventoy" Margin="5,0"/>
-                                <CheckBox Name="WPFInstallwinscp" Content="WinSCP" Margin="5,0"/>
-                                <CheckBox Name="WPFInstallwireguard" Content="WireGuard" Margin="5,0"/>
-                                <CheckBox Name="WPFInstallwireshark" Content="WireShark" Margin="5,0"/>
-                                <CheckBox Name="WPFInstallxpipe" Content="X-Pipe" Margin="5,0"/>
-                            </StackPanel>
-                            <StackPanel Background="{MainBackgroundColor}" SnapsToDevicePixels="True" Grid.Row="1" Grid.Column="4" Margin="10">
-                                <Label Content="Utilities" FontSize="16" Margin="5,0"/>
-                                <CheckBox Name="WPFInstall7zip" Content="7-Zip" Margin="5,0"/>
-                                <CheckBox Name="WPFInstallalacritty" Content="Alacritty Terminal" Margin="5,0"/>
-                                <CheckBox Name="WPFInstallanydesk" Content="AnyDesk" Margin="5,0"/>
-                                <CheckBox Name="WPFInstallautohotkey" Content="AutoHotkey" Margin="5,0"/>
-                                <CheckBox Name="WPFInstallbarrier" Content="Barrier" Margin="5,0"/>
-                                <CheckBox Name="WPFInstallbat" Content="Bat (Cat)" Margin="5,0"/>
-                                <CheckBox Name="WPFInstallbitwarden" Content="Bitwarden" Margin="5,0"/>
-                                <CheckBox Name="WPFInstallbulkcrapuninstaller" Content="Bulk Crap Uninstaller" Margin="5,0"/>
-                                <CheckBox Name="WPFInstallcarnac" Content="Carnac" Margin="5,0"/>
-                                <CheckBox Name="WPFInstallcpuz" Content="CPU-Z" Margin="5,0"/>
-                                <CheckBox Name="WPFInstallcrystaldiskinfo" Content="Crystal Disk Info" Margin="5,0"/>
-                                <CheckBox Name="WPFInstallcrystaldiskmark" Content="Crystal Disk Mark" Margin="5,0"/>
-                                <CheckBox Name="WPFInstallddu" Content="Display Driver Uninstaller" Margin="5,0"/>
-                                <CheckBox Name="WPFInstalldeluge" Content="Deluge" Margin="5,0"/>
-                                <CheckBox Name="WPFInstalldolphin" Content="Dolphin File manager" Margin="5,0"/>
-				                        <CheckBox Name="WPFInstalldosbox" Content="DOSBox" Margin="5,0"/>
-                                <CheckBox Name="WPFInstallduplicati" Content="Duplicati 2" Margin="5,0"/>
-				                        <CheckBox Name="WPFInstalldevtoys" Content="Devtoys" Margin="5,0"/>
-                                <CheckBox Name="WPFInstallerrorlookup" Content="Windows Error Code Lookup" Margin="5,0"/>
-                                <CheckBox Name="WPFInstalletcher" Content="Etcher USB Creator" Margin="5,0"/>
-                                <CheckBox Name="WPFInstallesearch" Content="Everything Search" Margin="5,0"/>
-                                <CheckBox Name="WPFInstallfiles" Content="Files File Explorer" Margin="5,0"/>
-                                <CheckBox Name="WPFInstallflux" Content="f.lux Redshift" Margin="5,0"/>
-                                <CheckBox Name="WPFInstallglaryutilities" Content="Glary Utilities" Margin="5,0"/>
-                                <CheckBox Name="WPFInstallgpuz" Content="GPU-Z" Margin="5,0"/>
-                                <CheckBox Name="WPFInstallgsudo" Content="Gsudo" Margin="5,0"/>
-                                <CheckBox Name="WPFInstallhwinfo" Content="HWInfo" Margin="5,0"/>
-                                <CheckBox Name="WPFInstalljdownloader" Content="J Download Manager" Margin="5,0"/>
-				                        <CheckBox Name="WPFInstallkdeconnect" Content="KDE Connect" Margin="5,0"/>
-                                <CheckBox Name="WPFInstallkeepass" Content="KeePassXC" Margin="5,0"/>
-                                <CheckBox Name="WPFInstallmalwarebytes" Content="MalwareBytes" Margin="5,0"/>
-                                <CheckBox Name="WPFInstallmeld" Content="Meld" Margin="5,0"/>
-                                <CheckBox Name="WPFInstallmonitorian" Content="Monitorian" Margin="5,0"/>
-                                <CheckBox Name="WPFInstallmsiafterburner" Content="MSI Afterburner" Margin="5,0"/>
-                                <CheckBox Name="WPFInstallnanazip" Content="NanaZip" Margin="5,0"/>
-                                <CheckBox Name="WPFInstallneofetchwin" Content="Neofetch" Margin="5,0"/>
-                                <CheckBox Name="WPFInstallnextclouddesktop" Content="Nextcloud Desktop" Margin="5,0"/>
-                                <CheckBox Name="WPFInstallnushell" Content="Nushell" Margin="5,0"/>
-                                <CheckBox Name="WPFInstallnvclean" Content="NVCleanstall" Margin="5,0"/>
-				                        <CheckBox Name="WPFInstallOVirtualBox" Content="Oracle VirtualBox" Margin="5,0"/>
-                                <CheckBox Name="WPFInstallopenrgb" Content="OpenRGB" Margin="5,0" />
-                                <CheckBox Name="WPFInstallopenshell" Content="Open Shell (Start Menu)" Margin="5,0"/>
-                                <CheckBox Name="WPFInstallownclouddesktop" Content="ownCloud Desktop" Margin="5,0"/>
-                                <CheckBox Name="WPFInstallpeazip" Content="Peazip" Margin="5,0"/>
-                                <CheckBox Name="WPFInstallprocesslasso" Content="Process Lasso" Margin="5,0"/>
-                                <CheckBox Name="WPFInstallprucaslicer" Content="Prusa Slicer" Margin="5,0"/>
-                                <CheckBox Name="WPFInstallqbittorrent" Content="qBittorrent" Margin="5,0"/>
-                                <CheckBox Name="WPFInstallrainmeter" Content="Rainmeter" Margin="5,0"/>
-                                <CheckBox Name="WPFInstallrevo" Content="RevoUninstaller" Margin="5,0"/>
-                                <CheckBox Name="WPFInstallrufus" Content="Rufus Imager" Margin="5,0"/>
-                                <CheckBox Name="WPFInstallsandboxie" Content="Sandboxie Plus" Margin="5,0"/>
-                                <CheckBox Name="WPFInstallshell" Content="Shell (Expanded Context Menu)" Margin="5,0"/>
-                                <CheckBox Name="WPFInstallsdio" Content="Snappy Driver Installer Origin" Margin="5,0"/>
-                                <CheckBox Name="WPFInstallspacedrive" Content="Spacedrive File Manager" Margin="5,0"/>
-                                <CheckBox Name="WPFInstallsteelseries" Content="Steelseries GG" Margin="5,0"/>
-                                <CheckBox Name="WPFInstallsuperf4" Content="SuperF4" Margin="5,0"/>
-                                <CheckBox Name="WPFInstalltailscale" Content="Tailscale" Margin="5,0"/>
-                                <CheckBox Name="WPFInstallteamviewer" Content="TeamViewer" Margin="5,0"/>
-                                <CheckBox Name="WPFInstallttaskbar" Content="Translucent Taskbar" Margin="5,0"/>
-                                <CheckBox Name="WPFInstalltreesize" Content="TreeSize Free" Margin="5,0"/>
-                                <CheckBox Name="WPFInstalltwinkletray" Content="Twinkle Tray" Margin="5,0"/>
-                                <CheckBox Name="WPFInstallwmwareplayer" Content="VMWare Workstation Player" Margin="5,0"/>
-                                <CheckBox Name="WPFInstallwindirstat" Content="WinDirStat" Margin="5,0"/>
-                                <CheckBox Name="WPFInstallwingetui" Content="WingetUI" Margin="5,0"/>
-                                <CheckBox Name="WPFInstallwiztree" Content="WizTree" Margin="5,0"/>
-                                <CheckBox Name="WPFInstallwinrar" Content="WinRAR" Margin="5,0"/>
-                                <CheckBox Name="WPFInstallwinpaletter" Content="WinPaletter" Margin="5,0"/>
-                                <CheckBox Name="WPFInstallwisetoys" Content="WiseToys" Margin="5,0"/>
-                                <CheckBox Name="WPFInstallxdm" Content="Xtreme Download Manager" Margin="5,0"/>
-                                <CheckBox Name="WPFInstallzerotierone" Content="ZeroTier One" Margin="5,0"/>
-                                <CheckBox Name="WPFInstallzoxide" Content="Zoxide" Margin="5,0"/>
-                            </StackPanel>
-                        </Grid>
-                    </TabItem>
-                    <TabItem Header="Tweaks" Visibility="Collapsed" Name="WPFTab2">
-                        <Grid Background="Transparent">
-                            <Grid.ColumnDefinitions>
-                                <ColumnDefinition Width=".35*"/>
-                                <ColumnDefinition Width=".35*"/>
-                                <ColumnDefinition Width=".30*"/>
-                            </Grid.ColumnDefinitions>
-                            <Grid.RowDefinitions>
-                                <RowDefinition Height="55"/>
-                                <RowDefinition Height=".70*"/>
-                                <RowDefinition Height=".10*"/>
-                            </Grid.RowDefinitions>
-                            <StackPanel Background="{MainBackgroundColor}" Orientation="Horizontal" Grid.Row="0" HorizontalAlignment="Left"  Grid.ColumnSpan="2" Margin="10">
-                                <Label Content="Recommended Selections:" FontSize="14" VerticalAlignment="Center"/>
-                                <Button Name="WPFdesktop" Content=" Desktop " Margin="1"/>
-                                <Button Name="WPFlaptop" Content=" Laptop " Margin="1"/>
-                                <Button Name="WPFminimal" Content=" Minimal " Margin="1"/>
-                                <Button Name="WPFclear" Content=" Clear " Margin="1"/>
-                                <Button Name="WPFGetInstalledTweaks" Content=" Get Installed " Margin="1"/>
-                            </StackPanel>
-                            <StackPanel Background="{MainBackgroundColor}" Orientation="Horizontal" Grid.Row="0" HorizontalAlignment="Left" Grid.Column="2" Margin="10">
-                                <Label Content="Configuration File:" FontSize="14" VerticalAlignment="Center"/>
-                                <Button Name="WPFimport" Content=" Import " Margin="1"/>
-                                <Button Name="WPFexport" Content=" Export " Margin="1"/>
-                            </StackPanel>
-                            <StackPanel Background="{MainBackgroundColor}" Orientation="Horizontal" Grid.Row="2" HorizontalAlignment="Left" Grid.ColumnSpan="3" Margin="10">
-                                <TextBlock Padding="10">
-                                    Note: Hover over items to get a better description. Please be careful as many of these tweaks will heavily modify your system.
-                                    <LineBreak/>Recommended selections are for normal users and if you are unsure do NOT check anything else!
-                                </TextBlock>
-                            </StackPanel>
-                            <StackPanel Background="{MainBackgroundColor}" SnapsToDevicePixels="True" Grid.Row="1" Grid.Column="0" Margin="10,5">
-                                <Label FontSize="16" Content="Essential Tweaks"/>
-                                <CheckBox Name="WPFEssTweaksOO" Content="Run OO Shutup" Margin="5,0" ToolTip="Runs OO Shutup from https://www.oo-software.com/en/shutup10"/>
-                                <CheckBox Name="WPFEssTweaksTele" Content="Disable Telemetry" Margin="5,0" ToolTip="Disables Microsoft Telemetry. Note: This will lock many Edge Browser settings. Microsoft spies heavily on you when using the Edge browser."/>
-                                <CheckBox Name="WPFEssTweaksWifi" Content="Disable Wifi-Sense" Margin="5,0" ToolTip="Wifi Sense is a spying service that phones home all nearby scanned wifi networks and your current geo location."/>
-                                <CheckBox Name="WPFEssTweaksAH" Content="Disable Activity History" Margin="5,0" ToolTip="This erases recent docs, clipboard, and run history."/>
-                                <CheckBox Name="WPFEssTweaksDeleteTempFiles" Content="Delete Temporary Files" Margin="5,0" ToolTip="Erases TEMP Folders"/>
-                                <CheckBox Name="WPFEssTweaksDiskCleanup" Content="Run Disk Cleanup" Margin="5,0" ToolTip="Runs Disk Cleanup on Drive C: and removes old Windows Updates."/>
-                                <CheckBox Name="WPFEssTweaksLoc" Content="Disable Location Tracking" Margin="5,0" ToolTip="Disables Location Tracking...DUH!"/>
-                                <CheckBox Name="WPFEssTweaksHome" Content="Disable Homegroup" Margin="5,0" ToolTip="Disables HomeGroup - Windows 11 doesn't have this, it was awful."/>
-                                <CheckBox Name="WPFEssTweaksStorage" Content="Disable Storage Sense" Margin="5,0" ToolTip="Storage Sense deletes temp files automatically."/>
-                                <CheckBox Name="WPFEssTweaksHiber" Content="Disable Hibernation" Margin="5,0" ToolTip="Hibernation is really meant for laptops as it saves what's in memory before turning the pc off. It really should never be used, but some people are lazy and rely on it. Don't be like Bob. Bob likes hibernation."/>
-                                <CheckBox Name="WPFEssTweaksDVR" Content="Disable GameDVR" Margin="5,0" ToolTip="GameDVR is a Windows App that is a dependency for some Store Games. I've never met someone that likes it, but it's there for the XBOX crowd."/>
-                                <CheckBox Name="WPFEssTweaksTeredo" Content="Disable Teredo" Margin="5,0" ToolTip="Teredo network tunneling is a ipv6 feature that can cause additional latancy."/>
-                                <CheckBox Name="WPFEssTweaksServices" Content="Set Services to Manual" Margin="5,0" ToolTip="Turns a bunch of system services to manual that don't need to be running all the time. This is pretty harmless as if the service is needed, it will simply start on demand."/>
-                                
-							<Label Content="Performance Plans" />
-                                <Button Name="WPFAddUltPerf" Content="Add and Activate Ultimate Performance Profile" HorizontalAlignment = "Left" Margin="5,2" Width="300"/>
-                                <Button Name="WPFRemoveUltPerf" Content="Remove Ultimate Performance Profile" HorizontalAlignment = "Left" Margin="5,2" Width="300"/>
-							<Label Content="Shortcuts" />
-                                <Button Name="WPFWinUtilShortcut" Content="Create WinUtil Shortcut" HorizontalAlignment = "Left" Margin="5,0" Padding="20,5" Width="300"/>
->>>>>>> 7a880603
 
                             <Label Content="Multimedia Tools" FontSize="16" Margin="5,0"/>
                             <CheckBox Name="WPFInstallaimp" Content="AIMP (Music Player)" Margin="5,0"/>
