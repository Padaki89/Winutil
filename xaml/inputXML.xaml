--- conflicted
+++ resolved
@@ -576,13 +576,9 @@
                                 <CheckBox Name="WPFInstallpython3" Content="Python3" Margin="5,0"/>
                                 <CheckBox Name="WPFInstallpostman" Content="Postman" Margin="5,0"/>
                                 <CheckBox Name="WPFInstallrustlang" Content="Rust" Margin="5,0"/>
-<<<<<<< HEAD
                                 <CheckBox Name="WPFInstallstarship" Content="Starship (Shell Prompt)" Margin="5,0"/>
-                                <CheckBox Name="WPFInstallsublime" Content="Sublime" Margin="5,0"/>
-=======
                                 <CheckBox Name="WPFInstallsublimemerge" Content="Sublime Merge" Margin="5,0"/>
                                 <CheckBox Name="WPFInstallsublimetext" Content="Sublime Text" Margin="5,0"/>
->>>>>>> 4c791319
                                 <CheckBox Name="WPFInstallunity" Content="Unity Game Engine" Margin="5,0"/>
                                 <CheckBox Name="WPFInstallvisualstudio" Content="Visual Studio 2022" Margin="5,0"/>
                                 <CheckBox Name="WPFInstallvscode" Content="VS Code" Margin="5,0"/>
