<Window x:Class="WinUtility.MainWindow"
        xmlns="http://schemas.microsoft.com/winfx/2006/xaml/presentation"
        xmlns:x="http://schemas.microsoft.com/winfx/2006/xaml"
        xmlns:d="http://schemas.microsoft.com/expression/blend/2008"
        xmlns:mc="http://schemas.openxmlformats.org/markup-compatibility/2006"
        xmlns:local="clr-namespace:WinUtility"
        mc:Ignorable="d"
        Background="{MainBackgroundColor}"
        WindowStartupLocation="CenterScreen"
        Title="Chris Titus Tech's Windows Utility" Height="800" Width="1200">

    <Window.Resources>
    <!--Scrollbar Thumbs-->
    <Style x:Key="ScrollThumbs" TargetType="{x:Type Thumb}">
        <Setter Property="Template">
            <Setter.Value>
                <ControlTemplate TargetType="{x:Type Thumb}">
                    <Grid x:Name="Grid">
                        <Rectangle HorizontalAlignment="Stretch" VerticalAlignment="Stretch" Width="Auto" Height="Auto" Fill="Transparent" />
                        <Border x:Name="Rectangle1" CornerRadius="5" HorizontalAlignment="Stretch" VerticalAlignment="Stretch" Width="Auto" Height="Auto"  Background="{TemplateBinding Background}" />
                    </Grid>
                    <ControlTemplate.Triggers>
                        <Trigger Property="Tag" Value="Horizontal">
                            <Setter TargetName="Rectangle1" Property="Width" Value="Auto" />
                            <Setter TargetName="Rectangle1" Property="Height" Value="7" />
                        </Trigger>
                    </ControlTemplate.Triggers>
                </ControlTemplate>
            </Setter.Value>
        </Setter>
    </Style>

    <!--ScrollBars-->
    <Style x:Key="{x:Type ScrollBar}" TargetType="{x:Type ScrollBar}">
        <Setter Property="Stylus.IsFlicksEnabled" Value="false" />
        <Setter Property="Foreground" Value="{MainForegroundColor}" />
        <Setter Property="Background" Value="{MainBackgroundColor}" />
        <Setter Property="Width" Value="6" />
        <Setter Property="Template">
            <Setter.Value>
                <ControlTemplate TargetType="{x:Type ScrollBar}">
                    <Grid x:Name="GridRoot" Width="7" Background="{TemplateBinding Background}" >
                        <Grid.RowDefinitions>
                            <RowDefinition Height="0.00001*" />
                        </Grid.RowDefinitions>

                        <Track x:Name="PART_Track" Grid.Row="0" IsDirectionReversed="true" Focusable="false">
                            <Track.Thumb>
                                <Thumb x:Name="Thumb" Background="{TemplateBinding Foreground}" Style="{DynamicResource ScrollThumbs}" />
                            </Track.Thumb>
                            <Track.IncreaseRepeatButton>
                                <RepeatButton x:Name="PageUp" Command="ScrollBar.PageDownCommand" Opacity="0" Focusable="false" />
                            </Track.IncreaseRepeatButton>
                            <Track.DecreaseRepeatButton>
                                <RepeatButton x:Name="PageDown" Command="ScrollBar.PageUpCommand" Opacity="0" Focusable="false" />
                            </Track.DecreaseRepeatButton>
                        </Track>
                    </Grid>

                    <ControlTemplate.Triggers>
                        <Trigger SourceName="Thumb" Property="IsMouseOver" Value="true">
                            <Setter Value="{ButtonBackgroundMouseoverColor}" TargetName="Thumb" Property="Background" />
                        </Trigger>
                        <Trigger SourceName="Thumb" Property="IsDragging" Value="true">
                            <Setter Value="{ButtonBackgroundSelectedColor}" TargetName="Thumb" Property="Background" />
                        </Trigger>

                        <Trigger Property="IsEnabled" Value="false">
                            <Setter TargetName="Thumb" Property="Visibility" Value="Collapsed" />
                        </Trigger>
                        <Trigger Property="Orientation" Value="Horizontal">
                            <Setter TargetName="GridRoot" Property="LayoutTransform">
                                <Setter.Value>
                                    <RotateTransform Angle="-90" />
                                </Setter.Value>
                            </Setter>
                            <Setter TargetName="PART_Track" Property="LayoutTransform">
                                <Setter.Value>
                                    <RotateTransform Angle="-90" />
                                </Setter.Value>
                            </Setter>
                            <Setter Property="Width" Value="Auto" />
                            <Setter Property="Height" Value="8" />
                            <Setter TargetName="Thumb" Property="Tag" Value="Horizontal" />
                            <Setter TargetName="PageDown" Property="Command" Value="ScrollBar.PageLeftCommand" />
                            <Setter TargetName="PageUp" Property="Command" Value="ScrollBar.PageRightCommand" />
                        </Trigger>
                    </ControlTemplate.Triggers>
                </ControlTemplate>
            </Setter.Value>
        </Setter>
        </Style>
        <Style TargetType="ComboBox">
            <Setter Property="Foreground" Value="{ComboBoxForegroundColor}" />
            <Setter Property="Background" Value="{ComboBoxBackgroundColor}" />
            <Setter Property="Template">
                <Setter.Value>
                    <ControlTemplate TargetType="ComboBox">
                        <Grid>
                            <ToggleButton x:Name="ToggleButton"
                                          Background="{TemplateBinding Background}"
                                          BorderBrush="{TemplateBinding Background}"
                                          BorderThickness="0"
                                          IsChecked="{Binding IsDropDownOpen, Mode=TwoWay, RelativeSource={RelativeSource TemplatedParent}}"
                                          ClickMode="Press">
                                <TextBlock Text="{TemplateBinding SelectionBoxItem}"
                                           Foreground="{TemplateBinding Foreground}"
                                           Background="Transparent"
                                            HorizontalAlignment="Center" VerticalAlignment="Center" Margin="2"
                                           />
                            </ToggleButton>
                            <Popup x:Name="Popup"
                                   IsOpen="{TemplateBinding IsDropDownOpen}"
                                   Placement="Bottom"
                                   Focusable="False"
                                   AllowsTransparency="True"
                                   PopupAnimation="Slide">
                                <Border x:Name="DropDownBorder"
                                        Background="{TemplateBinding Background}"
                                        BorderBrush="{TemplateBinding Foreground}"
                                        BorderThickness="1"
                                        CornerRadius="4">
                                    <ScrollViewer>
                                        <ItemsPresenter HorizontalAlignment="Center" VerticalAlignment="Center" Margin="2"/>
                                    </ScrollViewer>
                                </Border>
                            </Popup>
                        </Grid>
                    </ControlTemplate>
                </Setter.Value>
            </Setter>
        </Style>
        <Style TargetType="Label">
            <Setter Property="Foreground" Value="{LabelboxForegroundColor}"/>
            <Setter Property="Background" Value="{LabelBackgroundColor}"/>
        </Style>
        <!-- TextBlock template -->
        <Style TargetType="TextBlock">
            <Setter Property="Foreground" Value="{LabelboxForegroundColor}"/>
            <Setter Property="Background" Value="{LabelBackgroundColor}"/>
        </Style>
        <!-- Toggle button template x:Key="TabToggleButton" -->
        <Style TargetType="{x:Type ToggleButton}">
            <Setter Property="Margin" Value="{ButtonMargin}"/>
            <Setter Property="Content" Value=""/>
            <Setter Property="Template">
                <Setter.Value>
                    <ControlTemplate TargetType="ToggleButton">
                        <Grid>
                            <Border x:Name="ButtonGlow" 
                                        Background="{TemplateBinding Background}"
                                        BorderBrush="{ButtonForegroundColor}"
                                        BorderThickness="{ButtonBorderThickness}"
                                        CornerRadius="{ButtonCornerRadius}">
                                <Grid>
                                    <Border x:Name="BackgroundBorder"
                                        Background="{TemplateBinding Background}"
                                        BorderBrush="{ButtonBackgroundColor}"
                                        BorderThickness="{ButtonBorderThickness}"
                                        CornerRadius="{ButtonCornerRadius}">
                                        <ContentPresenter HorizontalAlignment="Center" VerticalAlignment="Center" Margin="10,2,10,2"/>
                                    </Border>
                                </Grid>
                            </Border>
                        </Grid>
                        <ControlTemplate.Triggers>
                            <Trigger Property="IsMouseOver" Value="True">
                                <Setter TargetName="BackgroundBorder" Property="Background" Value="{ButtonBackgroundMouseoverColor}"/>
                                <Setter Property="Effect">
                                    <Setter.Value>
                                        <DropShadowEffect Opacity="1" ShadowDepth="5" Color="Gold" Direction="-100" BlurRadius="45"/>
                                    </Setter.Value>
                                </Setter>
                                <Setter Property="Panel.ZIndex" Value="2000"/>
                            </Trigger>
                            <Trigger Property="IsChecked" Value="True">
                                <Setter Property="BorderBrush" Value="Pink"/>
                                <Setter Property="BorderThickness" Value="2"/>
                                <Setter TargetName="BackgroundBorder" Property="Background" Value="{ButtonBackgroundSelectedColor}"/>
                                <Setter Property="Effect">
                                    <Setter.Value>
                                        <DropShadowEffect Opacity="1" ShadowDepth="2" Color="Gold" Direction="-111" BlurRadius="25"/>
                                    </Setter.Value>
                                </Setter>
                            </Trigger>
                            <Trigger Property="IsChecked" Value="False">
                                <Setter Property="BorderBrush" Value="Transparent"/>
                                <Setter Property="BorderThickness" Value="{ButtonBorderThickness}"/>
                            </Trigger>
                        </ControlTemplate.Triggers>
                    </ControlTemplate>
                </Setter.Value>
            </Setter>
        </Style>
        <!-- Button Template -->
        <Style TargetType="Button">
            <Setter Property="Margin" Value="{ButtonMargin}"/>
            <Setter Property="Foreground" Value="{ButtonForegroundColor}"/>
            <Setter Property="Background" Value="{ButtonBackgroundColor}"/>

            <Setter Property="Template">
                <Setter.Value>
                    <ControlTemplate TargetType="Button">
                        <Grid>
                            <Border x:Name="BackgroundBorder"
                                    Background="{TemplateBinding Background}"
                                    BorderBrush="{TemplateBinding BorderBrush}"
                                    BorderThickness="{ButtonBorderThickness}"
                                    CornerRadius="{ButtonCornerRadius}">
                                <ContentPresenter HorizontalAlignment="Center" VerticalAlignment="Center" Margin="10,2,10,2"/>
                            </Border>
                        </Grid>
                        <ControlTemplate.Triggers>
                            <Trigger Property="IsPressed" Value="True">
                                <Setter TargetName="BackgroundBorder" Property="Background" Value="{ButtonBackgroundPressedColor}"/>
                            </Trigger>
                            <Trigger Property="IsMouseOver" Value="True">
                                <Setter TargetName="BackgroundBorder" Property="Background" Value="{ButtonBackgroundMouseoverColor}"/>
                            </Trigger>
                            <Trigger Property="IsEnabled" Value="False">
                                <Setter TargetName="BackgroundBorder" Property="Background" Value="{ButtonBackgroundSelectedColor}"/>
                                <Setter Property="Foreground" Value="DimGray"/>
                            </Trigger>
                        </ControlTemplate.Triggers>
                    </ControlTemplate>
                </Setter.Value>
            </Setter>
        </Style>
        <!-- Checkbox template -->
        <Style TargetType="CheckBox">
            <Setter Property="Foreground" Value="{MainForegroundColor}"/>
            <Setter Property="Background" Value="{MainBackgroundColor}"/>
            <Setter Property="Template">
                <Setter.Value>
                    <ControlTemplate TargetType="CheckBox">
                        <Grid Background="{TemplateBinding Background}">
                            <BulletDecorator Background="Transparent">
                                <BulletDecorator.Bullet>
                                    <Grid Width="16" Height="16">
                                        <Border x:Name="Border"
                                                BorderBrush="{TemplateBinding BorderBrush}"
                                                Background="{ButtonBackgroundColor}"
                                                BorderThickness="1"
                                                Width="14"
                                                Height="14"
                                                Margin="1"
                                                SnapsToDevicePixels="True"/>
                                        <Path x:Name="CheckMark"
                                              Stroke="{TemplateBinding Foreground}"
                                              StrokeThickness="2"
                                              Data="M 0 5 L 5 10 L 12 0"
                                              Visibility="Collapsed"/>
                                    </Grid>
                                </BulletDecorator.Bullet>
                                <ContentPresenter Margin="4,0,0,0"
                                                  HorizontalAlignment="Left"
                                                  VerticalAlignment="Center"
                                                  RecognizesAccessKey="True"/>
                            </BulletDecorator>
                        </Grid>
                        <ControlTemplate.Triggers>
                            <Trigger Property="IsChecked" Value="True">
                                <Setter TargetName="CheckMark" Property="Visibility" Value="Visible"/>
                            </Trigger>
                            <Trigger Property="IsMouseOver" Value="True">
                                    <!--Setter TargetName="Border" Property="Background" Value="{ButtonBackgroundPressedColor}"/-->
                                    <Setter Property="Foreground" Value="{ButtonBackgroundPressedColor}"/>
                                </Trigger>
                        </ControlTemplate.Triggers>
                    </ControlTemplate>
                 </Setter.Value>
            </Setter>
        </Style>
        <Style x:Key="ToggleSwitchStyle" TargetType="CheckBox">
            <Setter Property="Template">
                <Setter.Value>
                    <ControlTemplate TargetType="CheckBox">
                        <StackPanel>
                            <Grid>
                                <Border Width="45"
                                        Height="20"
                                        Background="#555555"
                                        CornerRadius="10"
                                        Margin="5,0"
                                />
                                <Border Name="WPFToggleSwitchButton"
                                        Width="25"
                                        Height="25"
                                        Background="Black"
                                        CornerRadius="12.5"
                                        HorizontalAlignment="Left"
                                />
                                <ContentPresenter Name="WPFToggleSwitchContent"
                                                  Margin="10,0,0,0"
                                                  Content="{TemplateBinding Content}"
                                                  VerticalAlignment="Center"
                                />
                            </Grid>
                        </StackPanel>
                        <ControlTemplate.Triggers>
                            <Trigger Property="IsChecked" Value="false">
                                <Trigger.ExitActions>
                                    <RemoveStoryboard BeginStoryboardName="WPFToggleSwitchLeft" />
                                    <BeginStoryboard x:Name="WPFToggleSwitchRight">
                                        <Storyboard>
                                            <ThicknessAnimation Storyboard.TargetProperty="Margin"
                                                    Storyboard.TargetName="WPFToggleSwitchButton"
                                                    Duration="0:0:0:0"
                                                    From="0,0,0,0"
                                                    To="28,0,0,0">
                                            </ThicknessAnimation>
                                        </Storyboard>
                                    </BeginStoryboard>
                                </Trigger.ExitActions>
                                <Setter TargetName="WPFToggleSwitchButton"
                                        Property="Background"
                                        Value="#fff9f4f4"
                                />
                            </Trigger>
                            <Trigger Property="IsChecked" Value="true">
                                <Trigger.ExitActions>
                                    <RemoveStoryboard BeginStoryboardName="WPFToggleSwitchRight" />
                                    <BeginStoryboard x:Name="WPFToggleSwitchLeft">
                                        <Storyboard>
                                            <ThicknessAnimation Storyboard.TargetProperty="Margin"
                                                    Storyboard.TargetName="WPFToggleSwitchButton"
                                                    Duration="0:0:0:0"
                                                    From="28,0,0,0"
                                                    To="0,0,0,0">
                                            </ThicknessAnimation>
                                        </Storyboard>
                                    </BeginStoryboard>
                                </Trigger.ExitActions>
                                <Setter TargetName="WPFToggleSwitchButton"
                                        Property="Background"
                                        Value="#ff060600"
                                />
                            </Trigger>
                        </ControlTemplate.Triggers>
                    </ControlTemplate>
                </Setter.Value>
            </Setter>
        </Style>
        <Style x:Key="ColorfulToggleSwitchStyle" TargetType="{x:Type CheckBox}">
            <Setter Property="Template">
                <Setter.Value>
                    <ControlTemplate TargetType="{x:Type ToggleButton}">
                        <Grid x:Name="toggleSwitch">
                            <Border x:Name="Border" CornerRadius="10"
                                    Background="#FFFFFFFF"
                                    Width="70" Height="25">
                                <Border.Effect>
                                    <DropShadowEffect ShadowDepth="0.5" Direction="0" Opacity="0.3" />
                                </Border.Effect>
                                <Ellipse x:Name="Ellipse" Fill="#FFFFFFFF" Stretch="Uniform"
                                        Margin="2 2 2 1"
                                        Stroke="Gray" StrokeThickness="0.2"
                                        HorizontalAlignment="Left" Width="22">
                                    <Ellipse.Effect>
                                        <DropShadowEffect BlurRadius="10" ShadowDepth="1" Opacity="0.3" Direction="260" />
                                    </Ellipse.Effect>
                                </Ellipse>
                            </Border>

                            <TextBlock x:Name="txtDisable" Text="Disable " VerticalAlignment="Center" FontWeight="DemiBold" HorizontalAlignment="Right" Foreground="White" FontSize="12" />
                            <TextBlock x:Name="txtEnable" Text="  Enable" VerticalAlignment="Center" FontWeight="DemiBold" Foreground="White" HorizontalAlignment="Left" FontSize="12" />
                        </Grid>

                        <ControlTemplate.Triggers>
                            <Trigger Property="ToggleButton.IsChecked" Value="False">
                                <Setter TargetName="Border" Property="Background" Value="#C2283B" />
                                <Setter TargetName="Ellipse" Property="Margin" Value="2 2 2 1" />
                                <Setter TargetName="txtDisable" Property="Opacity" Value="1.0" />
                                <Setter TargetName="txtEnable" Property="Opacity" Value="0.0" />
                            </Trigger>

                            <Trigger Property="ToggleButton.IsChecked" Value="True">
                                <Trigger.EnterActions>
                                    <BeginStoryboard>
                                        <Storyboard>
                                            <ColorAnimation Storyboard.TargetName="Border"
                                                    Storyboard.TargetProperty="(Border.Background).(SolidColorBrush.Color)"
                                                    To="#34A543" Duration="0:0:0.1" />

                                            <ThicknessAnimation Storyboard.TargetName="Ellipse"
                                                    Storyboard.TargetProperty="Margin"
                                                    To="46 2 2 1" Duration="0:0:0.1" />

                                            <DoubleAnimation Storyboard.TargetName="txtDisable"
                                                    Storyboard.TargetProperty="(TextBlock.Opacity)"
                                                    To="0.0" Duration="0:0:0:0.1" />

                                            <DoubleAnimation Storyboard.TargetName="txtEnable"
                                                    Storyboard.TargetProperty="(TextBlock.Opacity)"
                                                    To="1.0" Duration="0:0:0:0.1" />
                                        </Storyboard>
                                    </BeginStoryboard>
                                </Trigger.EnterActions>

                                <!-- Some out fading -->
                                <Trigger.ExitActions>
                                    <BeginStoryboard>
                                        <Storyboard>
                                            <ColorAnimation Storyboard.TargetName="Border"
                                                    Storyboard.TargetProperty="(Border.Background).(SolidColorBrush.Color)"
                                                    To="#C2283B" Duration="0:0:0.1" />

                                            <ThicknessAnimation Storyboard.TargetName="Ellipse"
                                                    Storyboard.TargetProperty="Margin"
                                                    To="2 2 2 1" Duration="0:0:0.1" />

                                            <DoubleAnimation Storyboard.TargetName="txtDisable"
                                                    Storyboard.TargetProperty="(TextBlock.Opacity)"
                                                    To="1.0" Duration="0:0:0:0.1" />

                                            <DoubleAnimation Storyboard.TargetName="txtEnable"
                                                    Storyboard.TargetProperty="(TextBlock.Opacity)"
                                                    To="0.0" Duration="0:0:0:0.1" />
                                        </Storyboard>
                                    </BeginStoryboard>
                                </Trigger.ExitActions>

                                <Setter Property="Foreground" Value="{DynamicResource IdealForegroundColorBrush}" />
                            </Trigger>
                        </ControlTemplate.Triggers>
                    </ControlTemplate>
                </Setter.Value>
            </Setter>
            <Setter Property="VerticalContentAlignment" Value="Center" />
        </Style>
        <Style x:Key="labelfortweaks" TargetType="{x:Type Label}">
            <Setter Property="Foreground" Value="{MainForegroundColor}" />
            <Setter Property="Background" Value="{MainBackgroundColor}" />
            <Style.Triggers>
                <Trigger Property="IsMouseOver" Value="True">
                    <Setter Property="Foreground" Value="White" />
                </Trigger>
            </Style.Triggers>
        </Style>
    </Window.Resources>
    <Border Name="WPFdummy" Grid.Column="0" Grid.Row="1">
            <Grid Background="{MainBackgroundColor}" ShowGridLines="False" Name="WPFMainGrid"  Width="Auto" Height="Auto">
                <Grid.RowDefinitions>
                    <RowDefinition Height=".1*"/>
                    <RowDefinition Height=".9*"/>
                </Grid.RowDefinitions>
                <Grid.ColumnDefinitions>
                    <ColumnDefinition Width="*"/>
                </Grid.ColumnDefinitions>
                <DockPanel Background="{MainBackgroundColor}" SnapsToDevicePixels="True" Grid.Row="0" Width="1100">
                    <Image Height="50" Width="50" Name="WPFIcon" SnapsToDevicePixels="True" Source="https://christitus.com/images/logo-full.png" Margin="0,10,0,10"/>
                    <ToggleButton HorizontalAlignment="Left" Height="40" Width="100"
                        Background="{ButtonInstallBackgroundColor}" Foreground="white" FontWeight="Bold" Name="WPFTab1BT">
                        <ToggleButton.Content>
                            <TextBlock Background="Transparent" Foreground="{ButtonInstallForegroundColor}" >
                                <Underline>I</Underline>nstall
                            </TextBlock>
                        </ToggleButton.Content>
                    </ToggleButton>
                    <ToggleButton HorizontalAlignment="Left" Height="40" Width="100"
                        Background="{ButtonTweaksBackgroundColor}" Foreground="{ButtonTweaksForegroundColor}" FontWeight="Bold" Name="WPFTab2BT">
                        <ToggleButton.Content>
                            <TextBlock Background="Transparent" Foreground="{ButtonTweaksForegroundColor}">
                                <Underline>T</Underline>weaks
                            </TextBlock>
                        </ToggleButton.Content>
                    </ToggleButton>
                    <ToggleButton HorizontalAlignment="Left" Height="40" Width="100"
                        Background="{ButtonConfigBackgroundColor}" Foreground="{ButtonConfigForegroundColor}" FontWeight="Bold" Name="WPFTab3BT">
                        <ToggleButton.Content>
                            <TextBlock Background="Transparent" Foreground="{ButtonConfigForegroundColor}">
                                <Underline>C</Underline>onfig
                            </TextBlock>
                        </ToggleButton.Content>
                    </ToggleButton>
                    <ToggleButton HorizontalAlignment="Left" Height="40" Width="100"
                        Background="{ButtonUpdatesBackgroundColor}" Foreground="{ButtonUpdatesForegroundColor}" FontWeight="Bold" Name="WPFTab4BT">
                        <ToggleButton.Content>
                            <TextBlock Background="Transparent" Foreground="{ButtonUpdatesForegroundColor}">
                                <Underline>U</Underline>pdates
                            </TextBlock>
                        </ToggleButton.Content>
                    </ToggleButton>
                    <ToggleButton HorizontalAlignment="Left" Height="40" Width="100"
                        Background="{ButtonUpdatesBackgroundColor}" Foreground="{ButtonUpdatesForegroundColor}" FontWeight="Bold" Name="WPFTab5BT">
                        <ToggleButton.Content>
                            <TextBlock Background="Transparent" Foreground="{ButtonUpdatesForegroundColor}">
                                <Underline>M</Underline>icroWin
                            </TextBlock>
                        </ToggleButton.Content>
                    </ToggleButton>
                    <TextBox VerticalContentAlignment="Center" HorizontalAlignment="Right" Name="CheckboxFilter" ToolTip="Press Ctrl-F and type app name to filter application list below. Press Esc to reset the filter"
                        Height="25" Width="200" 
                        Foreground="{MainForegroundColor}" Background="{MainBackgroundColor}">Ctrl-F to filter</TextBox>
                </DockPanel>
                <ScrollViewer Grid.Row="1" Padding="-1" VerticalScrollBarVisibility="Auto" HorizontalScrollBarVisibility="Auto" Background="Transparent">
                <TabControl Name="WPFTabNav" Background="#222222" Width="Auto" Height="Auto">
                    <TabItem Header="Install" Visibility="Collapsed" Name="WPFTab1">
                        <Grid Background="Transparent">
                            <Grid.ColumnDefinitions>
                                <ColumnDefinition Width="*"/>
                                <ColumnDefinition Width="*"/>
                                <ColumnDefinition Width="*"/>
                                <ColumnDefinition Width="*"/>
                                <ColumnDefinition Width="*"/>
                            </Grid.ColumnDefinitions>
                            <Grid.RowDefinitions>
                                <RowDefinition Height=".10*"/>
                                <RowDefinition Height=".90*"/>
                            </Grid.RowDefinitions>

                            <StackPanel Background="{MainBackgroundColor}" Orientation="Horizontal" Grid.Row="0" HorizontalAlignment="Center" Grid.Column="0" Grid.ColumnSpan="3" Margin="10">
                                <Label Content="Winget:" FontSize="17" VerticalAlignment="Center"/>
                                <Button Name="WPFinstall" Content=" Install Selection " Margin="7"/>
                                <Button Name="WPFInstallUpgrade" Content=" Upgrade All " Margin="7"/>
                                <Button Name="WPFuninstall" Content=" Uninstall Selection " Margin="7"/>
                                <Button Name="WPFGetInstalled" Content=" Get Installed " Margin="7"/>
                                <Button Name="WPFclearWinget" Content=" Clear Selection " Margin="7"/>
                            </StackPanel>
                            <StackPanel Background="{MainBackgroundColor}" Orientation="Horizontal" Grid.Row="0" HorizontalAlignment="Center" Grid.Column="3" Grid.ColumnSpan="2" Margin="10">
                                <Label Content="Configuration File:" FontSize="17" VerticalAlignment="Center"/>
                                <Button Name="WPFimportWinget" Content=" Import " Margin="7"/>
                                <Button Name="WPFexportWinget" Content=" Export " Margin="7"/>
                            </StackPanel>
                            <StackPanel Background="{MainBackgroundColor}" SnapsToDevicePixels="True" Grid.Row="1" Grid.Column="0" Margin="10">
                                <Label Content="Browsers" FontSize="16" Margin="5,0"/>
                                <CheckBox Name="WPFInstallbrave" Content="Brave" Margin="5,0"/>
                                <CheckBox Name="WPFInstallchrome" Content="Chrome" Margin="5,0"/>
                                <CheckBox Name="WPFInstallchromium" Content="Chromium" Margin="5,0"/>
                                <CheckBox Name="WPFInstalledge" Content="Edge" Margin="5,0"/>
                                <CheckBox Name="WPFInstallfirefox" Content="Firefox" Margin="5,0"/>
				<CheckBox Name="WPFInstallfloorp" Content="Floorp" Margin="5,0"/>
                                <CheckBox Name="WPFInstalllibrewolf" Content="LibreWolf" Margin="5,0"/>
				<CheckBox Name="WPFInstallmercury" Content="Mercury" Margin="5,0"/>
                                <CheckBox Name="WPFInstallthorium" Content="Thorium Browser" Margin="5,0"/>
                                <CheckBox Name="WPFInstalltor" Content="Tor Browser" Margin="5,0"/>
                                <CheckBox Name="WPFInstallvivaldi" Content="Vivaldi" Margin="5,0"/>
                                <CheckBox Name="WPFInstallwaterfox" Content="Waterfox" Margin="5,0"/>

                                <Label Content="Communications" FontSize="16" Margin="5,0"/>
                                <CheckBox Name="WPFInstalldiscord" Content="Discord" Margin="5,0"/>
                                <CheckBox Name="WPFInstallguilded" Content="Guilded" Margin="5,0"/>
                                <CheckBox Name="WPFInstallhexchat" Content="Hexchat" Margin="5,0"/>
                                <CheckBox Name="WPFInstalljami" Content="Jami" Margin="5,0"/>
                                <CheckBox Name="WPFInstalllinphone" Content="Linphone" Margin="5,0" />
                                <CheckBox Name="WPFInstallmatrix" Content="Matrix" Margin="5,0"/>
				<CheckBox Name="WPFInstallsession" Content="Session" Margin="5,0"/>
                                <CheckBox Name="WPFInstallsignal" Content="Signal" Margin="5,0"/>
                                <CheckBox Name="WPFInstallskype" Content="Skype" Margin="5,0"/>
                                <CheckBox Name="WPFInstallslack" Content="Slack" Margin="5,0"/>
                                <CheckBox Name="WPFInstallteams" Content="Teams" Margin="5,0"/>
                                <CheckBox Name="WPFInstalltelegram" Content="Telegram" Margin="5,0"/>
                                <CheckBox Name="WPFInstallthunderbird" Content="Thunderbird" Margin="5,0"/>
                                <CheckBox Name="WPFInstallviber" Content="Viber" Margin="5,0"/>
                                <CheckBox Name="WPFInstallzoom" Content="Zoom" Margin="5,0"/>
                            </StackPanel>
                            <StackPanel Background="{MainBackgroundColor}" SnapsToDevicePixels="True" Grid.Row="1" Grid.Column="1" Margin="10">
                                <Label Content="Development" FontSize="16" Margin="5,0"/>
                                <CheckBox Name="WPFInstalljava20" Content="Azul Zulu JDK 20" Margin="5,0"/>
                                <CheckBox Name="WPFInstallclink" Content="Clink" Margin="5,0"/>
                                <CheckBox Name="WPFInstalldockerdesktop" Content="Docker Desktop" Margin="5,0"/>
                                <CheckBox Name="WPFInstallgit" Content="Git" Margin="5,0"/>
                                <CheckBox Name="WPFInstallgitextensions" Content="Git Extensions" Margin="5,0"/>
                                <CheckBox Name="WPFInstallgithubdesktop" Content="GitHub Desktop" Margin="5,0"/>
                                <CheckBox Name="WPFInstallgolang" Content="GoLang" Margin="5,0"/>
                                <CheckBox Name="WPFInstalljetbrains" Content="Jetbrains Toolbox" Margin="5,0"/>
                                <CheckBox Name="WPFInstallnano" Content="Nano" Margin="5,0"/>
                                <CheckBox Name="WPFInstallneovim" Content="Neovim" Margin="5,0"/>
                                <CheckBox Name="WPFInstallnodejs" Content="NodeJS" Margin="5,0"/>
                                <CheckBox Name="WPFInstallnodejslts" Content="NodeJS LTS" Margin="5,0"/>
                                <CheckBox Name="WPFInstallnvm" Content="Node Version Manager" Margin="5,0"/>
                                <CheckBox Name="WPFInstalljava8" Content="OpenJDK Java 8" Margin="5,0"/>
                                <CheckBox Name="WPFInstalljava16" Content="OpenJDK Java 16" Margin="5,0"/>
                                <CheckBox Name="WPFInstalljava18" Content="Oracle Java 18" Margin="5,0"/>
                                <CheckBox Name="WPFInstallposh" Content="Oh My Posh (Prompt)" Margin="5,0"/>
                                <CheckBox Name="WPFInstallpython3" Content="Python3" Margin="5,0"/>
                                <CheckBox Name="WPFInstallpostman" Content="Postman" Margin="5,0"/>
                                <CheckBox Name="WPFInstallrustlang" Content="Rust" Margin="5,0"/>
                                <CheckBox Name="WPFInstallstarship" Content="Starship (Shell Prompt)" Margin="5,0"/>
                                <CheckBox Name="WPFInstallsublimemerge" Content="Sublime Merge" Margin="5,0"/>
                                <CheckBox Name="WPFInstallsublimetext" Content="Sublime Text" Margin="5,0"/>
                                <CheckBox Name="WPFInstallunity" Content="Unity Game Engine" Margin="5,0"/>
                                <CheckBox Name="WPFInstallvisualstudio" Content="Visual Studio 2022" Margin="5,0"/>
                                <CheckBox Name="WPFInstallvscode" Content="VS Code" Margin="5,0"/>
                                <CheckBox Name="WPFInstallvscodium" Content="VS Codium" Margin="5,0"/>

                                <Label Content="Document" FontSize="16" Margin="5,0"/>
                                <CheckBox Name="WPFInstallanki" Content="Anki" Margin="5,0"/>
                                <CheckBox Name="WPFInstalladobe" Content="Adobe Reader DC" Margin="5,0"/>
                                <CheckBox Name="WPFInstallopenoffice" Content="Apache OpenOffice" Margin="5,0"/>
                                <CheckBox Name="WPFInstallcalibre" Content="Calibre" Margin="5,0"/>
                                <CheckBox Name="WPFInstallfoxpdf" Content="Foxit PDF" Margin="5,0"/>
                                <CheckBox Name="WPFInstalljoplin" Content="Joplin (FOSS Notes)" Margin="5,0"/>
                                <CheckBox Name="WPFInstalllibreoffice" Content="LibreOffice" Margin="5,0"/>
                                <CheckBox Name="WPFInstallmasscode" Content="massCode (Snippet Manager)" Margin="5,0"/>
                                <CheckBox Name="WPFInstallnaps2" Content="NAPS2 (Document Scanner)" Margin="5,0"/>
                                <CheckBox Name="WPFInstallnotepadplus" Content="Notepad++" Margin="5,0"/>
                                <CheckBox Name="WPFInstallobsidian" Content="Obsidian" Margin="5,0"/>
                                <CheckBox Name="WPFInstallokular" Content="Okular" Margin="5,0"/>
                                <CheckBox Name="WPFInstallonlyoffice" Content="ONLYOffice Desktop" Margin="5,0"/>
                                <CheckBox Name="WPFInstallpdfsam" Content="PDFsam Basic" Margin="5,0"/>
                                <CheckBox Name="WPFInstallsumatra" Content="Sumatra PDF" Margin="5,0"/>
                                <CheckBox Name="WPFInstallwinmerge" Content="WinMerge" Margin="5,0"/>
                                <CheckBox Name="WPFInstallzotero" Content="Zotero" Margin="5,0"/>
                            </StackPanel>
                            <StackPanel Background="{MainBackgroundColor}" SnapsToDevicePixels="True" Grid.Row="1" Grid.Column="2" Margin="10">
                                <Label Content="Games" FontSize="16" Margin="5,0"/>
                                <CheckBox Name="WPFInstallbluestacks" Content="Bluestacks" Margin="5,0"/>
                                <CheckBox Name="WPFInstalleaapp" Content="EA App" Margin="5,0"/>
                                <CheckBox Name="WPFInstallepicgames" Content="Epic Games Launcher" Margin="5,0"/>
                                <CheckBox Name="WPFInstallgeforcenow" Content="GeForce NOW" Margin="5,0"/>
                                <CheckBox Name="WPFInstallgog" Content="GOG Galaxy" Margin="5,0"/>
                                <CheckBox Name="WPFInstallheroiclauncher" Content="Heroic Games Launcher" Margin="5,0"/>
                                <CheckBox Name="WPFInstallprismlauncher" Content="Prism Launcher" Margin="5,0"/>
                                <CheckBox Name="WPFInstallsteam" Content="Steam" Margin="5,0"/>
                                <CheckBox Name="WPFInstallubisoft" Content="Ubisoft Connect" Margin="5,0"/>

                                <Label Content="Microsoft Tools" FontSize="16" Margin="5,0"/>
                                <CheckBox Name="WPFInstalldotnet3" Content=".NET Desktop Runtime 3.1" Margin="5,0"/>
                                <CheckBox Name="WPFInstalldotnet5" Content=".NET Desktop Runtime 5" Margin="5,0"/>
                                <CheckBox Name="WPFInstalldotnet6" Content=".NET Desktop Runtime 6" Margin="5,0"/>
                                <CheckBox Name="WPFInstalldotnet7" Content=".NET Desktop Runtime 7" Margin="5,0"/>
                                <CheckBox Name="WPFInstallnuget" Content="Nuget" Margin="5,0"/>
                                <CheckBox Name="WPFInstallonedrive" Content="OneDrive" Margin="5,0"/>
                                <CheckBox Name="WPFInstallpowershell" Content="PowerShell" Margin="5,0"/>
                                <CheckBox Name="WPFInstallpowertoys" Content="Powertoys" Margin="5,0"/>
                                <CheckBox Name="WPFInstallprocessmonitor" Content="SysInternals Process Monitor" Margin="5,0"/>
                                <CheckBox Name="WPFInstalltcpview" Content="SysInternals TCPView" Margin="5,0"/>
                                <CheckBox Name="WPFInstallvc2015_64" Content="Visual C++ 2015-2022 64-bit" Margin="5,0"/>
                                <CheckBox Name="WPFInstallvc2015_32" Content="Visual C++ 2015-2022 32-bit" Margin="5,0"/>
                                <CheckBox Name="WPFInstallterminal" Content="Windows Terminal" Margin="5,0"/>
                            </StackPanel>
                            <StackPanel Background="{MainBackgroundColor}" SnapsToDevicePixels="True" Grid.Row="1" Grid.Column="3" Margin="10">
                                <Label Content="Multimedia Tools" FontSize="16" Margin="5,0"/>
                                <CheckBox Name="WPFInstallaimp" Content="AIMP (Music Player)" Margin="5,0"/>
                                <CheckBox Name="WPFInstallaudacity" Content="Audacity" Margin="5,0"/>
                                <CheckBox Name="WPFInstallblender" Content="Blender (3D Graphics)" Margin="5,0"/>
                                <CheckBox Name="WPFInstallcider" Content="Cider (FOSS Music Player)" Margin="5,0"/>
                                <CheckBox Name="WPFInstallclipgrab" Content="Clipgrab" Margin="5,0"/>
                                <CheckBox Name="WPFInstallcopyq" Content="Copyq (Clipboard Manager)" Margin="5,0"/>
                                <CheckBox Name="WPFInstalleartrumpet" Content="Eartrumpet (Audio)" Margin="5,0"/>
                                <CheckBox Name="WPFInstallflameshot" Content="Flameshot (Screenshots)" Margin="5,0"/>
                                <CheckBox Name="WPFInstallfoobar" Content="Foobar2000 (Music Player)" Margin="5,0"/>
                                <CheckBox Name="WPFInstallgimp" Content="GIMP (Image Editor)" Margin="5,0"/>
                                <CheckBox Name="WPFInstallgreenshot" Content="Greenshot (Screenshots)" Margin="5,0"/>
                                <CheckBox Name="WPFInstallhandbrake" Content="HandBrake" Margin="5,0"/>
                                <CheckBox Name="WPFInstallimageglass" Content="ImageGlass (Image Viewer)" Margin="5,0"/>
                                <CheckBox Name="WPFInstallimgburn" Content="ImgBurn" Margin="5,0"/>
                                <CheckBox Name="WPFInstallinkscape" Content="Inkscape" Margin="5,0"/>
                                <CheckBox Name="WPFInstallitunes" Content="iTunes" Margin="5,0"/>
                                <CheckBox Name="WPFInstalljellyfinmediaplayer" Content="Jellyfin Media Player" Margin="5,0"/>
                                <CheckBox Name="WPFInstalljellyfinserver" Content="Jellyfin Server" Margin="5,0"/>
                                <CheckBox Name="WPFInstallkdenlive" Content="Kdenlive (Video Editor)" Margin="5,0"/>
                                <CheckBox Name="WPFInstallkodi" Content="Kodi Media Center" Margin="5,0"/>
                                <CheckBox Name="WPFInstallklite" Content="K-Lite Codec Standard" Margin="5,0"/>
                                <CheckBox Name="WPFInstallkrita" Content="Krita (Image Editor)" Margin="5,0"/>
                                <CheckBox Name="WPFInstallmusicbee" Content="MusicBee (Music Player)" Margin="5,0"/>
                                <CheckBox Name="WPFInstallmpc" Content="Media Player Classic (Video Player)" Margin="5,0"/>
                                <CheckBox Name="WPFInstallnglide" Content="nGlide (3dfx compatibility)" Margin="5,0"/>
                                <CheckBox Name="WPFInstallnomacs" Content="Nomacs (Image viewer)" Margin="5,0"/>
                                <CheckBox Name="WPFInstallobs" Content="OBS Studio" Margin="5,0"/>
								<CheckBox Name="WPFInstallPaintdotnet" Content="Paint.net" Margin="5,0"/>
                                <CheckBox Name="WPFInstallsharex" Content="ShareX (Screenshots)" Margin="5,0"/>
                                <CheckBox Name="WPFInstallstrawberry" Content="Strawberry (Music Player)" Margin="5,0"/>
                                <CheckBox Name="WPFInstalltidal" Content="Tidal" Margin="5,0"/>
                                <CheckBox Name="WPFInstallvlc" Content="VLC (Video Player)" Margin="5,0"/>
                                <CheckBox Name="WPFInstallvoicemeeter" Content="Voicemeeter (Audio)" Margin="5,0"/>

                                <Label Content="Pro Tools" FontSize="16" Margin="5,0"/>
                                <CheckBox Name="WPFInstalladvancedip" Content="Advanced IP Scanner" Margin="5,0"/>
                                <CheckBox Name="WPFInstallangryipscanner" Content="Angry IP Scanner" Margin="5,0"/>
                                <CheckBox Name="WPFInstallheidisql" Content="HeidiSQL" Margin="5,0" />
                                <CheckBox Name="WPFInstallmremoteng" Content="mRemoteNG" Margin="5,0"/>
                                <CheckBox Name="WPFInstallnmap" Content="Nmap" Margin="5,0"/>
								<CheckBox Name="WPFInstallOpenVPN" Content="OpenVPN Connect" Margin="5,0"/>
                                <CheckBox Name="WPFInstallportmaster" Content="Portmaster" Margin="5,0"/>
				<CheckBox Name="WPFInstallputty" Content="Putty" Margin="5,0"/>
                                <CheckBox Name="WPFInstallrustdesk" Content="Rust Remote Desktop (FOSS)" Margin="5,0"/>
                                <CheckBox Name="WPFInstallsimplewall" Content="SimpleWall" Margin="5,0"/>
                                <CheckBox Name="WPFInstallventoy" Content="Ventoy" Margin="5,0"/>
                                <CheckBox Name="WPFInstallwinscp" Content="WinSCP" Margin="5,0"/>
                                <CheckBox Name="WPFInstallwireshark" Content="WireShark" Margin="5,0"/>
                            </StackPanel>
                            <StackPanel Background="{MainBackgroundColor}" SnapsToDevicePixels="True" Grid.Row="1" Grid.Column="4" Margin="10">
                                <Label Content="Utilities" FontSize="16" Margin="5,0"/>
                                <CheckBox Name="WPFInstall7zip" Content="7-Zip" Margin="5,0"/>
                                <CheckBox Name="WPFInstallalacritty" Content="Alacritty Terminal" Margin="5,0"/>
                                <CheckBox Name="WPFInstallanydesk" Content="AnyDesk" Margin="5,0"/>
                                <CheckBox Name="WPFInstallautohotkey" Content="AutoHotkey" Margin="5,0"/>
                                <CheckBox Name="WPFInstallbitwarden" Content="Bitwarden" Margin="5,0"/>
                                <CheckBox Name="WPFInstallbulkcrapuninstaller" Content="Bulk Crap Uninstaller" Margin="5,0"/>
                                <CheckBox Name="WPFInstallcarnac" Content="Carnac" Margin="5,0"/>
                                <CheckBox Name="WPFInstallcpuz" Content="CPU-Z" Margin="5,0"/>
                                <CheckBox Name="WPFInstallddu" Content="Display Driver Uninstaller" Margin="5,0"/>
                                <CheckBox Name="WPFInstalldeluge" Content="Deluge" Margin="5,0"/>
                                <CheckBox Name="WPFInstalldolphin" Content="Dolphin File manager" Margin="5,0"/>
								<CheckBox Name="WPFInstallduplicati" Content="Duplicati 2" Margin="5,0"/>
				<CheckBox Name="WPFInstalldevtoys" Content="Devtoys" Margin="5,0"/>
                                <CheckBox Name="WPFInstalletcher" Content="Etcher USB Creator" Margin="5,0"/>
                                <CheckBox Name="WPFInstallesearch" Content="Everything Search" Margin="5,0"/>
                                <CheckBox Name="WPFInstallflux" Content="f.lux Redshift" Margin="5,0"/>
                                <CheckBox Name="WPFInstallglaryutilities" Content="Glary Utilities" Margin="5,0"/>
                                <CheckBox Name="WPFInstallgpuz" Content="GPU-Z" Margin="5,0"/>
                                <CheckBox Name="WPFInstallgsudo" Content="Gsudo" Margin="5,0"/>
                                <CheckBox Name="WPFInstallhwinfo" Content="HWInfo" Margin="5,0"/>
                                <CheckBox Name="WPFInstalljdownloader" Content="J Download Manager" Margin="5,0"/>
								<CheckBox Name="WPFInstallkdeconnect" Content="KDE Connect" Margin="5,0"/>
                                <CheckBox Name="WPFInstallkeepass" Content="KeePassXC" Margin="5,0"/>
                                <CheckBox Name="WPFInstallmalwarebytes" Content="MalwareBytes" Margin="5,0"/>
                                <CheckBox Name="WPFInstallmonitorian" Content="Monitorian" Margin="5,0"/>
                                <CheckBox Name="WPFInstallmsiafterburner" Content="MSI Afterburner" Margin="5,0"/>
                                <CheckBox Name="WPFInstallnanazip" Content="NanaZip" Margin="5,0"/>
                                <CheckBox Name="WPFInstallnextclouddesktop" Content="Nextcloud Desktop" Margin="5,0"/>
                                <CheckBox Name="WPFInstallnushell" Content="Nushell" Margin="5,0"/>
                                <CheckBox Name="WPFInstallnvclean" Content="NVCleanstall" Margin="5,0"/>
								<CheckBox Name="WPFInstallOVirtualBox" Content="Oracle VirtualBox" Margin="5,0"/>
                                <CheckBox Name="WPFInstallopenrgb" Content="OpenRGB" Margin="5,0" />
                                <CheckBox Name="WPFInstallopenshell" Content="Open Shell (Start Menu)" Margin="5,0"/>
                                <CheckBox Name="WPFInstallownclouddesktop" Content="ownCloud Desktop" Margin="5,0"/>
                                <CheckBox Name="WPFInstallpeazip" Content="Peazip" Margin="5,0"/>
                                <CheckBox Name="WPFInstallprocesslasso" Content="Process Lasso" Margin="5,0"/>
                                <CheckBox Name="WPFInstallprucaslicer" Content="Prusa Slicer" Margin="5,0"/>
                                <CheckBox Name="WPFInstallqbittorrent" Content="qBittorrent" Margin="5,0"/>
                                <CheckBox Name="WPFInstallrevo" Content="RevoUninstaller" Margin="5,0"/>
                                <CheckBox Name="WPFInstallrufus" Content="Rufus Imager" Margin="5,0"/>
                                <CheckBox Name="WPFInstallsandboxie" Content="Sandboxie Plus" Margin="5,0"/>
                                <CheckBox Name="WPFInstallshell" Content="Shell (Expanded Context Menu)" Margin="5,0"/>
                                <CheckBox Name="WPFInstallsdio" Content="Snappy Driver Installer Origin" Margin="5,0"/>
<<<<<<< HEAD
                                <CheckBox Name="WPFInstallsteelseries" Content="Steelseries GG" Margin="5,0"/>
=======
                                <CheckBox Name="WPFInstallspacedrive" Content="Spacedrive File Manager" Margin="5,0"/>
>>>>>>> b64f7ce3
                                <CheckBox Name="WPFInstallsuperf4" Content="SuperF4" Margin="5,0"/>
                                <CheckBox Name="WPFInstalltailscale" Content="Tailscale" Margin="5,0"/>
                                <CheckBox Name="WPFInstallteamviewer" Content="TeamViewer" Margin="5,0"/>
                                <CheckBox Name="WPFInstallttaskbar" Content="Translucent Taskbar" Margin="5,0"/>
                                <CheckBox Name="WPFInstalltreesize" Content="TreeSize Free" Margin="5,0"/>
                                <CheckBox Name="WPFInstalltwinkletray" Content="Twinkle Tray" Margin="5,0"/>
                                <CheckBox Name="WPFInstallwindirstat" Content="WinDirStat" Margin="5,0"/>
                                <CheckBox Name="WPFInstallwingetui" Content="WingetUI" Margin="5,0"/>
                                <CheckBox Name="WPFInstallwiztree" Content="WizTree" Margin="5,0"/>
                                <CheckBox Name="WPFInstallwinrar" Content="WinRAR" Margin="5,0"/>
                                <CheckBox Name="WPFInstallwslmanager" Content="WSL Manager" Margin="5,0"/>
                                <CheckBox Name="WPFInstallxdm" Content="Xtreme Download Manager" Margin="5,0"/>
                                <CheckBox Name="WPFInstallzerotierone" Content="ZeroTier One" Margin="5,0"/>
                            </StackPanel>
                        </Grid>
                    </TabItem>
                    <TabItem Header="Tweaks" Visibility="Collapsed" Name="WPFTab2">
                        <Grid Background="#333333">
                            <Grid.ColumnDefinitions>
                                <ColumnDefinition Width=".35*"/>
                                <ColumnDefinition Width=".35*"/>
                                <ColumnDefinition Width=".30*"/>
                            </Grid.ColumnDefinitions>
                            <Grid.RowDefinitions>
                                <RowDefinition Height=".10*"/>
                                <RowDefinition Height=".70*"/>
                                <RowDefinition Height=".10*"/>
                            </Grid.RowDefinitions>
                            <StackPanel Background="{MainBackgroundColor}" Orientation="Horizontal" Grid.Row="0" HorizontalAlignment="Center"  Grid.ColumnSpan="2" Margin="10">
                                <Label Content="Recommended Selections:" FontSize="17" VerticalAlignment="Center"/>
                                <Button Name="WPFdesktop" Content=" Desktop " Margin="7"/>
                                <Button Name="WPFlaptop" Content=" Laptop " Margin="7"/>
                                <Button Name="WPFminimal" Content=" Minimal " Margin="7"/>
                                <Button Name="WPFclear" Content=" Clear " Margin="7"/>
                                <Button Name="WPFGetInstalledTweaks" Content=" Get Installed " Margin="7"/>
                            </StackPanel>
                            <StackPanel Background="{MainBackgroundColor}" Orientation="Horizontal" Grid.Row="0" HorizontalAlignment="Center" Grid.Column="2" Margin="10">
                                <Label Content="Configuration File:" FontSize="17" VerticalAlignment="Center"/>
                                <Button Name="WPFimport" Content=" Import " Margin="7"/>
                                <Button Name="WPFexport" Content=" Export " Margin="7"/>
                            </StackPanel>
                            <StackPanel Background="{MainBackgroundColor}" Orientation="Horizontal" Grid.Row="2" HorizontalAlignment="Center" Grid.ColumnSpan="3" Margin="10">
                                <TextBlock Padding="10">
                                    Note: Hover over items to get a better description. Please be careful as many of these tweaks will heavily modify your system.
                                    <LineBreak/>Recommended selections are for normal users and if you are unsure do NOT check anything else!
                                </TextBlock>
                            </StackPanel>
                            <StackPanel Background="{MainBackgroundColor}" SnapsToDevicePixels="True" Grid.Row="1" Grid.Column="0" Margin="10,5">
                                <Label FontSize="16" Content="Essential Tweaks"/>
                                <CheckBox Name="WPFEssTweaksOO" Content="Run OO Shutup" Margin="5,0" ToolTip="Runs OO Shutup from https://www.oo-software.com/en/shutup10"/>
                                <CheckBox Name="WPFEssTweaksTele" Content="Disable Telemetry" Margin="5,0" ToolTip="Disables Microsoft Telemetry. Note: This will lock many Edge Browser settings. Microsoft spies heavily on you when using the Edge browser."/>
                                <CheckBox Name="WPFEssTweaksWifi" Content="Disable Wifi-Sense" Margin="5,0" ToolTip="Wifi Sense is a spying service that phones home all nearby scanned wifi networks and your current geo location."/>
                                <CheckBox Name="WPFEssTweaksAH" Content="Disable Activity History" Margin="5,0" ToolTip="This erases recent docs, clipboard, and run history."/>
                                <CheckBox Name="WPFEssTweaksDeleteTempFiles" Content="Delete Temporary Files" Margin="5,0" ToolTip="Erases TEMP Folders"/>
                                <CheckBox Name="WPFEssTweaksDiskCleanup" Content="Run Disk Cleanup" Margin="5,0" ToolTip="Runs Disk Cleanup on Drive C: and removes old Windows Updates."/>
                                <CheckBox Name="WPFEssTweaksLoc" Content="Disable Location Tracking" Margin="5,0" ToolTip="Disables Location Tracking...DUH!"/>
                                <CheckBox Name="WPFEssTweaksHome" Content="Disable Homegroup" Margin="5,0" ToolTip="Disables HomeGroup - Windows 11 doesn't have this, it was awful."/>
                                <CheckBox Name="WPFEssTweaksStorage" Content="Disable Storage Sense" Margin="5,0" ToolTip="Storage Sense deletes temp files automatically."/>
                                <CheckBox Name="WPFEssTweaksHiber" Content="Disable Hibernation" Margin="5,0" ToolTip="Hibernation is really meant for laptops as it saves what's in memory before turning the pc off. It really should never be used, but some people are lazy and rely on it. Don't be like Bob. Bob likes hibernation."/>
                                <CheckBox Name="WPFEssTweaksDVR" Content="Disable GameDVR" Margin="5,0" ToolTip="GameDVR is a Windows App that is a dependency for some Store Games. I've never met someone that likes it, but it's there for the XBOX crowd."/>
                                <CheckBox Name="WPFEssTweaksTeredo" Content="Disable Teredo" Margin="5,0" ToolTip="Teredo network tunneling is a ipv6 feature that can cause additional latancy."/>
                                <CheckBox Name="WPFEssTweaksServices" Content="Set Services to Manual" Margin="5,0" ToolTip="Turns a bunch of system services to manual that don't need to be running all the time. This is pretty harmless as if the service is needed, it will simply start on demand."/>
                                
							<Label Content="Performance Plans" />
                                <Button Name="WPFAddUltPerf" Content="Add and Activate Ultimate Performance Profile" HorizontalAlignment = "Left" Margin="5,2" Width="300"/>
                                <Button Name="WPFRemoveUltPerf" Content="Remove Ultimate Performance Profile" HorizontalAlignment = "Left" Margin="5,2" Width="300"/>
							<Label Content="Shortcuts" />
                                <Button Name="WPFWinUtilShortcut" Content="Create WinUtil Shortcut" HorizontalAlignment = "Left" Margin="5,0" Padding="20,5" Width="300"/>

                            </StackPanel>
                            <StackPanel Background="{MainBackgroundColor}" SnapsToDevicePixels="True" Grid.Row="1" Grid.Column="1" Margin="10,5">
                                <Label FontSize="16" Content="Advanced Tweaks - CAUTION"/>
                                <CheckBox Name="WPFMiscTweaksDisplay" Content="Set Display for Performance" Margin="5,0" ToolTip="Sets the system preferences to performance. You can do this manually with sysdm.cpl as well."/>
                                <CheckBox Name="WPFMiscTweaksUTC" Content="Set Time to UTC (Dual Boot)" Margin="5,0" ToolTip="Essential for computers that are dual booting. Fixes the time sync with Linux Systems."/>
                                <CheckBox Name="WPFMiscTweaksDisableUAC" Content="Disable UAC" Margin="5,0" ToolTip="Disables User Account Control. Only recommended for Expert Users."/>
                                <CheckBox Name="WPFMiscTweaksDisableNotifications" Content="Disable Notification Tray/Calendar" Margin="5,0" ToolTip="Disables all Notifications INCLUDING Calendar"/>
                                <CheckBox Name="WPFEssTweaksDeBloat" Content="Remove ALL MS Store Apps - NOT RECOMMENDED" Margin="5,0" ToolTip="USE WITH CAUTION!!!!! This will remove ALL Microsoft store apps other than the essentials to make winget work. Games installed by MS Store ARE INCLUDED!"/>
                                <CheckBox Name="WPFEssTweaksRemoveEdge" Content="Remove Microsoft Edge - NOT RECOMMENDED" Margin="5,0" ToolTip="Removes MS Edge when it gets reinstalled by updates."/>
                                <CheckBox Name="WPFEssTweaksRemoveOnedrive" Content="Remove OneDrive" Margin="5,0" ToolTip="Copies OneDrive files to Default Home Folders and Uninstalls it."/>
                                <CheckBox Name="WPFMiscTweaksRightClickMenu" Content="Set Classic Right-Click Menu " Margin="5,0" ToolTip="Great Windows 11 tweak to bring back good context menus when right clicking things in explorer."/>
                                <CheckBox Name="WPFMiscTweaksDisableipsix" Content="Disable IPv6" Margin="5,0" ToolTip="Disables IPv6."/>
                                <CheckBox Name="WPFMiscTweaksEnableipsix" Content="Enable IPv6" Margin="5,0" ToolTip="Enables IPv6."/>

                                <StackPanel Orientation="Horizontal" Margin="0,5,0,0">
                                    <Label Content="DNS" HorizontalAlignment="Left" VerticalAlignment="Center"/>
                                    <ComboBox Name="WPFchangedns"  Height="32" Width="186" HorizontalAlignment="Left" VerticalAlignment="Center" Margin="5,5">
                                        <ComboBoxItem IsSelected="True" Content = "Default"/>
                                        <ComboBoxItem Content = "DHCP"/>
                                        <ComboBoxItem Content = "Google"/>
                                        <ComboBoxItem Content = "Cloudflare"/>
                                        <ComboBoxItem Content = "Cloudflare_Malware"/>
                                        <ComboBoxItem Content = "Cloudflare_Malware_Adult"/>
                                        <ComboBoxItem Content = "Level3"/>
                                        <ComboBoxItem Content = "Open_DNS"/>
                                        <ComboBoxItem Content = "Quad9"/>
							    </ComboBox>
                                </StackPanel>
                                
                                    <Button Name="WPFtweaksbutton" Content="Run Tweaks" HorizontalAlignment = "Left" Width="160" Margin="0,15,0,0"/>
                                    <Button Name="WPFundoall" Content="Undo Selected Tweaks" HorizontalAlignment = "Left" Width="160" Margin="0,10,0,0"/>
                                
                            </StackPanel>

                            <StackPanel Background="{MainBackgroundColor}" SnapsToDevicePixels="True" Grid.Row="1" Grid.Column="2" Margin="10,5">
                            <Label FontSize="16" Content="Customize Preferences"/>

                            
                            <StackPanel Orientation="Horizontal" Margin="0,10,0,0">
                                <Label Content="Dark Theme"  Style="{StaticResource labelfortweaks}" ToolTip="Enable/Disable Dark Mode." />
                                <CheckBox Name="WPFToggleDarkMode" Style="{StaticResource ColorfulToggleSwitchStyle}" Margin="2.5,0"/>
                            </StackPanel>

                            <StackPanel Orientation="Horizontal" Margin="0,10,0,0">
                                <Label Content="Bing Search in Start Menu" Style="{StaticResource labelfortweaks}" ToolTip= "If enable then includes web search results from Bing in your Start Menu search." />
                                <CheckBox Name="WPFToggleBingSearch" Style="{StaticResource ColorfulToggleSwitchStyle}" Margin="2.5,0"/>
                            </StackPanel>
                            
                            <StackPanel Orientation="Horizontal" Margin="0,10,0,0">
                                <Label Content="NumLock on Startup" Style="{StaticResource labelfortweaks}" ToolTip= "Toggle the Num Lock key state when your computer starts."/>
                                <CheckBox Name="WPFToggleNumLock" Style="{StaticResource ColorfulToggleSwitchStyle}" Margin="2.5,0"/>
                            </StackPanel>

                            <StackPanel Orientation="Horizontal" Margin="0,10,0,0">
                                <Label Content="Verbose Logon Messages" Style="{StaticResource labelfortweaks}" ToolTip="Show detailed messages during the login process for troubleshooting and diagnostics."/>
                                <CheckBox Name="WPFToggleVerboseLogon" Style="{StaticResource ColorfulToggleSwitchStyle}" Margin="2.5,0"/>
                            </StackPanel>
                            
                            <StackPanel Orientation="Horizontal" Margin="0,10,0,0">
                                <Label Content="Show File Extensions" Style="{StaticResource labelfortweaks}" ToolTip="If enabled then File extensions (e.g., .txt, .jpg) are visible." />
                                <CheckBox Name="WPFToggleShowExt" Style="{StaticResource ColorfulToggleSwitchStyle}" Margin="2.5,0"/>
                            </StackPanel>

                            <StackPanel Orientation="Horizontal" Margin="0,10,0,0">
                                <Label Content="Mouse Acceleration" Style="{StaticResource labelfortweaks}" ToolTip="If Enabled then Cursor movement is affected by the speed of your physical mouse movements."/>
                                <CheckBox Name="WPFToggleMouseAcceleration" Style="{StaticResource ColorfulToggleSwitchStyle}" Margin="2.5,0"/>
                            </StackPanel>

                            </StackPanel> <!-- End of Customize Preferences Section -->
                            

                        </Grid>
                    </TabItem>
                    <TabItem Header="Config" Visibility="Collapsed" Name="WPFTab3">
                        <Grid Background="#444444">
                            <Grid.ColumnDefinitions>
                                <ColumnDefinition Width="*"/>
                                <ColumnDefinition Width="*"/>
                            </Grid.ColumnDefinitions>
                            <StackPanel Background="{MainBackgroundColor}" SnapsToDevicePixels="True" Grid.Column="0" Margin="10,5">
                                <Label Content="Features" FontSize="16"/>
                                <CheckBox Name="WPFFeaturesdotnet" Content="All .Net Framework (2,3,4)" Margin="5,0"/>
                                <CheckBox Name="WPFFeatureshyperv" Content="HyperV Virtualization" Margin="5,0"/>
                                <CheckBox Name="WPFFeatureslegacymedia" Content="Legacy Media (WMP, DirectPlay)" Margin="5,0"/>
                                <CheckBox Name="WPFFeaturenfs" Content="NFS - Network File System" Margin="5,0"/>
                                <CheckBox Name="WPFFeaturewsl" Content="Windows Subsystem for Linux" Margin="5,0"/>
                                <CheckBox Name="WPFFeaturesandbox" Content="Windows Sandbox" Margin="5,0"/>
                                <Button Name="WPFFeatureInstall" FontSize="14" Content="Install Features" HorizontalAlignment = "Left" Margin="5" Padding="20,5" Width="150"/>
                                <Label Content="Fixes" FontSize="16"/>
                                <Button Name="WPFPanelAutologin" FontSize="14" Content="Set Up Autologin" HorizontalAlignment = "Left" Margin="5,2" Padding="20,5" Width="300"/>
                                <Button Name="WPFFixesUpdate" FontSize="14" Content="Reset Windows Update" HorizontalAlignment = "Left" Margin="5,2" Padding="20,5" Width="300"/>
                                <Button Name="WPFFixesNetwork" FontSize="14" Content="Reset Network" HorizontalAlignment = "Left" Margin="5,2" Padding="20,5" Width="300"/>
                                <Button Name="WPFPanelDISM" FontSize="14" Content="System Corruption Scan" HorizontalAlignment = "Left" Margin="5,2" Padding="20,5" Width="300"/>
                                <Button Name="WPFFixesWinget" FontSize="14" Content="WinGet Reinstall" HorizontalAlignment = "Left" Margin="5,2" Padding="20,5" Width="300"/>
                            </StackPanel>
                            <StackPanel Background="{MainBackgroundColor}" SnapsToDevicePixels="True" Grid.Column="1" Margin="10,5">
                                <Label Content="Legacy Windows Panels" FontSize="16"/>
                                <Button Name="WPFPanelcontrol" FontSize="14" Content="Control Panel" HorizontalAlignment = "Left" Margin="5" Padding="20,5" Width="200"/>
                                <Button Name="WPFPanelnetwork" FontSize="14" Content="Network Connections" HorizontalAlignment = "Left" Margin="5" Padding="20,5" Width="200"/>
                                <Button Name="WPFPanelpower" FontSize="14" Content="Power Panel" HorizontalAlignment = "Left" Margin="5" Padding="20,5" Width="200"/>
                                <Button Name="WPFPanelregion" FontSize="14" Content="Region" HorizontalAlignment = "Left" Margin="5" Padding="20,5" Width="200"/>
                                <Button Name="WPFPanelsound" FontSize="14" Content="Sound Settings" HorizontalAlignment = "Left" Margin="5" Padding="20,5" Width="200"/>
                                <Button Name="WPFPanelsystem" FontSize="14" Content="System Properties" HorizontalAlignment = "Left" Margin="5" Padding="20,5" Width="200"/>
                                <Button Name="WPFPaneluser" FontSize="14" Content="User Accounts" HorizontalAlignment = "Left" Margin="5" Padding="20,5" Width="200"/>
                            </StackPanel>
                        </Grid>
                    </TabItem>
                    <TabItem Header="Updates" Visibility="Collapsed" Name="WPFTab4">
                        <Grid Background="#555555">
                            <Grid.ColumnDefinitions>
                                <ColumnDefinition Width="*"/>
                                <ColumnDefinition Width="*"/>
                                <ColumnDefinition Width="*"/>
                            </Grid.ColumnDefinitions>
                            <StackPanel Background="{MainBackgroundColor}" SnapsToDevicePixels="True" Grid.Column="0" Margin="10,5">
                                <Button Name="WPFUpdatesdefault" FontSize="16" Content="Default (Out of Box) Settings" Margin="20,4,20,10" Padding="10"/>
                                <TextBlock Margin="20,0,20,0" Padding="10" TextWrapping="WrapWithOverflow" MaxWidth="300">This is the default settings that come with Windows. <LineBreak/><LineBreak/> No modifications are made and will remove any custom windows update settings.<LineBreak/><LineBreak/>Note: If you still encounter update errors, reset all updates in the config tab. That will restore ALL Microsoft Update Services from their servers and reinstall them to default settings.</TextBlock>
                            </StackPanel>
                            <StackPanel Background="{MainBackgroundColor}" SnapsToDevicePixels="True" Grid.Column="1" Margin="10,5">
                                <Button Name="WPFUpdatessecurity" FontSize="16" Content="Security (Recommended) Settings" Margin="20,4,20,10" Padding="10"/>
                                <TextBlock Margin="20,0,20,0" Padding="10" TextWrapping="WrapWithOverflow" MaxWidth="300">This is my recommended setting I use on all computers.<LineBreak/><LineBreak/> It will delay feature updates by 2 years and will install security updates 4 days after release.<LineBreak/><LineBreak/>Feature Updates: Adds features and often bugs to systems when they are released. You want to delay these as long as possible.<LineBreak/><LineBreak/>Security Updates: Typically these are pressing security flaws that need to be patched quickly. You only want to delay these a couple of days just to see if they are safe and don't break other systems. You don't want to go without these for ANY extended periods of time.</TextBlock>
                            </StackPanel>
                            <StackPanel Background="{MainBackgroundColor}" SnapsToDevicePixels="True" Grid.Column="2" Margin="10,5">
                                <Button Name="WPFUpdatesdisable" FontSize="16" Content="Disable ALL Updates (NOT RECOMMENDED!)" Margin="20,4,20,10" Padding="10,10,10,10"/>
                                <TextBlock Margin="20,0,20,0" Padding="10" TextWrapping="WrapWithOverflow" MaxWidth="300">This completely disables ALL Windows Updates and is NOT RECOMMENDED.<LineBreak/><LineBreak/> However, it can be suitable if you use your system for a select purpose and do not actively browse the internet. <LineBreak/><LineBreak/>Note: Your system will be easier to hack and infect without security updates.</TextBlock>
                                <TextBlock Text=" " Margin="20,0,20,0" Padding="10" TextWrapping="WrapWithOverflow" MaxWidth="300"/>
                            </StackPanel>
                        </Grid>
                    </TabItem>
                    <TabItem Header="MicroWin" Visibility="Collapsed" Name="WPFTab5" Width="Auto" Height="Auto">
                        <Grid Width="Auto" Height="Auto">
                            <Grid.ColumnDefinitions>
                                <ColumnDefinition Width="*"/>
			                    <ColumnDefinition Width="4*"/>
                            </Grid.ColumnDefinitions>
                            <Grid.RowDefinitions>
			                    <RowDefinition Height="*" />
                            </Grid.RowDefinitions>
                            <Border BorderBrush="Yellow" CornerRadius="2" BorderThickness="2" Margin="1" Grid.Row="0" Grid.Column="0">
                            <StackPanel Name="MicrowinMain" Background="{MainBackgroundColor}" SnapsToDevicePixels="True" Grid.Column="0" Grid.Row="0">
                                <StackPanel Background="Transparent" SnapsToDevicePixels="True" Margin="1">
                                    <TextBlock Margin="1" Padding="1" TextWrapping="Wrap" Foreground="{ComboBoxForegroundColor}">
                                        Choose a Windows ISO file that you've downloaded <LineBreak/>
                                        Check the status in the console
                                    </TextBlock>
                                    <TextBox Name="MicrowinFinalIsoLocation" Background="Transparent" BorderThickness="1" BorderBrush="{MainForegroundColor}"
                                        Text="ISO location will be printed here"
                                        IsReadOnly="True"
                                        TextWrapping="Wrap"
                                        Foreground="{LabelboxForegroundColor}"
                                    />
                                    <Button Name="WPFGetIso" Margin="2" Padding="15">
                                       <Button.Content>
                                            <TextBlock Background="Transparent" Foreground="{ButtonForegroundColor}">
                                                Select Windows <Underline>I</Underline>SO
                                            </TextBlock>
                                        </Button.Content>
                                    </Button>
                                </StackPanel>
                                <!-- Visibility="Hidden" -->
                                <StackPanel Name="MicrowinOptionsPanel" HorizontalAlignment="Left" SnapsToDevicePixels="True" Margin="1" Visibility="Hidden">
                                    <TextBlock Margin="6" Padding="1" TextWrapping="Wrap">Chose Windows SKU</TextBlock>
                                    <ComboBox x:Name = "MicrowinWindowsFlavors" Margin="1" />
                                    <TextBlock Margin="6" Padding="1" TextWrapping="Wrap">Choose Windows features you want to remove from the ISO</TextBlock>
                                    <CheckBox Name="WPFMicrowinKeepProvisionedPackages" Content="Keep Provisioned Packages" Margin="5,0" ToolTip="Do not remove Microsoft Provisioned packages from the ISO."/>
                                    <CheckBox Name="WPFMicrowinKeepAppxPackages" Content="Keep Appx Packages" Margin="5,0" ToolTip="Do not remove Microsoft Appx packages from the ISO."/>
                                    <CheckBox Name="WPFMicrowinKeepDefender" Content="Keep Defender" Margin="5,0" IsChecked="True" ToolTip="Do not remove Microsoft Antivirus from the ISO."/>
                                    <CheckBox Name="WPFMicrowinKeepEdge" Content="Keep Edge" Margin="5,0" IsChecked="True" ToolTip="Do not remove Microsoft Edge from the ISO."/>
                                    <Rectangle Fill="{MainForegroundColor}" Height="2" HorizontalAlignment="Stretch" Margin="0,10,0,10"/>
                                    <CheckBox Name="MicrowinInjectDrivers" Content="Inject drivers (I KNOW WHAT I'M DOING)" Margin="5,0" IsChecked="False" ToolTip="Path to unpacked drivers all sys and inf files for devices that need drivers"/>
                                    <TextBox Name="MicrowinDriverLocation" Background="Transparent" BorderThickness="1" BorderBrush="{MainForegroundColor}"
                                        Margin="6"
                                        Text=""
                                        IsReadOnly="False"
                                        TextWrapping="Wrap"
                                        Foreground="{LabelboxForegroundColor}"
                                        ToolTip="Path to unpacked drivers all sys and inf files for devices that need drivers"
                                    />
                                    <Rectangle Fill="{MainForegroundColor}" Height="2" HorizontalAlignment="Stretch" Margin="0,10,0,10"/>
                                    <CheckBox Name="WPFMicrowinCopyToUsb" Content="Copy to Ventoy" Margin="5,0" IsChecked="False" ToolTip="Copy to USB disk with a label Ventoy"/>
                                    <Rectangle Fill="{MainForegroundColor}" Height="2" HorizontalAlignment="Stretch" Margin="0,10,0,10"/>
                                    <Button Name="WPFMicrowin" Content="Start the process" Margin="2" Padding="15"/>
                                </StackPanel>
                                <StackPanel HorizontalAlignment="Left" SnapsToDevicePixels="True" Margin="1" Visibility="Collapsed">
                                    <TextBlock Name="MicrowinIsoDrive" VerticalAlignment="Center"  Margin="1" Padding="1" TextWrapping="WrapWithOverflow" Foreground="{ComboBoxForegroundColor}"/>
                                    <TextBlock Name="MicrowinIsoLocation" VerticalAlignment="Center"  Margin="1" Padding="1" TextWrapping="WrapWithOverflow" Foreground="{ComboBoxForegroundColor}"/>
                                    <TextBlock Name="MicrowinMountDir" VerticalAlignment="Center"  Margin="1" Padding="1" TextWrapping="WrapWithOverflow" Foreground="{ComboBoxForegroundColor}"/>
                                    <TextBlock Name="MicrowinScratchDir" VerticalAlignment="Center"  Margin="1" Padding="1" TextWrapping="WrapWithOverflow" Foreground="{ComboBoxForegroundColor}"/>
                                </StackPanel>
                            </StackPanel>
                            </Border>
                            <Border Background="{MainBackgroundColor}" 
                                VerticalAlignment="Stretch"
                                HorizontalAlignment="Stretch"
                                BorderBrush="Yellow" 
                                CornerRadius="2" 
                                BorderThickness="2"
                                Grid.Row="0" Grid.Column="1"
                                Margin="1">
                                <StackPanel HorizontalAlignment="Left" Background="{MainBackgroundColor}" SnapsToDevicePixels="True" Visibility="Visible" 
                                    >
                                    <TextBlock x:Name = "asciiTextBlock"
                                        xml:space ="preserve"
                                        HorizontalAlignment = "Center"
                                        Margin = "0"
                                        VerticalAlignment = "Top"
                                        Height = "Auto"
                                        Width = "Auto"
                                        FontSize = "10"
                                        FontFamily = "Courier New"
                                    >
  /\/\  (_)  ___  _ __   ___  / / /\ \ \(_) _ __    
 /    \ | | / __|| '__| / _ \ \ \/  \/ /| || '_ \  
/ /\/\ \| || (__ | |   | (_) | \  /\  / | || | | | 
\/    \/|_| \___||_|    \___/   \/  \/  |_||_| |_| 
                                    </TextBlock>
                                    <TextBlock Margin="15,15,15,0" 
                                        Padding="8,8,8,0" 
                                        VerticalAlignment="Center" 
                                        TextWrapping="WrapWithOverflow" 
                                        Height = "Auto"
                                        Width = "Auto"
                                        Foreground="{ComboBoxForegroundColor}">
                                        <Bold>MicroWin features:</Bold><LineBreak/>
                                        - Remove Telemetry and Tracking <LineBreak/>
                                        - Add ability to use local accounts <LineBreak/>
                                        - Remove Wifi requirement to finish install <LineBreak/>
                                        - Ability to remove Edge <LineBreak/>
                                        - Ability to remove Defender <LineBreak/>
                                        - Remove Teams <LineBreak/>
                                        - Apps debloat <LineBreak/>
                                        <LineBreak/>
                                        <LineBreak/>

                                        <Bold>INSTRUCTIONS</Bold> <LineBreak/>
                                        - Download the latest Windows 11 image from Microsoft <LineBreak/>
                                        LINK: https://www.microsoft.com/software-download/windows11 <LineBreak/>
                                        NOTE: May take several minutes to process the ISO depending on your machine and connection <LineBreak/>
                                        - Put it somewhere on the C:\ drive so it is easily accessible <LineBreak/>
                                        - Launch WinUtil and MicroWin  <LineBreak/>
                                        - Click on the "Select Windows ISO" button and wait for WinUtil to process the image <LineBreak/>
                                        NOTE: It will be processed and unpacked which may take some time <LineBreak/>
                                        - Once complete, choose which Windows flavor you want to base your image on <LineBreak/>
                                        - Choose which features you want to keep <LineBreak/>
                                        - Click the "Start Process" button <LineBreak/>
                                        NOTE: The process of creating the Windows image may take some time, please check the console and wait for it to say "Done" <LineBreak/>
                                        - Once complete, the microwin.iso will be in the %temp% directory <LineBreak/>
                                        - Copy this image to your Ventoy USB Stick, boot to this image, gg
                                        <LineBreak/>
                                        NOTE: If you are injecting drivers ensure you put all your inf, sys, and dll files for each driver into a separate directory
                                    </TextBlock>
                                    <TextBlock Margin="15,0,15,15" 
                                        Padding = "1" 
                                        TextWrapping="WrapWithOverflow" 
                                        Height = "Auto"
                                        Width = "Auto"
                                        VerticalAlignment = "Top"
                                        Foreground = "{ComboBoxForegroundColor}"
                                        xml:space = "preserve"
                                    >
<Bold>Example:</Bold>
    C:\drivers\
        |-- Driver1\
        |   |-- Driver1.inf
        |   |-- Driver1.sys
        |-- Driver2\
        |   |-- Driver2.inf
        |   |-- Driver2.sys
        |-- OtherFiles...
                                    </TextBlock>
                               </StackPanel>
                            </Border>
                        </Grid>
                    </TabItem>
                </TabControl>
                </ScrollViewer>
            </Grid>
    </Border>
</Window><|MERGE_RESOLUTION|>--- conflicted
+++ resolved
@@ -694,8 +694,8 @@
                                 <CheckBox Name="WPFInstallddu" Content="Display Driver Uninstaller" Margin="5,0"/>
                                 <CheckBox Name="WPFInstalldeluge" Content="Deluge" Margin="5,0"/>
                                 <CheckBox Name="WPFInstalldolphin" Content="Dolphin File manager" Margin="5,0"/>
-								<CheckBox Name="WPFInstallduplicati" Content="Duplicati 2" Margin="5,0"/>
-				<CheckBox Name="WPFInstalldevtoys" Content="Devtoys" Margin="5,0"/>
+								                <CheckBox Name="WPFInstallduplicati" Content="Duplicati 2" Margin="5,0"/>
+				                        <CheckBox Name="WPFInstalldevtoys" Content="Devtoys" Margin="5,0"/>
                                 <CheckBox Name="WPFInstalletcher" Content="Etcher USB Creator" Margin="5,0"/>
                                 <CheckBox Name="WPFInstallesearch" Content="Everything Search" Margin="5,0"/>
                                 <CheckBox Name="WPFInstallflux" Content="f.lux Redshift" Margin="5,0"/>
@@ -704,7 +704,7 @@
                                 <CheckBox Name="WPFInstallgsudo" Content="Gsudo" Margin="5,0"/>
                                 <CheckBox Name="WPFInstallhwinfo" Content="HWInfo" Margin="5,0"/>
                                 <CheckBox Name="WPFInstalljdownloader" Content="J Download Manager" Margin="5,0"/>
-								<CheckBox Name="WPFInstallkdeconnect" Content="KDE Connect" Margin="5,0"/>
+								                <CheckBox Name="WPFInstallkdeconnect" Content="KDE Connect" Margin="5,0"/>
                                 <CheckBox Name="WPFInstallkeepass" Content="KeePassXC" Margin="5,0"/>
                                 <CheckBox Name="WPFInstallmalwarebytes" Content="MalwareBytes" Margin="5,0"/>
                                 <CheckBox Name="WPFInstallmonitorian" Content="Monitorian" Margin="5,0"/>
@@ -713,7 +713,7 @@
                                 <CheckBox Name="WPFInstallnextclouddesktop" Content="Nextcloud Desktop" Margin="5,0"/>
                                 <CheckBox Name="WPFInstallnushell" Content="Nushell" Margin="5,0"/>
                                 <CheckBox Name="WPFInstallnvclean" Content="NVCleanstall" Margin="5,0"/>
-								<CheckBox Name="WPFInstallOVirtualBox" Content="Oracle VirtualBox" Margin="5,0"/>
+								                <CheckBox Name="WPFInstallOVirtualBox" Content="Oracle VirtualBox" Margin="5,0"/>
                                 <CheckBox Name="WPFInstallopenrgb" Content="OpenRGB" Margin="5,0" />
                                 <CheckBox Name="WPFInstallopenshell" Content="Open Shell (Start Menu)" Margin="5,0"/>
                                 <CheckBox Name="WPFInstallownclouddesktop" Content="ownCloud Desktop" Margin="5,0"/>
@@ -726,11 +726,8 @@
                                 <CheckBox Name="WPFInstallsandboxie" Content="Sandboxie Plus" Margin="5,0"/>
                                 <CheckBox Name="WPFInstallshell" Content="Shell (Expanded Context Menu)" Margin="5,0"/>
                                 <CheckBox Name="WPFInstallsdio" Content="Snappy Driver Installer Origin" Margin="5,0"/>
-<<<<<<< HEAD
+                                <CheckBox Name="WPFInstallspacedrive" Content="Spacedrive File Manager" Margin="5,0"/>
                                 <CheckBox Name="WPFInstallsteelseries" Content="Steelseries GG" Margin="5,0"/>
-=======
-                                <CheckBox Name="WPFInstallspacedrive" Content="Spacedrive File Manager" Margin="5,0"/>
->>>>>>> b64f7ce3
                                 <CheckBox Name="WPFInstallsuperf4" Content="SuperF4" Margin="5,0"/>
                                 <CheckBox Name="WPFInstalltailscale" Content="Tailscale" Margin="5,0"/>
                                 <CheckBox Name="WPFInstallteamviewer" Content="TeamViewer" Margin="5,0"/>
