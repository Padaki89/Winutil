#region Configurable Variables

    <#
        .NOTES
        Use this section to configure testing variables. IE if the number of tabs change in the GUI update that variable here.
        All variables need to be global to be passed between contexts

    #>

    $global:FormName = "Chris Titus Tech's Windows Utility"

#endregion Configurable Variables

#region Load Variables needed for testing

    #Config Files
    $global:configs = @{}

    (
        "applications"
    ) | ForEach-Object {
        $global:configs["$PSItem"] = Get-Content .\config\$PSItem.json | ConvertFrom-Json
    }

    #GUI
    $global:inputXML = get-content MainWindow.xaml
    $global:inputXML = $global:inputXML -replace 'mc:Ignorable="d"', '' -replace "x:N", 'N' -replace '^<Win.*', '<Window'
    [xml]$global:XAML = $global:inputXML
    [void][System.Reflection.Assembly]::LoadWithPartialName('presentationframework')
    $global:reader = (New-Object System.Xml.XmlNodeReader $global:xaml) 
    $global:Form  = [Windows.Markup.XamlReader]::Load( $global:reader )
    $global:xaml.SelectNodes("//*[@Name]") | ForEach-Object { Set-Variable -Name "Global:WPF$($_.Name)" -Value $global:Form.FindName($_.Name) -Scope global }

    #dotsource original script to pull in all variables and ensure no errors
    $script = Get-Content .\winutil.ps1
    $output = $script[0..($script.count - 4)] | Out-File .\pester.ps1    


#endregion Load Variables needed for testing 

#===========================================================================
# Tests - Application Installs
#===========================================================================

Describe "Application Installs" {
    Context "Application installs" {
        It "Imports with no errors" {
            $global:configs.Applications | should -Not -BeNullOrEmpty
        }
    }
    Context "Winget Install" {
        $global:configs.applications.install | Get-Member -MemberType NoteProperty  | ForEach-Object {
            $TestCase = @{ name = $psitem.name }
            It "$($psitem.name) should include Winget Install" -TestCases $TestCase{
                param($name)
                $null -eq $global:configs.applications.install.$name.winget | should -Befalse -because "$name Did not include a Winget Install"
            } 
        }
    }
    Context "GUI Applications Checkbox" {
        (get-variable | Where-Object {$psitem.name -like "*install*" -and $psitem.value.GetType().name -eq "CheckBox"}).name -replace 'Global:','' | ForEach-Object {

            $TestCase = @{ name = $psitem }
            It "$($psitem) should include application.json " -TestCases $TestCase{
                param($name)
                $null -eq $global:configs.applications.install.$name | should -Befalse -because "$name Does not have entry in applications.json"
            } 
        }
    } 
}

#===========================================================================
# Tests - Tweak Presets
#===========================================================================

Describe "Tweak Presets" {
    Context "Json Import" {
        It "Imports with no errors" {
            $global:configs.preset | should -Not -BeNullOrEmpty
        }
    }
}

#===========================================================================
# Tests - GUI
#===========================================================================

Describe "GUI" {
    Context "XML" {
        It "Imports with no errors" {
            $global:XAML | should -Not -BeNullOrEmpty
        }
        It "Title should be $global:FormName" {
            $global:XAML.window.Title | should -Be $global:FormName
        }
    }

    Context "Form" {
        It "Imports with no errors" {
            $global:Form | should -Not -BeNullOrEmpty
        }
        It "Title should match XML" {
            $global:Form.title | should -Be $global:XAML.window.Title
        }
    } 
}

#===========================================================================
# Tests - GUI Functions
#===========================================================================

Describe "GUI Functions" {
    BeforeEach -Scriptblock {. ./pester.ps1}

    It "GUI should load with no errors" {
        $WPFTab1BT | should -Not -BeNullOrEmpty
        $WPFundoall | should -Not -BeNullOrEmpty
        $WPFPanelDISM | should -Not -BeNullOrEmpty
        $WPFPanelAutologin | should -Not -BeNullOrEmpty
        $WPFUpdatesdefault | should -Not -BeNullOrEmpty
        $WPFFixesUpdate | should -Not -BeNullOrEmpty
        $WPFUpdatesdisable | should -Not -BeNullOrEmpty
        $WPFUpdatessecurity | should -Not -BeNullOrEmpty
        $WPFFeatureInstall | should -Not -BeNullOrEmpty
        $WPFundoall | should -Not -BeNullOrEmpty
        $WPFDisableDarkMode | should -Not -BeNullOrEmpty
        $WPFEnableDarkMode | should -Not -BeNullOrEmpty
        $WPFtweaksbutton | should -Not -BeNullOrEmpty
        $WPFminimal | should -Not -BeNullOrEmpty
        $WPFlaptop | should -Not -BeNullOrEmpty
        $WPFdesktop | should -Not -BeNullOrEmpty
        $WPFInstallUpgrade | should -Not -BeNullOrEmpty
        $WPFinstall | should -Not -BeNullOrEmpty
    }

    Context "Get-CheckBoxes" {
        It "Get-CheckBoxes Install should return data" {
            . .\pester.ps1 

<<<<<<< HEAD
            $WPFInstallvc2015_32.ischecked = $true
            (Get-CheckBoxes -Group WPFInstall) | should -Not -BeNullOrEmpty
            $WPFInstallvc2015_32.ischecked | should -be $false
        }
    }

    Context "Set-Presets" {
        $global:configs.preset | Get-Member -MemberType NoteProperty | ForEach-Object {
            $TestCase = @{ name = $psitem.name }
            It "preset $($psitem.name) should modify the correct values" -TestCases $TestCase {
                param($name)
                Set-Presets $name
                get-variable $global:configs.preset.$name | Select-Object -ExpandProperty value | Select-Object -ExpandProperty ischecked | Where-Object {$psitem -eq $false} | should -BeNullOrEmpty
            }
        }
=======
        $TestCheckBoxes = @(
            "WPFInstallvc2015_32"
            "WPFInstallvscode"
            "WPFInstallgit"
        )
        
        $OutputResult = New-Object System.Collections.Generic.List[System.Object]
        $TestCheckBoxes | ForEach-Object {

            $global:configs.applications.Install.$psitem.winget -split ";" | ForEach-Object {
                $OutputResult.Add($psitem)
            }
        }
        $OutputResult = Sort-Object -InputObject $OutputResult

        $TestCheckBoxes | ForEach-Object {(Get-Variable $PSItem).value.ischecked = $true}
        $Output = Get-CheckBoxes -Group WPFInstall | Sort-Object
        $Output | should -Not -BeNullOrEmpty -Because "Output did not containe applications to install"
        $Output | Should -Not -Be $OutputResult -Because "Output contains duplicate values"
        $Output | Should -Be $($OutputResult | Select-Object -Unique | Sort-Object) -Because "Output doesn't match"
        $TestCheckBoxes | ForEach-Object {(Get-Variable $PSItem).value.ischecked | should -be $false}
>>>>>>> 0951bf5b
    }
}<|MERGE_RESOLUTION|>--- conflicted
+++ resolved
@@ -137,23 +137,6 @@
         It "Get-CheckBoxes Install should return data" {
             . .\pester.ps1 
 
-<<<<<<< HEAD
-            $WPFInstallvc2015_32.ischecked = $true
-            (Get-CheckBoxes -Group WPFInstall) | should -Not -BeNullOrEmpty
-            $WPFInstallvc2015_32.ischecked | should -be $false
-        }
-    }
-
-    Context "Set-Presets" {
-        $global:configs.preset | Get-Member -MemberType NoteProperty | ForEach-Object {
-            $TestCase = @{ name = $psitem.name }
-            It "preset $($psitem.name) should modify the correct values" -TestCases $TestCase {
-                param($name)
-                Set-Presets $name
-                get-variable $global:configs.preset.$name | Select-Object -ExpandProperty value | Select-Object -ExpandProperty ischecked | Where-Object {$psitem -eq $false} | should -BeNullOrEmpty
-            }
-        }
-=======
         $TestCheckBoxes = @(
             "WPFInstallvc2015_32"
             "WPFInstallvscode"
@@ -175,6 +158,16 @@
         $Output | Should -Not -Be $OutputResult -Because "Output contains duplicate values"
         $Output | Should -Be $($OutputResult | Select-Object -Unique | Sort-Object) -Because "Output doesn't match"
         $TestCheckBoxes | ForEach-Object {(Get-Variable $PSItem).value.ischecked | should -be $false}
->>>>>>> 0951bf5b
+    }
+
+    Context "Set-Presets" {
+        $global:configs.preset | Get-Member -MemberType NoteProperty | ForEach-Object {
+            $TestCase = @{ name = $psitem.name }
+            It "preset $($psitem.name) should modify the correct values" -TestCases $TestCase {
+                param($name)
+                Set-Presets $name
+                get-variable $global:configs.preset.$name | Select-Object -ExpandProperty value | Select-Object -ExpandProperty ischecked | Where-Object {$psitem -eq $false} | should -BeNullOrEmpty
+            }
+        }
     }
 }