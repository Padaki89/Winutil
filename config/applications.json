{
	"WPFInstall1password": {
		"category": "Utilities",
		"choco": "1password",
		"content": "1Password",
		"description": "1Password is a password manager that allows you to store and manage your passwords securely.",
		"link": "https://1password.com/",
		"winget": "AgileBits.1Password"
	},
	"WPFInstall7zip": {
		"category": "Utilities",
		"choco": "7zip",
		"content": "7-Zip",
		"description": "7-Zip is a free and open-source file archiver utility. It supports several compression formats and provides a high compression ratio, making it a popular choice for file compression.",
		"link": "https://www.7-zip.org/",
		"winget": "7zip.7zip"
	},
	"WPFInstalladobe": {
		"category": "Document",
		"choco": "adobereader",
		"content": "Adobe Acrobat Reader",
		"description": "Adobe Acrobat Reader is a free PDF viewer with essential features for viewing, printing, and annotating PDF documents.",
		"link": "https://www.adobe.com/acrobat/pdf-reader.html",
		"winget": "Adobe.Acrobat.Reader.64-bit"
	},
	"WPFInstalladvancedip": {
		"category": "Pro Tools",
		"choco": "advanced-ip-scanner",
		"content": "Advanced IP Scanner",
		"description": "Advanced IP Scanner is a fast and easy-to-use network scanner. It is designed to analyze LAN networks and provides information about connected devices.",
		"link": "https://www.advanced-ip-scanner.com/",
		"winget": "Famatech.AdvancedIPScanner"
	},
	"WPFInstallaffine": {
        "category": "Document",
        "choco": "na",
        "content": "AFFiNE",
        "description": "AFFiNE is an open source alternative to Notion. Write, draw, plan all at once. Selfhost it to sync across devices.",
        "link": "https://affine.pro/",
        "winget": "AFFiNE.stable"
    },
	"WPFInstallaimp": {
		"category": "Multimedia Tools",
		"choco": "aimp",
		"content": "AIMP (Music Player)",
		"description": "AIMP is a feature-rich music player with support for various audio formats, playlists, and customizable user interface.",
		"link": "https://www.aimp.ru/",
		"winget": "AIMP.AIMP"
	},
	"WPFInstallalacritty": {
		"category": "Utilities",
		"choco": "alacritty",
		"content": "Alacritty Terminal",
		"description": "Alacritty is a fast, cross-platform, and GPU-accelerated terminal emulator. It is designed for performance and aims to be the fastest terminal emulator available.",
		"link": "https://alacritty.org/",
		"winget": "Alacritty.Alacritty"
	},
	"WPFInstallanaconda3": {
		"category": "Development",
		"choco": "anaconda3",
		"content": "Anaconda",
		"description": "Anaconda is a distribution of the Python and R programming languages for scientific computing.",
		"link": "https://www.anaconda.com/products/distribution",
		"winget": "Anaconda.Anaconda3"
	},
	"WPFInstallangryipscanner": {
		"category": "Pro Tools",
		"choco": "angryip",
		"content": "Angry IP Scanner",
		"description": "Angry IP Scanner is an open-source and cross-platform network scanner. It is used to scan IP addresses and ports, providing information about network connectivity.",
		"link": "https://angryip.org/",
		"winget": "angryziber.AngryIPScanner"
	},
	"WPFInstallanki": {
		"category": "Document",
		"choco": "anki",
		"content": "Anki",
		"description": "Anki is a flashcard application that helps you memorize information with intelligent spaced repetition.",
		"link": "https://apps.ankiweb.net/",
		"winget": "Anki.Anki"
	},
	"WPFInstallanydesk": {
		"category": "Utilities",
		"choco": "anydesk",
		"content": "AnyDesk",
		"description": "AnyDesk is a remote desktop software that enables users to access and control computers remotely. It is known for its fast connection and low latency.",
		"link": "https://anydesk.com/",
		"winget": "AnyDeskSoftwareGmbH.AnyDesk"
	},
	"WPFInstallATLauncher": {
		"category": "Games",
		"choco": "na",
		"content": "ATLauncher",
		"description": "ATLauncher is a Launcher for Minecraft which integrates multiple different ModPacks to allow you to download and install ModPacks easily and quickly.",
		"link": "https://github.com/ATLauncher/ATLauncher",
		"winget": "ATLauncher.ATLauncher"
	},
	"WPFInstallaudacity": {
		"category": "Multimedia Tools",
		"choco": "audacity",
		"content": "Audacity",
		"description": "Audacity is a free and open-source audio editing software known for its powerful recording and editing capabilities.",
		"link": "https://www.audacityteam.org/",
		"winget": "Audacity.Audacity"
	},
	"WPFInstallautoruns": {
		"category": "Microsoft Tools",
		"choco": "autoruns",
		"content": "Autoruns",
		"description": "This utility shows you what programs are configured to run during system bootup or login",
		"link": "https://learn.microsoft.com/en-us/sysinternals/downloads/autoruns",
		"winget": "Microsoft.Sysinternals.Autoruns"
	},
	"WPFInstallrdcman": {
		"category": "Microsoft Tools",
		"choco": "rdcman",
		"content": "RDCMan",
		"description": "RDCMan manages multiple remote desktop connections. It is useful for managing server labs where you need regular access to each machine such as automated checkin systems and data centers.",
		"link": "https://learn.microsoft.com/en-us/sysinternals/downloads/rdcman",
		"winget": "Microsoft.Sysinternals.RDCMan"
	},
	"WPFInstallautohotkey": {
		"category": "Utilities",
		"choco": "autohotkey",
		"content": "AutoHotkey",
		"description": "AutoHotkey is a scripting language for Windows that allows users to create custom automation scripts and macros. It is often used for automating repetitive tasks and customizing keyboard shortcuts.",
		"link": "https://www.autohotkey.com/",
		"winget": "AutoHotkey.AutoHotkey"
	},
	"WPFInstallazuredatastudio": {
		"category": "Microsoft Tools",
		"choco": "azure-data-studio",
		"content": "Microsoft Azure Data Studio",
		"description": "Azure Data Studio is a data management tool that enables you to work with SQL Server, Azure SQL DB and SQL DW from Windows, macOS and Linux.",
		"link": "https://docs.microsoft.com/sql/azure-data-studio/what-is-azure-data-studio",
		"winget": "Microsoft.AzureDataStudio"
	},	
	"WPFInstallbarrier": {
		"category": "Utilities",
		"choco": "barrier",
		"content": "Barrier",
		"description": "Barrier is an open-source software KVM (keyboard, video, and mouseswitch). It allows users to control multiple computers with a single keyboard and mouse, even if they have different operating systems.",
		"link": "https://github.com/debauchee/barrier",
		"winget": "DebaucheeOpenSourceGroup.Barrier"
	},
	"WPFInstallbat": {
		"category": "Utilities",
		"choco": "bat",
		"content": "Bat (Cat)",
		"description": "Bat is a cat command clone with syntax highlighting. It provides a user-friendly and feature-rich alternative to the traditional cat command for viewing and concatenating files.",
		"link": "https://github.com/sharkdp/bat",
		"winget": "sharkdp.bat"
	},
	"WPFInstallbitcomet": {
		"category": "Utilities",
		"choco": "bitcomet",
		"content": "BitComet",
		"description": "BitComet is a free and open-source BitTorrent client that supports HTTP/FTP downloads and provides download management features.",
		"link": "https://www.bitcomet.com/",
		"winget": "CometNetwork.BitComet"
	},
	"WPFInstallbitwarden": {
		"category": "Utilities",
		"choco": "bitwarden",
		"content": "Bitwarden",
		"description": "Bitwarden is an open-source password management solution. It allows users to store and manage their passwords in a secure and encrypted vault, accessible across multiple devices.",
		"link": "https://bitwarden.com/",
		"winget": "Bitwarden.Bitwarden"
	},
	"WPFInstallbleachbit": {
		"category": "Utilities",
		"choco": "bleachbit",
		"content": "BleachBit",
		"description": "Clean Your System and Free Disk Space",
		"link": "https://www.bleachbit.org/",
		"winget": "BleachBit.BleachBit"
	},
	"WPFInstallblender": {
		"category": "Multimedia Tools",
		"choco": "blender",
		"content": "Blender (3D Graphics)",
		"description": "Blender is a powerful open-source 3D creation suite, offering modeling, sculpting, animation, and rendering tools.",
		"link": "https://www.blender.org/",
		"winget": "BlenderFoundation.Blender"
	},
	"WPFInstallbluestacks": {
		"category": "Games",
		"choco": "bluestacks",
		"content": "Bluestacks",
		"description": "Bluestacks is an Android emulator for running mobile apps and games on a PC.",
		"link": "https://www.bluestacks.com/",
		"winget": "BlueStack.BlueStacks"
	},
	"WPFInstallbrave": {
		"category": "Browsers",
		"choco": "brave",
		"content": "Brave",
		"description": "Brave is a privacy-focused web browser that blocks ads and trackers, offering a faster and safer browsing experience.",
		"link": "https://www.brave.com",
		"winget": "Brave.Brave"
	},
	"WPFInstallbulkcrapuninstaller": {
		"category": "Utilities",
		"choco": "bulk-crap-uninstaller",
		"content": "Bulk Crap Uninstaller",
		"description": "Bulk Crap Uninstaller is a free and open-source uninstaller utility for Windows. It helps users remove unwanted programs and clean up their system by uninstalling multiple applications at once.",
		"link": "https://www.bcuninstaller.com/",
		"winget": "Klocman.BulkCrapUninstaller"
	},
	"WPFInstallbulkrenameutility": {
		"category": "Utilities",
		"choco": "bulkrenameutility",
		"content": "Bulk Rename Utility",
		"description": "Bulk Rename Utility allows you to easily rename files and folders recursively based upon find-replace, character place, fields, sequences, regular expressions, EXIF data, and more.",
		"link": "https://www.bulkrenameutility.co.uk",
		"winget": "TGRMNSoftware.BulkRenameUtility"
	},
	"WPFInstallcalibre": {
		"category": "Document",
		"choco": "calibre",
		"content": "Calibre",
		"description": "Calibre is a powerful and easy-to-use e-book manager, viewer, and converter.",
		"link": "https://calibre-ebook.com/",
		"winget": "calibre.calibre"
	},
	"WPFInstallcarnac": {
		"category": "Utilities",
		"choco": "carnac",
		"content": "Carnac",
		"description": "Carnac is a keystroke visualizer for Windows. It displays keystrokes in an overlay, making it useful for presentations, tutorials, and live demonstrations.",
		"link": "https://carnackeys.com/",
		"winget": "code52.Carnac"
	},
	"WPFInstallcemu": {
		"category": "Games",
		"choco": "cemu",
		"content": "Cemu",
		"description": "Cemu is a highly experimental software to emulate Wii U applications on PC.",
		"link": "https://cemu.info/",
		"winget": "Cemu.Cemu"
	},
	"WPFInstallchatterino": {
		"category": "Communications",
		"choco": "chatterino",
		"content": "Chatterino",
		"description": "Chatterino is a chat client for Twitch chat that offers a clean and customizable interface for a better streaming experience.",
		"link": "https://www.chatterino.com/",
		"winget": "ChatterinoTeam.Chatterino"
	},
	"WPFInstallchrome": {
		"category": "Browsers",
		"choco": "googlechrome",
		"content": "Chrome",
		"description": "Google Chrome is a widely used web browser known for its speed, simplicity, and seamless integration with Google services.",
		"link": "https://www.google.com/chrome/",
		"winget": "Google.Chrome"
	},
	"WPFInstallchromium": {
		"category": "Browsers",
		"choco": "chromium",
		"content": "Chromium",
		"description": "Chromium is the open-source project that serves as the foundation for various web browsers, including Chrome.",
		"link": "https://github.com/Hibbiki/chromium-win64",
		"winget": "Hibbiki.Chromium"
	},
	"WPFInstallarc": {
		"category": "Browsers",
		"choco": "na",
		"content": "Arc",
		"description": "Arc is a Chromium based browser, known for it's clean and modern design.",
		"link": "https://arc.net/",
		"winget": "TheBrowserCompany.Arc"
	},
	"WPFInstallclementine": {
		"category": "Multimedia Tools",
		"choco": "clementine",
		"content": "Clementine",
		"description": "Clementine is a modern music player and library organizer, supporting various audio formats and online radio services.",
		"link": "https://www.clementine-player.org/",
		"winget": "Clementine.Clementine"
	},
	"WPFInstallclink": {
		"category": "Development",
		"choco": "clink",
		"content": "Clink",
		"description": "Clink is a powerful Bash-compatible command-line interface (CLIenhancement for Windows, adding features like syntax highlighting and improved history).",
		"link": "https://mridgers.github.io/clink/",
		"winget": "chrisant996.Clink"
	},
	"WPFInstallclonehero": {
		"category": "Games",
		"choco": "na",
		"content": "Clone Hero",
		"description": "Clone Hero is a free rhythm game, which can be played with any 5 or 6 button guitar controller.",
		"link": "https://clonehero.net/",
		"winget": "CloneHeroTeam.CloneHero"
	},
	"WPFInstallcmake": {
		"category": "Development",
		"choco": "cmake",
		"content": "CMake",
		"description": "CMake is an open-source, cross-platform family of tools designed to build, test and package software.",
		"link": "https://cmake.org/",
		"winget": "Kitware.CMake"
	},
	"WPFInstallcopyq": {
		"category": "Utilities",
		"choco": "copyq",
		"content": "CopyQ (Clipboard Manager)",
		"description": "CopyQ is a clipboard manager with advanced features, allowing you to store, edit, and retrieve clipboard history.",
		"link": "https://copyq.readthedocs.io/",
		"winget": "hluk.CopyQ"
	},
	"WPFInstallditto": {
		"category": "Utilities",
		"choco": "ditto",
		"content": "Ditto (Clipboard Manager)",
		"description": "Ditto is an extension to the Windows Clipboard. You copy something to the Clipboard and Ditto takes what you copied and stores it in a database to retrieve at a later time.",
		"link": "https://github.com/sabrogden/Ditto",
		"winget": "Ditto.Ditto"
	},
	"WPFInstallcpuz": {
		"category": "Utilities",
		"choco": "cpu-z",
		"content": "CPU-Z",
		"description": "CPU-Z is a system monitoring and diagnostic tool for Windows. It provides detailed information about the computer's hardware components, including the CPU, memory, and motherboard.",
		"link": "https://www.cpuid.com/softwares/cpu-z.html",
		"winget": "CPUID.CPU-Z"
	},
	"WPFInstallcrystaldiskinfo": {
		"category": "Utilities",
		"choco": "crystaldiskinfo",
		"content": "Crystal Disk Info",
		"description": "Crystal Disk Info is a disk health monitoring tool that provides information about the status and performance of hard drives. It helps users anticipate potential issues and monitor drive health.",
		"link": "https://crystalmark.info/en/software/crystaldiskinfo/",
		"winget": "CrystalDewWorld.CrystalDiskInfo"
	},
	"WPFInstallcapframex": {
		"category": "Utilities",
		"choco": "na",
		"content": "CapFrameX",
		"description": "Frametimes capture and analysis tool based on Intel's PresentMon. Overlay provided by Rivatuner Statistics Server.",
		"link": "https://www.capframex.com/",
		"winget": "CXWorld.CapFrameX"
	},
	"WPFInstallcrystaldiskmark": {
		"category": "Utilities",
		"choco": "crystaldiskmark",
		"content": "Crystal Disk Mark",
		"description": "Crystal Disk Mark is a disk benchmarking tool that measures the read and write speeds of storage devices. It helps users assess the performance of their hard drives and SSDs.",
		"link": "https://crystalmark.info/en/software/crystaldiskmark/",
		"winget": "CrystalDewWorld.CrystalDiskMark"
	},
	"WPFInstalldarktable": {
		"category": "Multimedia Tools",
		"choco": "darktable",
		"content": "darktable",
		"description": "Open-source photo editing tool, offering an intuitive interface, advanced editing capabilities, and a non-destructive workflow for seamless image enhancement.",
		"link": "https://www.darktable.org/install/",
		"winget": "darktable.darktable"
	},
	"WPFInstallDaxStudio": {
		"category": "Development",
		"choco": "daxstudio",
		"content": "DaxStudio",
		"description": "DAX (Data Analysis eXpressions) Studio is the ultimate tool for executing and analyzing DAX queries against Microsoft Tabular models.",
		"link": "https://daxstudio.org/",
		"winget": "DaxStudio.DaxStudio"
	},
	"WPFInstallddu": {
		"category": "Utilities",
		"choco": "ddu",
		"content": "Display Driver Uninstaller",
		"description": "Display Driver Uninstaller (DDU) is a tool for completely uninstalling graphics drivers from NVIDIA, AMD, and Intel. It is useful for troubleshooting graphics driver-related issues.",
		"link": "https://www.wagnardsoft.com/display-driver-uninstaller-DDU-",
		"winget": "ddu"
	},
	"WPFInstalldeluge": {
		"category": "Utilities",
		"choco": "deluge",
		"content": "Deluge",
		"description": "Deluge is a free and open-source BitTorrent client. It features a user-friendly interface, support for plugins, and the ability to manage torrents remotely.",
		"link": "https://deluge-torrent.org/",
		"winget": "DelugeTeam.Deluge"
	},
	"WPFInstalldevtoys": {
		"category": "Utilities",
		"choco": "devtoys",
		"content": "DevToys",
		"description": "DevToys is a collection of development-related utilities and tools for Windows. It includes tools for file management, code formatting, and productivity enhancements for developers.",
		"link": "https://devtoys.app/",
		"winget": "9PGCV4V3BK4W"
	},
	"WPFInstalldigikam": {
		"category": "Multimedia Tools",
		"choco": "digikam",
		"content": "digiKam",
		"description": "digiKam is an advanced open-source photo management software with features for organizing, editing, and sharing photos.",
		"link": "https://www.digikam.org/",
		"winget": "KDE.digikam"
	},
	"WPFInstalldiscord": {
		"category": "Communications",
		"choco": "discord",
		"content": "Discord",
		"description": "Discord is a popular communication platform with voice, video, and text chat, designed for gamers but used by a wide range of communities.",
		"link": "https://discord.com/",
		"winget": "Discord.Discord"
	},
		"WPFInstallditto": {
		"category": "Utilities",
		"choco": "ditto",
		"content": "Ditto",
		"description": "Ditto is an extension to the standard windows clipboard.",
		"link": "https://ditto-cp.sourceforge.io/",
		"winget": "Ditto.Ditto"
	},
	"WPFInstalldockerdesktop": {
		"category": "Development",
		"choco": "docker-desktop",
		"content": "Docker Desktop",
		"description": "Docker Desktop is a powerful tool for containerized application development and deployment.",
		"link": "https://www.docker.com/products/docker-desktop",
		"winget": "Docker.DockerDesktop"
	},
	"WPFInstalldotnet3": {
		"category": "Microsoft Tools",
		"choco": "dotnetcore3-desktop-runtime",
		"content": ".NET Desktop Runtime 3.1",
		"description": ".NET Desktop Runtime 3.1 is a runtime environment required for running applications developed with .NET Core 3.1.",
		"link": "https://dotnet.microsoft.com/download/dotnet/3.1",
		"winget": "Microsoft.DotNet.DesktopRuntime.3_1"
	},
	"WPFInstalldotnet5": {
		"category": "Microsoft Tools",
		"choco": "dotnet-5.0-runtime",
		"content": ".NET Desktop Runtime 5",
		"description": ".NET Desktop Runtime 5 is a runtime environment required for running applications developed with .NET 5.",
		"link": "https://dotnet.microsoft.com/download/dotnet/5.0",
		"winget": "Microsoft.DotNet.DesktopRuntime.5"
	},
	"WPFInstalldotnet6": {
		"category": "Microsoft Tools",
		"choco": "dotnet-6.0-runtime",
		"content": ".NET Desktop Runtime 6",
		"description": ".NET Desktop Runtime 6 is a runtime environment required for running applications developed with .NET 6.",
		"link": "https://dotnet.microsoft.com/download/dotnet/6.0",
		"winget": "Microsoft.DotNet.DesktopRuntime.6"
	},
	"WPFInstalldotnet7": {
		"category": "Microsoft Tools",
		"choco": "dotnet-7.0-runtime",
		"content": ".NET Desktop Runtime 7",
		"description": ".NET Desktop Runtime 7 is a runtime environment required for running applications developed with .NET 7.",
		"link": "https://dotnet.microsoft.com/download/dotnet/7.0",
		"winget": "Microsoft.DotNet.DesktopRuntime.7"
	},
	"WPFInstalldotnet8": {
		"category": "Microsoft Tools",
		"choco": "dotnet-8.0-runtime",
		"content": ".NET Desktop Runtime 8",
		"description": ".NET Desktop Runtime 8 is a runtime environment required for running applications developed with .NET 8.",
		"link": "https://dotnet.microsoft.com/download/dotnet/8.0",
		"winget": "Microsoft.DotNet.DesktopRuntime.8"
	},
	"WPFInstalldmt": {
		"winget": "GNE.DualMonitorTools",
		"choco": "dual-monitor-tools",
		"category": "Utilities",
		"content": "Dual Monitor Tools",
		"link": "https://dualmonitortool.sourceforge.net/",
		"description": "Dual Monitor Tools (DMT) is a FOSS app that customize handling multiple monitors and even lock the mouse on specific monitor. Useful for full screen games and apps that does not handle well a second monitor or helps the workflow."
	},
	"WPFInstallduplicati": {
		"category": "Utilities",
		"choco": "duplicati",
		"content": "Duplicati",
		"description": "Duplicati is an open-source backup solution that supports encrypted, compressed, and incremental backups. It is designed to securely store data on cloud storage services.",
		"link": "https://www.duplicati.com/",
		"winget": "Duplicati.Duplicati"
	},
	"WPFInstalleaapp": {
		"category": "Games",
		"choco": "ea-app",
		"content": "EA App",
		"description": "EA App is a platform for accessing and playing Electronic Arts games.",
		"link": "https://www.ea.com/ea-app",
		"winget": "ElectronicArts.EADesktop"
	},
	"WPFInstalleartrumpet": {
		"category": "Multimedia Tools",
		"choco": "eartrumpet",
		"content": "EarTrumpet (Audio)",
		"description": "EarTrumpet is an audio control app for Windows, providing a simple and intuitive interface for managing sound settings.",
		"link": "https://eartrumpet.app/",
		"winget": "File-New-Project.EarTrumpet"
	},
	"WPFInstalledge": {
		"category": "Browsers",
		"choco": "microsoft-edge",
		"content": "Edge",
		"description": "Microsoft Edge is a modern web browser built on Chromium, offering performance, security, and integration with Microsoft services.",
		"link": "https://www.microsoft.com/edge",
		"winget": "Microsoft.Edge"
	},
	"WPFInstallefibooteditor": {
		"category": "Pro Tools",
		"choco": "na",
		"content": "EFI Boot Editor",
		"description": "EFI Boot Editor is a tool for managing the EFI/UEFI boot entries on your system. It allows you to customize the boot configuration of your computer.",
		"link": "https://www.easyuefi.com/",
		"winget": "EFIBootEditor.EFIBootEditor"
	},
	"WPFInstallemulationstation": {
		"category": "Games",
		"choco": "emulationstation",
		"content": "Emulation Station",
		"description": "Emulation Station is a graphical and themeable emulator front-end that allows you to access all your favorite games in one place.",
		"link": "https://emulationstation.org/",
		"winget": "Emulationstation.Emulationstation"
	},
	"WPFInstallepicgames": {
		"category": "Games",
		"choco": "epicgameslauncher",
		"content": "Epic Games Launcher",
		"description": "Epic Games Launcher is the client for accessing and playing games from the Epic Games Store.",
		"link": "https://www.epicgames.com/store/en-US/",
		"winget": "EpicGames.EpicGamesLauncher"
	},
	"WPFInstallerrorlookup": {
		"category": "Utilities",
		"choco": "na",
		"content": "Windows Error Code Lookup",
		"description": "ErrorLookup is a tool for looking up Windows error codes and their descriptions.",
		"link": "https://github.com/HenryPP/ErrorLookup",
		"winget": "Henry++.ErrorLookup"
	},
	"WPFInstallesearch": {
		"category": "Utilities",
		"choco": "everything",
		"content": "Everything Search",
		"description": "Everything Search is a fast and efficient file search utility for Windows.",
		"link": "https://www.voidtools.com/",
		"winget": "voidtools.Everything"
	},
	"WPFInstallespanso": {
		"category": "Utilities",
		"choco": "espanso",
		"content": "Espanso",
		"description": "Cross-platform and open-source Text Expander written in Rust",
		"link": "https://espanso.org/",
		"winget": "Espanso.Espanso"
	},
	"WPFInstalletcher": {
		"category": "Utilities",
		"choco": "etcher",
		"content": "Etcher USB Creator",
		"description": "Etcher is a powerful tool for creating bootable USB drives with ease.",
		"link": "https://www.balena.io/etcher/",
		"winget": "Balena.Etcher"
	},
	"WPFInstallfalkon": {
		"category": "Browsers",
		"choco": "falkon",
		"content": "Falkon",
		"description": "Falkon is a lightweight and fast web browser with a focus on user privacy and efficiency.",
		"link": "https://www.falkon.org/",
		"winget": "KDE.Falkon"
	},
	"WPFInstallferdium": {
		"category": "Communications",
		"choco": "ferdium",
		"content": "Ferdium",
		"description": "Ferdium is a messaging application that combines multiple messaging services into a single app for easy management.",
		"link": "https://ferdium.org/",
		"winget": "Ferdium.Ferdium"
	},
	"WPFInstallffmpeg": {
		"category": "Multimedia Tools",
		"choco": "ffmpeg-full",
		"content": "FFmpeg (full)",
		"description": "FFmpeg is a powerful multimedia processing tool that enables users to convert, edit, and stream audio and video files with a vast range of codecs and formats.",
		"link": "https://ffmpeg.org/",
		"winget": "Gyan.FFmpeg"
	},
	"WPFInstallfileconverter": {
		"category": "Utilities",
		"choco": "file-converter",
		"content": "File-Converter",
		"description": "File Converter is a very simple tool which allows you to convert and compress one or several file(s) using the context menu in windows explorer.",
		"link": "https://file-converter.io/",
		"winget": "AdrienAllard.FileConverter"
	},
		"WPFInstallfiles": {
		"category": "Utilities",
		"choco": "files",
		"content": "Files",
		"description": "Alternative file explorer.",
		"link": "https://github.com/files-community/Files",
		"winget": "na"
	},
	"WPFInstallfirealpaca": {
		"category": "Multimedia Tools",
		"choco": "firealpaca",
		"content": "Fire Alpaca",
		"description": "Fire Alpaca is a free digital painting software that provides a wide range of drawing tools and a user-friendly interface.",
		"link": "https://firealpaca.com/",
		"winget": "FireAlpaca.FireAlpaca"
	},
	"WPFInstallfirefox": {
		"category": "Browsers",
		"choco": "firefox",
		"content": "Firefox",
		"description": "Mozilla Firefox is an open-source web browser known for its customization options, privacy features, and extensions.",
		"link": "https://www.mozilla.org/en-US/firefox/new/",
		"winget": "Mozilla.Firefox"
	},
	"WPFInstallfirefoxesr": {
		"category": "Browsers",
		"choco": "FirefoxESR",
		"content": "Firefox ESR",
		"description": "Mozilla Firefox is an open-source web browser known for its customization options, privacy features, and extensions. Firefox ESR (Extended Support Release) receives major updates every 42 weeks with minor updates such as crash fixes, security fixes and policy updates as needed, but at least every four weeks.",
		"link": "https://www.mozilla.org/en-US/firefox/enterprise/",
		"winget": "Mozilla.Firefox.ESR"
	},
	"WPFInstallflameshot": {
		"category": "Multimedia Tools",
		"choco": "flameshot",
		"content": "Flameshot (Screenshots)",
		"description": "Flameshot is a powerful yet simple to use screenshot software, offering annotation and editing features.",
		"link": "https://flameshot.org/",
		"winget": "Flameshot.Flameshot"
	},
	"WPFInstalllightshot": {
		"category": "Multimedia Tools",
		"choco": "lightshot",
		"content": "Lightshot (Screenshots)",
		"description": "Ligthshot is an Easy-to-use, light-weight screenshot software tool, where you can optionally edit your screenshots using different tools, share them via Internet and/or save to disk, and customize the available options.",
		"link": "https://app.prntscr.com/",
		"winget": "Skillbrains.Lightshot"
	},
	"WPFInstallfloorp": {
		"category": "Browsers",
		"choco": "na",
		"content": "Floorp",
		"description": "Floorp is an open-source web browser project that aims to provide a simple and fast browsing experience.",
		"link": "https://floorp.app/",
		"winget": "Ablaze.Floorp"
	},
	"WPFInstallflow": {
		"category": "Utilities",
		"choco": "flow-launcher",
		"content": "Flow launcher",
		"description": "Keystroke launcher for Windows to search, manage and launch files, folders bookmarks, websites and more.",
		"link": "https://www.flowlauncher.com/",
		"winget": "Flow-Launcher.Flow-Launcher"
	},
	"WPFInstallflux": {
		"category": "Utilities",
		"choco": "flux",
		"content": "F.lux",
		"description": "f.lux adjusts the color temperature of your screen to reduce eye strain during nighttime use.",
		"link": "https://justgetflux.com/",
		"winget": "flux.flux"
	},
	"WPFInstallfoobar": {
		"category": "Multimedia Tools",
		"choco": "foobar2000",
		"content": "foobar2000 (Music Player)",
		"description": "foobar2000 is a highly customizable and extensible music player for Windows, known for its modular design and advanced features.",
		"link": "https://www.foobar2000.org/",
		"winget": "PeterPawlowski.foobar2000"
	},
	"WPFInstallfoxpdfeditor": {
		"category": "Document",
		"choco": "na",
		"content": "Foxit PDF Editor",
		"description": "Foxit PDF Editor is a feature-rich PDF editor and viewer with a familiar ribbon-style interface.",
		"link": "https://www.foxit.com/pdf-editor/",
		"winget": "Foxit.PhantomPDF"
	},
	"WPFInstallfoxpdfreader": {
		"category": "Document",
		"choco": "foxitreader",
		"content": "Foxit PDF Reader",
		"description": "Foxit PDF Reader is a free PDF viewer with a familiar ribbon-style interface.",
		"link": "https://www.foxit.com/pdf-reader/",
		"winget": "Foxit.FoxitReader"
	},
	"WPFInstallfreecad": {
		"category": "Multimedia Tools",
		"choco": "freecad",
		"content": "FreeCAD",
		"description": "FreeCAD is a parametric 3D CAD modeler, designed for product design and engineering tasks, with a focus on flexibility and extensibility.",
		"link": "https://www.freecadweb.org/",
		"winget": "FreeCAD.FreeCAD"
	},
	"WPFInstallorcaslicer": {
		"category": "Multimedia Tools",
		"choco": "orcaslicer",
		"content": "OrcaSlicer",
		"description": "G-code generator for 3D printers (Bambu, Prusa, Voron, VzBot, RatRig, Creality, etc.)",
		"link": "https://github.com/SoftFever/OrcaSlicer",
		"winget": "SoftFever.OrcaSlicer"
	},
	"WPFInstallfxsound": {
		"category": "Multimedia Tools",
		"choco": "fxsound",
		"content": "FxSound",
		"description": "FxSound is a cutting-edge audio enhancement software that elevates your listening experience across all media.",
		"link": "https://www.fxsound.com/",
		"winget": "FxSoundLLC.FxSound"
	},
	"WPFInstallfzf": {
		"category": "Utilities",
		"choco": "fzf",
		"content": "Fzf",
		"description": "A command-line fuzzy finder",
		"link": "https://github.com/junegunn/fzf/",
		"winget": "junegunn.fzf"
	},
	"WPFInstallgeforcenow": {
		"category": "Games",
		"choco": "nvidia-geforce-now",
		"content": "GeForce NOW",
		"description": "GeForce NOW is a cloud gaming service that allows you to play high-quality PC games on your device.",
		"link": "https://www.nvidia.com/en-us/geforce-now/",
		"winget": "Nvidia.GeForceNow"
	},
	"WPFInstallgimp": {
		"category": "Multimedia Tools",
		"choco": "gimp",
		"content": "GIMP (Image Editor)",
		"description": "GIMP is a versatile open-source raster graphics editor used for tasks such as photo retouching, image editing, and image composition.",
		"link": "https://www.gimp.org/",
		"winget": "GIMP.GIMP"
	},
	"WPFInstallgit": {
		"category": "Development",
		"choco": "git",
		"content": "Git",
		"description": "Git is a distributed version control system widely used for tracking changes in source code during software development.",
		"link": "https://git-scm.com/",
		"winget": "Git.Git"
	},
	"WPFInstallgitextensions": {
		"category": "Development",
		"choco": "git;gitextensions",
		"content": "Git Extensions",
		"description": "Git Extensions is a graphical user interface for Git, providing additional features for easier source code management.",
		"link": "https://gitextensions.github.io/",
		"winget": "Git.Git;GitExtensionsTeam.GitExtensions"
	},
	"WPFInstallgithubcli": {
		"category": "Development",
		"choco": "git;gh",
		"content": "GitHub CLI",
		"description": "GitHub CLI is a command-line tool that simplifies working with GitHub directly from the terminal.",
		"link": "https://cli.github.com/",
		"winget": "Git.Git;GitHub.cli"
	},
	"WPFInstallgithubdesktop": {
		"category": "Development",
		"choco": "git;github-desktop",
		"content": "GitHub Desktop",
		"description": "GitHub Desktop is a visual Git client that simplifies collaboration on GitHub repositories with an easy-to-use interface.",
		"link": "https://desktop.github.com/",
		"winget": "Git.Git;GitHub.GitHubDesktop"
	},
	"WPFInstallgitkrakenclient": {
		"category": "Development",
		"choco": "gitkraken",
		"content": "GitKraken Client",
		"description": "GitKraken Client is a powerful visual Git client from Axosoft that works with ALL git repositories on any hosting environment.",
		"link": "https://www.gitkraken.com/git-client",
		"winget": "Axosoft.GitKraken"
	},
	"WPFInstallglaryutilities": {
		"category": "Utilities",
		"choco": "glaryutilities-free",
		"content": "Glary Utilities",
		"description": "Glary Utilities is a comprehensive system optimization and maintenance tool for Windows.",
		"link": "https://www.glarysoft.com/glary-utilities/",
		"winget": "Glarysoft.GlaryUtilities"
	},
	"WPFInstallgodotengine": {
		"category": "Development",
		"choco": "godot",
		"content": "Godot Engine",
		"description": "Godot Engine is a free, open-source 2D and 3D game engine with a focus on usability and flexibility.",
		"link": "https://godotengine.org/",
		"winget": "GodotEngine.GodotEngine"
	},
	"WPFInstallgog": {
		"category": "Games",
		"choco": "goggalaxy",
		"content": "GOG Galaxy",
		"description": "GOG Galaxy is a gaming client that offers DRM-free games, additional content, and more.",
		"link": "https://www.gog.com/galaxy",
		"winget": "GOG.Galaxy"
	},
	"WPFInstallgolang": {
		"category": "Development",
		"choco": "golang",
		"content": "GoLang",
		"description": "GoLang (or Golang) is a statically typed, compiled programming language designed for simplicity, reliability, and efficiency.",
		"link": "https://golang.org/",
		"winget": "GoLang.Go"
	},
	"WPFInstallgoogledrive": {
		"category": "Utilities",
		"choco": "googledrive",
		"content": "Google Drive",
		"description": "File syncing across devices all tied to your google account",
		"link": "https://www.google.com/drive/",
		"winget": "Google.Drive"
	},
	"WPFInstallgpuz": {
		"category": "Utilities",
		"choco": "gpu-z",
		"content": "GPU-Z",
		"description": "GPU-Z provides detailed information about your graphics card and GPU.",
		"link": "https://www.techpowerup.com/gpuz/",
		"winget": "TechPowerUp.GPU-Z"
	},
	"WPFInstallgreenshot": {
		"category": "Multimedia Tools",
		"choco": "greenshot",
		"content": "Greenshot (Screenshots)",
		"description": "Greenshot is a light-weight screenshot software tool with built-in image editor and customizable capture options.",
		"link": "https://getgreenshot.org/",
		"winget": "Greenshot.Greenshot"
	},
	"WPFInstallgsudo": {
		"category": "Utilities",
		"choco": "gsudo",
		"content": "Gsudo",
		"description": "Gsudo is a sudo implementation for Windows, allowing elevated privilege execution.",
		"link": "https://gerardog.github.io/gsudo/",
		"winget": "gerardog.gsudo"
	},
	"WPFInstallguilded": {
		"category": "Communications",
		"choco": "na",
		"content": "Guilded",
		"description": "Guilded is a communication and productivity platform that includes chat, scheduling, and collaborative tools for gaming and communities.",
		"link": "https://www.guilded.gg/",
		"winget": "Guilded.Guilded"
	},
	"WPFInstallhandbrake": {
		"category": "Multimedia Tools",
		"choco": "handbrake",
		"content": "HandBrake",
		"description": "HandBrake is an open-source video transcoder, allowing you to convert video from nearly any format to a selection of widely supported codecs.",
		"link": "https://handbrake.fr/",
		"winget": "HandBrake.HandBrake"
	},
	"WPFInstallharmonoid": {
		"category": "Multimedia Tools",
		"choco": "na",
		"content": "Harmonoid",
		"description": "Plays and manages your music library. Looks beautiful and juicy. Playlists, visuals, synced lyrics, pitch shift, volume boost and more.",
		"link": "https://harmonoid.com/",
		"winget": "Harmonoid.Harmonoid"
	},
	"WPFInstallheidisql": {
		"category": "Pro Tools",
		"choco": "heidisql",
		"content": "HeidiSQL",
		"description": "HeidiSQL is a powerful and easy-to-use client for MySQL, MariaDB, Microsoft SQL Server, and PostgreSQL databases. It provides tools for database management and development.",
		"link": "https://www.heidisql.com/",
		"winget": "HeidiSQL.HeidiSQL"
	},
	"WPFInstallhelix": {
		"category": "Development",
		"choco": "helix",
		"content": "Helix",
		"description": "Helix is a neovim alternative built in rust.",
		"link": "https://helix-editor.com/",
		"winget": "Helix.Helix"
	},
	"WPFInstallheroiclauncher": {
		"category": "Games",
		"choco": "na",
		"content": "Heroic Games Launcher",
		"description": "Heroic Games Launcher is an open-source alternative game launcher for Epic Games Store.",
		"link": "https://heroicgameslauncher.com/",
		"winget": "HeroicGamesLauncher.HeroicGamesLauncher"
	},
	"WPFInstallhexchat": {
		"category": "Communications",
		"choco": "hexchat",
		"content": "Hexchat",
		"description": "HexChat is a free, open-source IRC (Internet Relay Chat) client with a graphical interface for easy communication.",
		"link": "https://hexchat.github.io/",
		"winget": "HexChat.HexChat"
	},
	"WPFInstallhwinfo": {
		"category": "Utilities",
		"choco": "hwinfo",
		"content": "HWiNFO",
		"description": "HWiNFO provides comprehensive hardware information and diagnostics for Windows.",
		"link": "https://www.hwinfo.com/",
		"winget": "REALiX.HWiNFO"
	},
	"WPFInstallhwmonitor": {
		"category": "Utilities",
		"choco": "hwmonitor",
		"content": "HWMonitor",
		"description": "HWMonitor is a hardware monitoring program that reads PC systems main health sensors.",
		"link": "https://www.cpuid.com/softwares/hwmonitor.html",
		"winget": "CPUID.HWMonitor"
	},
	"WPFInstallimageglass": {
		"category": "Multimedia Tools",
		"choco": "imageglass",
		"content": "ImageGlass (Image Viewer)",
		"description": "ImageGlass is a versatile image viewer with support for various image formats and a focus on simplicity and speed.",
		"link": "https://imageglass.org/",
		"winget": "DuongDieuPhap.ImageGlass"
	},
	"WPFInstallimgburn": {
		"category": "Multimedia Tools",
		"choco": "imgburn",
		"content": "ImgBurn",
		"description": "ImgBurn is a lightweight CD, DVD, HD-DVD, and Blu-ray burning application with advanced features for creating and burning disc images.",
		"link": "http://www.imgburn.com/",
		"winget": "LIGHTNINGUK.ImgBurn"
	},
	"WPFInstallinkscape": {
		"category": "Multimedia Tools",
		"choco": "inkscape",
		"content": "Inkscape",
		"description": "Inkscape is a powerful open-source vector graphics editor, suitable for tasks such as illustrations, icons, logos, and more.",
		"link": "https://inkscape.org/",
		"winget": "Inkscape.Inkscape"
	},
	"WPFInstallitch": {
		"category": "Games",
		"choco": "itch",
		"content": "Itch.io",
		"description": "Itch.io is a digital distribution platform for indie games and creative projects.",
		"link": "https://itch.io/",
		"winget": "ItchIo.Itch"
	},
	"WPFInstallitunes": {
		"category": "Multimedia Tools",
		"choco": "itunes",
		"content": "iTunes",
		"description": "iTunes is a media player, media library, and online radio broadcaster application developed by Apple Inc.",
		"link": "https://www.apple.com/itunes/",
		"winget": "Apple.iTunes"
	},
	"WPFInstalljami": {
		"category": "Communications",
		"choco": "jami",
		"content": "Jami",
		"description": "Jami is a secure and privacy-focused communication platform that offers audio and video calls, messaging, and file sharing.",
		"link": "https://jami.net/",
		"winget": "SFLinux.Jami"
	},
	"WPFInstalljava16": {
		"category": "Development",
		"choco": "temurin16jre",
		"content": "OpenJDK Java 16",
		"description": "OpenJDK Java 16 is the latest version of the open-source Java development kit.",
		"link": "https://adoptopenjdk.net/",
		"winget": "AdoptOpenJDK.OpenJDK.16"
	},
	"WPFInstalljava18": {
		"category": "Development",
		"choco": "temurin18jre",
		"content": "Oracle Java 18",
		"description": "Oracle Java 18 is the latest version of the official Java development kit from Oracle.",
		"link": "https://www.oracle.com/java/",
		"winget": "EclipseAdoptium.Temurin.18.JRE"
	},
	"WPFInstalljava20": {
		"category": "Development",
		"choco": "na",
		"content": "Azul Zulu JDK 20",
		"description": "Azul Zulu JDK 20 is a distribution of the OpenJDK with long-term support, performance enhancements, and security updates.",
		"link": "https://www.azul.com/downloads/zulu-community/",
		"winget": "Azul.Zulu.20.JDK"
	},
	"WPFInstalljava21": {
		"category": "Development",
		"choco": "na",
		"content": "Azul Zulu JDK 21",
		"description": "Azul Zulu JDK 21 is a distribution of the OpenJDK with long-term support, performance enhancements, and security updates.",
		"link": "https://www.azul.com/downloads/zulu-community/",
		"winget": "Azul.Zulu.21.JDK"
	},
	"WPFInstalljava8": {
		"category": "Development",
		"choco": "temurin8jre",
		"content": "OpenJDK Java 8",
		"description": "OpenJDK Java 8 is an open-source implementation of the Java Platform, Standard Edition.",
		"link": "https://adoptopenjdk.net/",
		"winget": "EclipseAdoptium.Temurin.8.JRE"
	},
	"WPFInstalljava11runtime": {
		"category": "Development",
		"choco": "na",
		"content": "Eclipse Temurin JRE 11",
		"description": "Eclipse Temurin JRE is the open source Java SE build based upon OpenJRE.",
		"link": "https://adoptium.net/",
		"winget": "EclipseAdoptium.Temurin.11.JRE"
	},
	"WPFInstalljava17runtime": {
		"category": "Development",
		"choco": "na",
		"content": "Eclipse Temurin JRE 17",
		"description": "Eclipse Temurin JRE is the open source Java SE build based upon OpenJRE.",
		"link": "https://adoptium.net/",
		"winget": "EclipseAdoptium.Temurin.17.JRE"
	},
	"WPFInstalljava18runtime": {
		"category": "Development",
		"choco": "na",
		"content": "Eclipse Temurin JRE 18",
		"description": "Eclipse Temurin JRE is the open source Java SE build based upon OpenJRE.",
		"link": "https://adoptium.net/",
		"winget": "EclipseAdoptium.Temurin.18.JRE"
	},
	"WPFInstalljava19runtime": {
		"category": "Development",
		"choco": "na",
		"content": "Eclipse Temurin JRE 19",
		"description": "Eclipse Temurin JRE is the open source Java SE build based upon OpenJRE.",
		"link": "https://adoptium.net/",
		"winget": "EclipseAdoptium.Temurin.19.JRE"
	},
	"WPFInstalljdownloader": {
		"category": "Utilities",
		"choco": "jdownloader",
		"content": "JDownloader",
		"description": "JDownloader is a feature-rich download manager with support for various file hosting services.",
		"link": "http://jdownloader.org/",
		"winget": "AppWork.JDownloader"
	},
	"WPFInstalljellyfinmediaplayer": {
		"category": "Multimedia Tools",
		"choco": "jellyfin-media-player",
		"content": "Jellyfin Media Player",
		"description": "Jellyfin Media Player is a client application for the Jellyfin media server, providing access to your media library.",
		"link": "https://github.com/jellyfin/jellyfin-media-player",
		"winget": "Jellyfin.JellyfinMediaPlayer"
	},
	"WPFInstalljellyfinserver": {
		"category": "Multimedia Tools",
		"choco": "jellyfin",
		"content": "Jellyfin Server",
		"description": "Jellyfin Server is an open-source media server software, allowing you to organize and stream your media library.",
		"link": "https://jellyfin.org/",
		"winget": "Jellyfin.Server"
	},
	"WPFInstalljetbrains": {
		"category": "Development",
		"choco": "jetbrainstoolbox",
		"content": "Jetbrains Toolbox",
		"description": "Jetbrains Toolbox is a platform for easy installation and management of JetBrains developer tools.",
		"link": "https://www.jetbrains.com/toolbox/",
		"winget": "JetBrains.Toolbox"
	},
	"WPFInstalljoplin": {
		"category": "Document",
		"choco": "joplin",
		"content": "Joplin (FOSS Notes)",
		"description": "Joplin is an open-source note-taking and to-do application with synchronization capabilities.",
		"link": "https://joplinapp.org/",
		"winget": "Joplin.Joplin"
	},
	"WPFInstalljpegview": {
		"category": "Utilities",
		"choco": "jpegview",
		"content": "JPEG View",
		"description": "JPEGView is a lean, fast and highly configurable viewer/editor for JPEG, BMP, PNG, WEBP, TGA, GIF, JXL, HEIC, HEIF, AVIF and TIFF images with a minimal GUI",
		"link": "https://github.com/sylikc/jpegview",
		"winget": "sylikc.JPEGView"
	},
	"WPFInstallkdeconnect": {
		"category": "Utilities",
		"choco": "kdeconnect-kde",
		"content": "KDE Connect",
		"description": "KDE Connect allows seamless integration between your KDE desktop and mobile devices.",
		"link": "https://community.kde.org/KDEConnect",
		"winget": "KDE.KDEConnect"
	},
	"WPFInstallkdenlive": {
		"category": "Multimedia Tools",
		"choco": "kdenlive",
		"content": "Kdenlive (Video Editor)",
		"description": "Kdenlive is an open-source video editing software with powerful features for creating and editing professional-quality videos.",
		"link": "https://kdenlive.org/",
		"winget": "KDE.Kdenlive"
	},
	"WPFInstallkeepass": {
		"category": "Utilities",
		"choco": "keepassxc",
		"content": "KeePassXC",
		"description": "KeePassXC is a cross-platform, open-source password manager with strong encryption features.",
		"link": "https://keepassxc.org/",
		"winget": "KeePassXCTeam.KeePassXC"
	},
	"WPFInstallklite": {
		"category": "Multimedia Tools",
		"choco": "k-litecodecpack-standard",
		"content": "K-Lite Codec Standard",
		"description": "K-Lite Codec Pack Standard is a collection of audio and video codecs and related tools, providing essential components for media playback.",
		"link": "https://www.codecguide.com/",
		"winget": "CodecGuide.K-LiteCodecPack.Standard"
	},
	"WPFInstallkodi": {
		"category": "Multimedia Tools",
		"choco": "kodi",
		"content": "Kodi Media Center",
		"description": "Kodi is an open-source media center application that allows you to play and view most videos, music, podcasts, and other digital media files.",
		"link": "https://kodi.tv/",
		"winget": "XBMCFoundation.Kodi"
	},
	"WPFInstallkrita": {
		"category": "Multimedia Tools",
		"choco": "krita",
		"content": "Krita (Image Editor)",
		"description": "Krita is a powerful open-source painting application. It is designed for concept artists, illustrators, matte and texture artists, and the VFX industry.",
		"link": "https://krita.org/en/features/",
		"winget": "KDE.Krita"
	},
	"WPFInstalllazygit": {
		"category": "Development",
		"choco": "lazygit",
		"content": "Lazygit",
		"description": "Simple terminal UI for git commands",
		"link": "https://github.com/jesseduffield/lazygit/",
		"winget": "JesseDuffield.lazygit"
	},
	"WPFInstalllibreoffice": {
		"category": "Document",
		"choco": "libreoffice-fresh",
		"content": "LibreOffice",
		"description": "LibreOffice is a powerful and free office suite, compatible with other major office suites.",
		"link": "https://www.libreoffice.org/",
		"winget": "TheDocumentFoundation.LibreOffice"
	},
	"WPFInstalllibrewolf": {
		"category": "Browsers",
		"choco": "librewolf",
		"content": "LibreWolf",
		"description": "LibreWolf is a privacy-focused web browser based on Firefox, with additional privacy and security enhancements.",
		"link": "https://librewolf-community.gitlab.io/",
		"winget": "LibreWolf.LibreWolf"
	},
	"WPFInstalllinkshellextension": {
		"category": "Utilities",
		"choco": "linkshellextension",
		"content": "Link Shell extension",
		"description": "Link Shell Extension (LSE) provides for the creation of Hardlinks, Junctions, Volume Mountpoints, Symbolic Links, a folder cloning process that utilises Hardlinks or Symbolic Links and a copy process taking care of Junctions, Symbolic Links, and Hardlinks. LSE, as its name implies is implemented as a Shell extension and is accessed from Windows Explorer, or similar file/folder managers.",
		"link": "https://schinagl.priv.at/nt/hardlinkshellext/hardlinkshellext.html",
		"winget": "HermannSchinagl.LinkShellExtension"
	},
	"WPFInstalllinphone": {
		"category": "Communications",
		"choco": "linphone",
		"content": "Linphone",
		"description": "Linphone is an open-source voice over IP (VoIPservice that allows for audio and video calls, messaging, and more.",
		"link": "https://www.linphone.org/",
		"winget": "BelledonneCommunications.Linphone"
	},
	"WPFInstalllivelywallpaper": {
		"category": "Utilities",
		"choco": "lively",
		"content": "Lively Wallpaper",
		"description": "Free and open-source software that allows users to set animated desktop wallpapers and screensavers.",
		"link": "https://www.rocksdanister.com/lively/",
		"winget": "rocksdanister.LivelyWallpaper"
	},
	"WPFInstalllocalsend": {
		"category": "Utilities",
		"choco": "localsend.install",
		"content": "LocalSend",
		"description": "An open source cross-platform alternative to AirDrop.",
		"link": "https://localsend.org/",
		"winget": "LocalSend.LocalSend"
	},
	"WPFInstalllockhunter": {
		"category": "Utilities",
		"choco": "lockhunter",
		"content": "LockHunter",
		"description": "LockHunter is a free tool to delete files blocked by something you do not know.",
		"link": "https://lockhunter.com/",
		"winget": "CrystalRich.LockHunter"
	},
	"WPFInstalllogseq": {
		"category": "Document",
		"choco": "logseq",
		"content": "Logseq",
		"description": "Logseq is a versatile knowledge management and note-taking application designed for the digital thinker. With a focus on the interconnectedness of ideas, Logseq allows users to seamlessly organize their thoughts through a combination of hierarchical outlines and bi-directional linking. It supports both structured and unstructured content, enabling users to create a personalized knowledge graph that adapts to their evolving ideas and insights.",
		"link": "https://logseq.com/",
		"winget": "Logseq.Logseq"
	},
	"WPFInstallmalwarebytes": {
		"category": "Utilities",
		"choco": "malwarebytes",
		"content": "Malwarebytes",
		"description": "Malwarebytes is an anti-malware software that provides real-time protection against threats.",
		"link": "https://www.malwarebytes.com/",
		"winget": "Malwarebytes.Malwarebytes"
	},
	"WPFInstallmasscode": {
		"category": "Document",
		"choco": "na",
		"content": "massCode (Snippet Manager)",
		"description": "massCode is a fast and efficient open-source code snippet manager for developers.",
		"link": "https://masscode.io/",
		"winget": "antonreshetov.massCode"
	},
	"WPFInstallmatrix": {
		"category": "Communications",
		"choco": "element-desktop",
		"content": "Element",
		"description": "Element is a client for Matrix—an open network for secure, decentralized communication.",
		"link": "https://element.io/",
		"winget": "Element.Element"
	},
	"WPFInstallmeld": {
		"category": "Utilities",
		"choco": "meld",
		"content": "Meld",
		"description": "Meld is a visual diff and merge tool for files and directories.",
		"link": "https://meldmerge.org/",
		"winget": "Meld.Meld"
	},
	"WPFInstallmonitorian": {
		"category": "Utilities",
		"choco": "monitorian",
		"content": "Monitorian",
		"description": "Monitorian is a utility for adjusting monitor brightness and contrast on Windows.",
		"link": "https://github.com/emoacht/Monitorian",
		"winget": "emoacht.Monitorian"
	},
	"WPFInstallmoonlight": {
		"category": "Games",
		"choco": "moonlight-qt",
		"content": "Moonlight/GameStream Client",
		"description": "Moonlight/GameStream Client allows you to stream PC games to other devices over your local network.",
		"link": "https://moonlight-stream.org/",
		"winget": "MoonlightGameStreamingProject.Moonlight"
	},
	"WPFInstallMotrix": {
		"category": "Utilities",
		"choco": "motrix",
		"content": "Motrix Download Manager",
		"description": "A full-featured download manager.",
		"link": "https://motrix.app/",
		"winget": "agalwood.Motrix"
	},
	"WPFInstallmpc": {
		"category": "Multimedia Tools",
		"choco": "mpc-hc",
		"content": "Media Player Classic (Video Player)",
		"description": "Media Player Classic is a lightweight, open-source media player that supports a wide range of audio and video formats. It includes features like customizable toolbars and support for subtitles.",
		"link": "https://mpc-hc.org/",
		"winget": "clsid2.mpc-hc"
	},
	"WPFInstallmremoteng": {
		"category": "Pro Tools",
		"choco": "mremoteng",
		"content": "mRemoteNG",
		"description": "mRemoteNG is a free and open-source remote connections manager. It allows you to view and manage multiple remote sessions in a single interface.",
		"link": "https://mremoteng.org/",
		"winget": "mRemoteNG.mRemoteNG"
	},
	"WPFInstallmsedgeredirect": {
		"category": "Utilities",
		"choco": "msedgeredirect",
		"content": "MSEdgeRedirect",
		"description": "A Tool to Redirect News, Search, Widgets, Weather, and More to Your Default Browser.",
		"link": "https://github.com/rcmaehl/MSEdgeRedirect",
		"winget": "rcmaehl.MSEdgeRedirect"
	},
	"WPFInstallmsiafterburner": {
		"category": "Utilities",
		"choco": "msiafterburner",
		"content": "MSI Afterburner",
		"description": "MSI Afterburner is a graphics card overclocking utility with advanced features.",
		"link": "https://www.msi.com/Landing/afterburner",
		"winget": "Guru3D.Afterburner"
	},
	"WPFInstallBorderlessGaming": {
		"category": "Utilities",
		"choco": "na",
		"content": "Borderless Gaming",
		"description": "Play your favorite games in a borderless window; no more time consuming alt-tabs.",
		"link": "https://github.com/Codeusa/Borderless-Gaming",
		"winget": "Codeusa.BorderlessGaming"
	},
	"WPFInstallEqualizerAPO": {
		"category": "Multimedia Tools",
		"choco": "equalizerapo",
		"content": "Equalizer APO",
		"description": "Equalizer APO is a parametric / graphic equalizer for Windows.",
		"link": "https://sourceforge.net/projects/equalizerapo",
		"winget": "na"
	},
	"WPFInstallFreeFileSync": {
		"category": "Utilities",
		"choco": "freefilesync",
		"content": "FreeFileSync",
		"description": "Synchronize Files and Folders",
		"link": "https://freefilesync.org",
		"winget": "na"
	},
	"WPFInstallCompactGUI": {
		"category": "Utilities",
		"choco": "compactgui",
		"content": "Compact GUI",
		"description": "Transparently compress active games and programs using Windows 10/11 APIs",
		"link": "https://github.com/IridiumIO/CompactGUI",
		"winget": "IridiumIO.CompactGUI"
	},
	"WPFInstallExifCleaner": {
		"category": "Utilities",
		"choco": "na",
		"content": "ExifCleaner",
		"description": "Desktop app to clean metadata from images, videos, PDFs, and other files.",
		"link": "https://github.com/szTheory/exifcleaner",
		"winget": "szTheory.exifcleaner"
	},
	"WPFInstallmullvadbrowser": {
		"category": "Browsers",
		"choco": "na",
		"content": "Mullvad Browser",
		"description": "Mullvad Browser is a privacy-focused web browser, developed in partnership with the Tor Project.",
		"link": "https://mullvad.net/browser",
		"winget": "MullvadVPN.MullvadBrowser"
	},
	"WPFInstallmusescore": {
		"category": "Multimedia Tools",
		"choco": "musescore",
		"content": "MuseScore",
		"description": "Create, play back and print beautiful sheet music with free and easy to use music notation software MuseScore.",
		"link": "https://musescore.org/en",
		"winget": "Musescore.Musescore"
	},
	"WPFInstallmusicbee": {
		"category": "Multimedia Tools",
		"choco": "musicbee",
		"content": "MusicBee (Music Player)",
		"description": "MusicBee is a customizable music player with support for various audio formats. It includes features like an integrated search function, tag editing, and more.",
		"link": "https://getmusicbee.com/",
		"winget": "MusicBee.MusicBee"
	},
	"WPFInstallmp3tag": {
		"category": "Multimedia Tools",
		"choco": "mp3tag",
		"content": "Mp3tag (Metadata Audio Editor)",
		"description": "Mp3tag is a powerful and yet easy-to-use tool to edit metadata of common audio formats.",
		"link": "https://www.mp3tag.de/en/",
		"winget": "Mp3tag.Mp3tag"
	},
	"WPFInstallnanazip": {
		"category": "Utilities",
		"choco": "nanazip",
		"content": "NanaZip",
		"description": "NanaZip is a fast and efficient file compression and decompression tool.",
		"link": "https://github.com/M2Team/NanaZip",
		"winget": "M2Team.NanaZip"
	},
	"WPFInstallnetbird": {
		"category": "Pro Tools",
		"choco": "netbird",
		"content": "NetBird",
		"description": "NetBird is a Open Source alternative comparable to TailScale that can be connected to a selfhosted Server.",
		"link": "https://netbird.io/",
		"winget": "netbird"
	},
	"WPFInstallnaps2": {
		"category": "Document",
		"choco": "naps2",
		"content": "NAPS2 (Document Scanner)",
		"description": "NAPS2 is a document scanning application that simplifies the process of creating electronic documents.",
		"link": "https://www.naps2.com/",
		"winget": "Cyanfish.NAPS2"
	},
	"WPFInstallneofetchwin": {
		"category": "Utilities",
		"choco": "na",
		"content": "Neofetch",
		"description": "Neofetch is a command-line utility for displaying system information in a visually appealing way.",
		"link": "https://github.com/nepnep39/neofetch-win",
		"winget": "nepnep.neofetch-win"
	},
	"WPFInstallneovim": {
		"category": "Development",
		"choco": "neovim",
		"content": "Neovim",
		"description": "Neovim is a highly extensible text editor and an improvement over the original Vim editor.",
		"link": "https://neovim.io/",
		"winget": "Neovim.Neovim"
	},
	"WPFInstallnextclouddesktop": {
		"category": "Utilities",
		"choco": "nextcloud-client",
		"content": "Nextcloud Desktop",
		"description": "Nextcloud Desktop is the official desktop client for the Nextcloud file synchronization and sharing platform.",
		"link": "https://nextcloud.com/install/#install-clients",
		"winget": "Nextcloud.NextcloudDesktop"
	},
	"WPFInstallnglide": {
		"category": "Multimedia Tools",
		"choco": "na",
		"content": "nGlide (3dfx compatibility)",
		"description": "nGlide is a 3Dfx Voodoo Glide wrapper. It allows you to play games that use Glide API on modern graphics cards without the need for a 3Dfx Voodoo graphics card.",
		"link": "http://www.zeus-software.com/downloads/nglide",
		"winget": "ZeusSoftware.nGlide"
	},
	"WPFInstallnmap": {
		"category": "Pro Tools",
		"choco": "nmap",
		"content": "Nmap",
		"description": "Nmap (Network Mapper) is an open-source tool for network exploration and security auditing. It discovers devices on a network and provides information about their ports and services.",
		"link": "https://nmap.org/",
		"winget": "Insecure.Nmap"
	},
	"WPFInstallnodejs": {
		"category": "Development",
		"choco": "nodejs",
		"content": "NodeJS",
		"description": "NodeJS is a JavaScript runtime built on Chrome's V8 JavaScript engine for building server-side and networking applications.",
		"link": "https://nodejs.org/",
		"winget": "OpenJS.NodeJS"
	},
	"WPFInstallnodejslts": {
		"category": "Development",
		"choco": "nodejs-lts",
		"content": "NodeJS LTS",
		"description": "NodeJS LTS provides Long-Term Support releases for stable and reliable server-side JavaScript development.",
		"link": "https://nodejs.org/",
		"winget": "OpenJS.NodeJS.LTS"
	},
	"WPFInstallnomacs": {
		"category": "Multimedia Tools",
		"choco": "nomacs",
		"content": "Nomacs (Image viewer)",
		"description": "Nomacs is a free, open-source image viewer that supports multiple platforms. It features basic image editing capabilities and supports a variety of image formats.",
		"link": "https://nomacs.org/",
		"winget": "nomacs.nomacs"
	},
	"WPFInstallnotepadplus": {
		"category": "Document",
		"choco": "notepadplusplus",
		"content": "Notepad++",
		"description": "Notepad++ is a free, open-source code editor and Notepad replacement with support for multiple languages.",
		"link": "https://notepad-plus-plus.org/",
		"winget": "Notepad++.Notepad++"
	},
	"WPFInstallnuget": {
		"category": "Microsoft Tools",
		"choco": "nuget.commandline",
		"content": "NuGet",
		"description": "NuGet is a package manager for the .NET framework, enabling developers to manage and share libraries in their .NET applications.",
		"link": "https://www.nuget.org/",
		"winget": "Microsoft.NuGet"
	},
	"WPFInstallnushell": {
		"category": "Utilities",
		"choco": "nushell",
		"content": "Nushell",
		"description": "Nushell is a new shell that takes advantage of modern hardware and systems to provide a powerful, expressive, and fast experience.",
		"link": "https://www.nushell.sh/",
		"winget": "Nushell.Nushell"
	},
	"WPFInstallnvclean": {
		"category": "Utilities",
		"choco": "na",
		"content": "NVCleanstall",
		"description": "NVCleanstall is a tool designed to customize NVIDIA driver installations, allowing advanced users to control more aspects of the installation process.",
		"link": "https://www.techpowerup.com/nvcleanstall/",
		"winget": "TechPowerUp.NVCleanstall"
	},
	"WPFInstallnvm": {
		"category": "Development",
		"choco": "nvm",
		"content": "Node Version Manager",
		"description": "Node Version Manager (NVM) for Windows allows you to easily switch between multiple Node.js versions.",
		"link": "https://github.com/coreybutler/nvm-windows",
		"winget": "CoreyButler.NVMforWindows"
	},
	"WPFInstallobs": {
		"category": "Multimedia Tools",
		"choco": "obs-studio",
		"content": "OBS Studio",
		"description": "OBS Studio is a free and open-source software for video recording and live streaming. It supports real-time video/audio capturing and mixing, making it popular among content creators.",
		"link": "https://obsproject.com/",
		"winget": "OBSProject.OBSStudio"
	},
	"WPFInstallobsidian": {
		"category": "Document",
		"choco": "obsidian",
		"content": "Obsidian",
		"description": "Obsidian is a powerful note-taking and knowledge management application.",
		"link": "https://obsidian.md/",
		"winget": "Obsidian.Obsidian"
	},
	"WPFInstallokular": {
		"category": "Document",
		"choco": "okular",
		"content": "Okular",
		"description": "Okular is a versatile document viewer with advanced features.",
		"link": "https://okular.kde.org/",
		"winget": "KDE.Okular"
	},
	"WPFInstallonedrive": {
		"category": "Microsoft Tools",
		"choco": "onedrive",
		"content": "OneDrive",
		"description": "OneDrive is a cloud storage service provided by Microsoft, allowing users to store and share files securely across devices.",
		"link": "https://onedrive.live.com/",
		"winget": "Microsoft.OneDrive"
	},
	"WPFInstallonlyoffice": {
		"category": "Document",
		"choco": "onlyoffice",
		"content": "ONLYOffice Desktop",
		"description": "ONLYOffice Desktop is a comprehensive office suite for document editing and collaboration.",
		"link": "https://www.onlyoffice.com/desktop.aspx",
		"winget": "ONLYOFFICE.DesktopEditors"
	},
	"WPFInstallOPAutoClicker": {
		"category": "Utilities",
		"choco": "autoclicker",
		"content": "OPAutoClicker",
		"description": "A full-fledged autoclicker with two modes of autoclicking, at your dynamic cursor location or at a prespecified location.",
		"link": "https://www.opautoclicker.com",
		"winget": "OPAutoClicker.OPAutoClicker"
	},
	"WPFInstallopenhashtab": {
		"category": "Utilities",
		"choco": "openhashtab",
		"content": "OpenHashTab",
		"description": "OpenHashTab is a shell extension for conveniently calculating and checking file hashes from file properties.",
		"link": "https://github.com/namazso/OpenHashTab/",
		"winget": "namazso.OpenHashTab"
	},
	"WPFInstallopenoffice": {
		"category": "Document",
		"choco": "openoffice",
		"content": "Apache OpenOffice",
		"description": "Apache OpenOffice is an open-source office software suite for word processing, spreadsheets, presentations, and more.",
		"link": "https://www.openoffice.org/",
		"winget": "Apache.OpenOffice"
	},
	"WPFInstallopenrgb": {
		"category": "Utilities",
		"choco": "openrgb",
		"content": "OpenRGB",
		"description": "OpenRGB is an open-source RGB lighting control software designed to manage and control RGB lighting for various components and peripherals.",
		"link": "https://openrgb.org/",
		"winget": "CalcProgrammer1.OpenRGB"
	},
	"WPFInstallopenscad": {
		"category": "Multimedia Tools",
		"choco": "openscad",
		"content": "OpenSCAD",
		"description": "OpenSCAD is a free and open-source script-based 3D CAD modeler. It is especially useful for creating parametric designs for 3D printing.",
		"link": "https://www.openscad.org/",
		"winget": "OpenSCAD.OpenSCAD"
	},
	"WPFInstallopenshell": {
		"category": "Utilities",
		"choco": "open-shell",
		"content": "Open Shell (Start Menu)",
		"description": "Open Shell is a Windows Start Menu replacement with enhanced functionality and customization options.",
		"link": "https://github.com/Open-Shell/Open-Shell-Menu",
		"winget": "Open-Shell.Open-Shell-Menu"
	},
	"WPFInstallOpenVPN": {
		"category": "Pro Tools",
		"choco": "openvpn-connect",
		"content": "OpenVPN Connect",
		"description": "OpenVPN Connect is an open-source VPN client that allows you to connect securely to a VPN server. It provides a secure and encrypted connection for protecting your online privacy.",
		"link": "https://openvpn.net/",
		"winget": "OpenVPNTechnologies.OpenVPNConnect"
	},
	"WPFInstallOVirtualBox": {
		"category": "Utilities",
		"choco": "virtualbox",
		"content": "Oracle VirtualBox",
		"description": "Oracle VirtualBox is a powerful and free open-source virtualization tool for x86 and AMD64/Intel64 architectures.",
		"link": "https://www.virtualbox.org/",
		"winget": "Oracle.VirtualBox"
	},
	"WPFInstallownclouddesktop": {
		"category": "Utilities",
		"choco": "owncloud-client",
		"content": "ownCloud Desktop",
		"description": "ownCloud Desktop is the official desktop client for the ownCloud file synchronization and sharing platform.",
		"link": "https://owncloud.com/desktop-app/",
		"winget": "ownCloud.ownCloudDesktop"
	},
	"WPFInstallPaintdotnet": {
		"category": "Multimedia Tools",
		"choco": "paint.net",
		"content": "Paint.NET",
		"description": "Paint.NET is a free image and photo editing software for Windows. It features an intuitive user interface and supports a wide range of powerful editing tools.",
		"link": "https://www.getpaint.net/",
		"winget": "dotPDN.PaintDotNet"
	},
	"WPFInstallparsec": {
		"category": "Utilities",
		"choco": "parsec",
		"content": "Parsec",
		"description": "Parsec is a low-latency, high-quality remote desktop sharing application for collaborating and gaming across devices.",
		"link": "https://parsec.app/",
		"winget": "Parsec.Parsec"
	},
	"WPFInstallpdf24creator": {
		"category": "Document",
		"choco": "pdf24",
		"content": "PDF24 creator",
		"description": "Free and easy-to-use online/desktop PDF tools that make you more productive",
		"link": "https://tools.pdf24.org/en/",
		"winget": "geeksoftwareGmbH.PDF24Creator"
	},
	"WPFInstallpdfsam": {
		"category": "Document",
		"choco": "pdfsam",
		"content": "PDFsam Basic",
		"description": "PDFsam Basic is a free and open-source tool for splitting, merging, and rotating PDF files.",
		"link": "https://pdfsam.org/",
		"winget": "PDFsam.PDFsam"
	},
	"WPFInstallpeazip": {
		"category": "Utilities",
		"choco": "peazip",
		"content": "PeaZip",
		"description": "PeaZip is a free, open-source file archiver utility that supports multiple archive formats and provides encryption features.",
		"link": "https://peazip.github.io/",
		"winget": "Giorgiotani.Peazip"
	},
	"WPFInstallpiimager": {
		"category": "Utilities",
		"choco": "rpi-imager",
		"content": "Raspberry Pi Imager",
		"description": "Raspberry Pi Imager is a utility for writing operating system images to SD cards for Raspberry Pi devices.",
		"link": "https://www.raspberrypi.com/software/",
		"winget": "RaspberryPiFoundation.RaspberryPiImager"
	},
	"WPFInstallplaynite": {
		"category": "Games",
		"choco": "playnite",
		"content": "Playnite",
		"description": "Playnite is an open-source video game library manager with one simple goal: To provide a unified interface for all of your games.",
		"link": "https://playnite.link/",
		"winget": "Playnite.Playnite"
	},
	"WPFInstallplex": {
		"category": "Multimedia Tools",
		"choco": "plexmediaserver",
		"content": "Plex Media Server",
		"description": "Plex Media Server is a media server software that allows you to organize and stream your media library. It supports various media formats and offers a wide range of features.",
		"link": "https://www.plex.tv/your-media/",
		"winget": "Plex.PlexMediaServer"
	},
	"WPFInstallPortmaster": {
		"category": "Pro Tools",
		"choco": "portmaster",
		"content": "Portmaster",
		"description": "Portmaster is a free and open-source application that puts you back in charge over all your computers network connections.",
		"link": "https://safing.io/",
		"winget": "Safing.Portmaster"
	},
	"WPFInstallposh": {
		"category": "Development",
		"choco": "oh-my-posh",
		"content": "Oh My Posh (Prompt)",
		"description": "Oh My Posh is a cross-platform prompt theme engine for any shell.",
		"link": "https://ohmyposh.dev/",
		"winget": "JanDeDobbeleer.OhMyPosh"
	},
	"WPFInstallpostman": {
		"category": "Development",
		"choco": "postman",
		"content": "Postman",
		"description": "Postman is a collaboration platform for API development that simplifies the process of developing APIs.",
		"link": "https://www.postman.com/",
		"winget": "Postman.Postman"
	},
	"WPFInstallpowerautomate": {
		"category": "Microsoft Tools",
		"choco": "powerautomatedesktop",
		"content": "Power Automate",
		"description": "Using Power Automate Desktop you can automate tasks on the desktop as well as the Web.",
		"link": "https://www.microsoft.com/en-us/power-platform/products/power-automate",
		"winget": "Microsoft.PowerAutomateDesktop"
	},
	"WPFInstallpowerbi": {
		"category": "Microsoft Tools",
		"choco": "powerbi",
		"content": "Power BI",
		"description": "Create stunning reports and visualizations with Power BI Desktop. It puts visual analytics at your fingertips with intuitive report authoring. Drag-and-drop to place content exactly where you want it on the flexible and fluid canvas. Quickly discover patterns as you explore a single unified view of linked, interactive visualizations.",
		"link": "https://www.microsoft.com/en-us/power-platform/products/power-bi/",
		"winget": "Microsoft.PowerBI"
	},
	"WPFInstallpowershell": {
		"category": "Microsoft Tools",
		"choco": "powershell-core",
		"content": "PowerShell",
		"description": "PowerShell is a task automation framework and scripting language designed for system administrators, offering powerful command-line capabilities.",
		"link": "https://github.com/PowerShell/PowerShell",
		"winget": "Microsoft.PowerShell"
	},
	"WPFInstallpowertoys": {
		"category": "Microsoft Tools",
		"choco": "powertoys",
		"content": "PowerToys",
		"description": "PowerToys is a set of utilities for power users to enhance productivity, featuring tools like FancyZones, PowerRename, and more.",
		"link": "https://github.com/microsoft/PowerToys",
		"winget": "Microsoft.PowerToys"
	},
	"WPFInstallprismlauncher": {
		"category": "Games",
		"choco": "prismlauncher",
		"content": "Prism Launcher",
		"description": "Prism Launcher is a game launcher and manager designed to provide a clean and intuitive interface for organizing and launching your games.",
		"link": "https://prismlauncher.org/",
		"winget": "PrismLauncher.PrismLauncher"
	},
	"WPFInstallprocesslasso": {
		"category": "Utilities",
		"choco": "plasso",
		"content": "Process Lasso",
		"description": "Process Lasso is a system optimization and automation tool that improves system responsiveness and stability by adjusting process priorities and CPU affinities.",
		"link": "https://bitsum.com/",
		"winget": "BitSum.ProcessLasso"
	},
	"WPFInstallspotify": {
		"category": "Multimedia Tools",
		"choco": "spotify",
		"content": "Spotify",
		"description": "Spotify is a digital music service that gives you access to millions of songs, podcasts, and videos from artists all over the world.",
		"link": "https://www.spotify.com/",
		"winget": "Spotify.Spotify"
	},
	"WPFInstallprocessmonitor": {
		"category": "Microsoft Tools",
		"choco": "procexp",
		"content": "SysInternals Process Monitor",
		"description": "SysInternals Process Monitor is an advanced monitoring tool that shows real-time file system, registry, and process/thread activity.",
		"link": "https://docs.microsoft.com/en-us/sysinternals/downloads/procmon",
		"winget": "Microsoft.Sysinternals.ProcessMonitor"
	},
	"WPFInstallprucaslicer": {
		"category": "Utilities",
		"choco": "prusaslicer",
		"content": "PrusaSlicer",
		"description": "PrusaSlicer is a powerful and easy-to-use slicing software for 3D printing with Prusa 3D printers.",
		"link": "https://www.prusa3d.com/prusaslicer/",
		"winget": "Prusa3d.PrusaSlicer"
	},
	"WPFInstallpsremoteplay": {
		"category": "Games",
		"choco": "ps-remote-play",
		"content": "PS Remote Play",
		"description": "PS Remote Play is a free application that allows you to stream games from your PlayStation console to a PC or mobile device.",
		"link": "https://remoteplay.dl.playstation.net/remoteplay/lang/gb/",
		"winget": "PlayStation.PSRemotePlay"
	},
	"WPFInstallputty": {
		"category": "Pro Tools",
		"choco": "putty",
		"content": "PuTTY",
		"description": "PuTTY is a free and open-source terminal emulator, serial console, and network file transfer application. It supports various network protocols such as SSH, Telnet, and SCP.",
		"link": "https://www.chiark.greenend.org.uk/~sgtatham/putty/",
		"winget": "PuTTY.PuTTY"
	},
	"WPFInstallpython3": {
		"category": "Development",
		"choco": "python",
		"content": "Python3",
		"description": "Python is a versatile programming language used for web development, data analysis, artificial intelligence, and more.",
		"link": "https://www.python.org/",
		"winget": "Python.Python.3.12"
	},
	"WPFInstallqbittorrent": {
		"category": "Utilities",
		"choco": "qbittorrent",
		"content": "qBittorrent",
		"description": "qBittorrent is a free and open-source BitTorrent client that aims to provide a feature-rich and lightweight alternative to other torrent clients.",
		"link": "https://www.qbittorrent.org/",
		"winget": "qBittorrent.qBittorrent"
	},
	"WPFInstalltixati": {
		"category": "Utilities",
		"choco": "tixati.portable",
		"content": "Tixati",
		"description": "Tixati is a cross-platform BitTorrent client written in C++ that has been designed to be light on system resources.",
		"link": "https://www.tixati.com/",
		"winget": "Tixati.Tixati.Portable"
	},
	"WPFInstallqtox": {
		"category": "Communications",
		"choco": "qtox",
		"content": "QTox",
		"description": "QTox is a free and open-source messaging app that prioritizes user privacy and security in its design.",
		"link": "https://qtox.github.io/",
		"winget": "Tox.qTox"
	},
	"WPFInstallquicklook": {
		"category": "Utilities",
		"choco": "quicklook",
		"content": "Quicklook",
		"description": "Bring macOS “Quick Look” feature to Windows",
		"link": "https://github.com/QL-Win/QuickLook",
		"winget": "QL-Win.QuickLook"
	},
	"WPFInstallrainmeter": {
		"category": "Utilities",
		"choco": "na",
		"content": "Rainmeter",
		"description": "Rainmeter is a desktop customization tool that allows you to create and share customizable skins for your desktop.",
		"link": "https://www.rainmeter.net/",
		"winget": "Rainmeter.Rainmeter"
	},
	"WPFInstallrevo": {
		"category": "Utilities",
		"choco": "revo-uninstaller",
		"content": "Revo Uninstaller",
		"description": "Revo Uninstaller is an advanced uninstaller tool that helps you remove unwanted software and clean up your system.",
		"link": "https://www.revouninstaller.com/",
		"winget": "RevoUninstaller.RevoUninstaller"
	},
	"WPFInstallrevolt": {
		"category": "Communications",
		"choco": "na",
		"content": "Revolt",
		"description": "Find your community, connect with the world. Revolt is one of the best ways to stay connected with your friends and community without sacrificing any usability.",
		"link": "https://revolt.chat/",
		"winget": "Revolt.RevoltDesktop"
	},
	"WPFInstallripgrep": {
		"category": "Utilities",
		"choco": "ripgrep",
		"content": "Ripgrep",
		"description": "Fast and powerful commandline search tool",
		"link": "https://github.com/BurntSushi/ripgrep/",
		"winget": "BurntSushi.ripgrep.MSVC"
	},
	"WPFInstallrufus": {
		"category": "Utilities",
		"choco": "rufus",
		"content": "Rufus Imager",
		"description": "Rufus is a utility that helps format and create bootable USB drives, such as USB keys or pen drives.",
		"link": "https://rufus.ie/",
		"winget": "Rufus.Rufus"
	},
	"WPFInstallrustdesk": {
		"category": "Pro Tools",
		"choco": "rustdesk.portable",
		"content": "RustDesk",
		"description": "RustDesk is a free and open-source remote desktop application. It provides a secure way to connect to remote machines and access desktop environments.",
		"link": "https://rustdesk.com/",
		"winget": "RustDesk.RustDesk"
	},
	"WPFInstallrustlang": {
		"category": "Development",
		"choco": "rust",
		"content": "Rust",
		"description": "Rust is a programming language designed for safety and performance, particularly focused on systems programming.",
		"link": "https://www.rust-lang.org/",
		"winget": "Rustlang.Rust.MSVC"
	},
		"WPFInstallsagethumbs": {
		"category": "Utilies",
		"choco": "sagethumbs",
		"content": "SageThumbs",
		"description": "Provides support for thumbnails in Explorer with more formats.",
		"link": "https://sagethumbs.en.lo4d.com/windows",
		"winget": "CherubicSoftware.SageThumbs"
	},
	"WPFInstallsamsungmagician": {
		"category": "Utilities",
		"choco": "samsung-magician",
		"content": "Samsung Magician",
		"description": "Samsung Magician is a utility for managing and optimizing Samsung SSDs.",
		"link": "https://semiconductor.samsung.com/consumer-storage/magician/",
		"winget": "Samsung.SamsungMagician"
	},
	"WPFInstallsandboxie": {
		"category": "Utilities",
		"choco": "sandboxie",
		"content": "Sandboxie Plus",
		"description": "Sandboxie Plus is a sandbox-based isolation program that provides enhanced security by running applications in an isolated environment.",
		"link": "https://github.com/sandboxie-plus/Sandboxie",
		"winget": "Sandboxie.Plus"
	},
	"WPFInstallsdio": {
		"category": "Utilities",
		"choco": "sdio",
		"content": "Snappy Driver Installer Origin",
		"description": "Snappy Driver Installer Origin is a free and open-source driver updater with a vast driver database for Windows.",
		"link": "https://sourceforge.net/projects/snappy-driver-installer-origin",
		"winget": "GlennDelahoy.SnappyDriverInstallerOrigin"
	},
	"WPFInstallsession": {
		"category": "Communications",
		"choco": "session",
		"content": "Session",
		"description": "Session is a private and secure messaging app built on a decentralized network for user privacy and data protection.",
		"link": "https://getsession.org/",
		"winget": "Oxen.Session"
	},
	"WPFInstallsharex": {
		"category": "Multimedia Tools",
		"choco": "sharex",
		"content": "ShareX (Screenshots)",
		"description": "ShareX is a free and open-source screen capture and file sharing tool. It supports various capture methods and offers advanced features for editing and sharing screenshots.",
		"link": "https://getsharex.com/",
		"winget": "ShareX.ShareX"
	},
	"WPFInstallnilesoftShel": {
		"category": "Utilities",
		"choco": "nilesoft-shell",
		"content": "Shell (Expanded Context Menu)",
		"description": "Shell is an expanded context menu tool that adds extra functionality and customization options to the Windows context menu.",
		"link": "https://nilesoft.org/",
		"winget": "Nilesoft.Shell"
	},
	"WPFInstallsidequest": {
		"category": "Games",
		"choco": "sidequest",
		"content": "SideQuestVR",
		"description": "SideQuestVR is a community-driven platform that enables users to discover, install, and manage virtual reality content on Oculus Quest devices.",
		"link": "https://sidequestvr.com/",
		"winget": "SideQuestVR.SideQuest"
	},
	"WPFInstallsignal": {
		"category": "Communications",
		"choco": "signal",
		"content": "Signal",
		"description": "Signal is a privacy-focused messaging app that offers end-to-end encryption for secure and private communication.",
		"link": "https://signal.org/",
		"winget": "OpenWhisperSystems.Signal"
	},
	"WPFInstallsignalrgb": {
		"category": "Utilities",
		"choco": "na",
		"content": "SignalRGB",
		"description": "SignalRGB lets you control and sync your favorite RGB devices with one free application.",
		"link": "https://www.signalrgb.com/",
		"winget": "WhirlwindFX.SignalRgb"
	},
	"WPFInstallsimplenote": {
		"category": "Document",
		"choco": "simplenote",
		"content": "simplenote",
		"description": "Simplenote is an easy way to keep notes, lists, ideas and more.",
		"link": "https://simplenote.com/",
		"winget": "Automattic.Simplenote"
	},
	"WPFInstallsimplewall": {
		"category": "Pro Tools",
		"choco": "simplewall",
		"content": "Simplewall",
		"description": "Simplewall is a free and open-source firewall application for Windows. It allows users to control and manage the inbound and outbound network traffic of applications.",
		"link": "https://github.com/henrypp/simplewall",
		"winget": "Henry++.simplewall"
	},
	"WPFInstallskype": {
		"category": "Communications",
		"choco": "skype",
		"content": "Skype",
		"description": "Skype is a widely used communication platform offering video calls, voice calls, and instant messaging services.",
		"link": "https://www.skype.com/",
		"winget": "Microsoft.Skype"
	},
	"WPFInstallslack": {
		"category": "Communications",
		"choco": "slack",
		"content": "Slack",
		"description": "Slack is a collaboration hub that connects teams and facilitates communication through channels, messaging, and file sharing.",
		"link": "https://slack.com/",
		"winget": "SlackTechnologies.Slack"
	},
	"WPFInstallspacedrive": {
		"category": "Utilities",
		"choco": "na",
		"content": "Spacedrive File Manager",
		"description": "Spacedrive is a file manager that offers cloud storage integration and file synchronization across devices.",
		"link": "https://www.spacedrive.com/",
		"winget": "spacedrive.Spacedrive"
	},
	"WPFInstallspacesniffer": {
		"category": "Utilities",
		"choco": "spacesniffer",
		"content": "SpaceSniffer",
		"description": "A tool application that lets you understand how folders and files are structured on your disks",
		"link": "http://www.uderzo.it/main_products/space_sniffer/",
		"winget": "UderzoSoftware.SpaceSniffer"
	},
		"WPFInstallspotube": {
		"category": "Multimedia Tools",
		"choco": "spotube",
		"content": "Spotube",
		"description": "Open source Spotify client that doesn't require Premium nor uses Electron! Available for both desktop & mobile! ",
		"link": "https://github.com/KRTirtho/spotube",
		"winget": "KRTirtho.Spotube"
	},
	"WPFInstallstarship": {
		"category": "Development",
		"choco": "starship",
		"content": "Starship (Shell Prompt)",
		"description": "Starship is a minimal, fast, and customizable prompt for any shell.",
		"link": "https://starship.rs/",
		"winget": "starship"
	},
	"WPFInstallsteam": {
		"category": "Games",
		"choco": "steam-client",
		"content": "Steam",
		"description": "Steam is a digital distribution platform for purchasing and playing video games, offering multiplayer gaming, video streaming, and more.",
		"link": "https://store.steampowered.com/about/",
		"winget": "Valve.Steam"
	},
	"WPFInstallstrawberry": {
		"category": "Multimedia Tools",
		"choco": "strawberrymusicplayer",
		"content": "Strawberry (Music Player)",
		"description": "Strawberry is an open-source music player that focuses on music collection management and audio quality. It supports various audio formats and features a clean user interface.",
		"link": "https://www.strawberrymusicplayer.org/",
		"winget": "StrawberryMusicPlayer.Strawberry"
	},
	"WPFInstallstremio": {
		"winget": "Stremio.Stremio",
		"choco": "stremio",
		"category": "Multimedia Tools",
		"content": "Stremio",
		"link": "https://www.stremio.com/",
		"description": "Stremio is a media center application that allows users to organize and stream their favorite movies, TV shows, and video content."
	},
	"WPFInstallsublimemerge": {
		"category": "Development",
		"choco": "sublimemerge",
		"content": "Sublime Merge",
		"description": "Sublime Merge is a Git client with advanced features and a beautiful interface.",
		"link": "https://www.sublimemerge.com/",
		"winget": "SublimeHQ.SublimeMerge"
	},
	"WPFInstallsublimetext": {
		"category": "Development",
		"choco": "sublimetext4",
		"content": "Sublime Text",
		"description": "Sublime Text is a sophisticated text editor for code, markup, and prose.",
		"link": "https://www.sublimetext.com/",
		"winget": "SublimeHQ.SublimeText.4"
	},
	"WPFInstallsumatra": {
		"category": "Document",
		"choco": "sumatrapdf",
		"content": "Sumatra PDF",
		"description": "Sumatra PDF is a lightweight and fast PDF viewer with minimalistic design.",
		"link": "https://www.sumatrapdfreader.org/free-pdf-reader.html",
		"winget": "SumatraPDF.SumatraPDF"
	},
	"WPFInstallpdfgear": {
		"category": "Document",
		"choco": "na",
		"content": "PDFgear",
		"description": "PDFgear is a piece of full-featured PDF management software for Windows, Mac, and mobile, and it's completely free to use.",
		"link": "https://www.pdfgear.com/",
		"winget": "PDFgear.PDFgear"
	},
	"WPFInstallsunshine": {
		"category": "Games",
		"choco": "sunshine",
		"content": "Sunshine/GameStream Server",
		"description": "Sunshine is a GameStream server that allows you to remotely play PC games on Android devices, offering low-latency streaming.",
		"link": "https://github.com/LizardByte/Sunshine",
		"winget": "LizardByte.Sunshine"
	},
	"WPFInstallsuperf4": {
		"category": "Utilities",
		"choco": "superf4",
		"content": "SuperF4",
		"description": "SuperF4 is a utility that allows you to terminate programs instantly by pressing a customizable hotkey.",
		"link": "https://stefansundin.github.io/superf4/",
		"winget": "StefanSundin.Superf4"
	},
	"WPFInstallswift": {
		"category": "Development",
		"choco": "na",
		"content": "Swift toolchain",
		"description": "Swift is a general-purpose programming language that's approachable for newcomers and powerful for experts.",
		"link": "https://www.swift.org/",
		"winget": "Swift.Toolchain"
	},
	"WPFInstallsynctrayzor": {
		"category": "Utilities",
		"choco": "synctrayzor",
		"content": "SyncTrayzor",
		"description": "Windows tray utility / filesystem watcher / launcher for Syncthing",
		"link": "https://github.com/canton7/SyncTrayzor/",
		"winget": "SyncTrayzor.SyncTrayzor"
	},
	"WPFInstallsqlmanagementstudio": {
		"category": "Microsoft Tools",
		"choco": "sql-server-management-studio",
		"content": "Microsoft SQL Server Management Studio",
		"description": "SQL Server Management Studio (SSMS) is an integrated environment for managing any SQL infrastructure, from SQL Server to Azure SQL Database. SSMS provides tools to configure, monitor, and administer instances of SQL Server and databases.",
		"link": "https://learn.microsoft.com/en-us/sql/ssms/download-sql-server-management-studio-ssms?view=sql-server-ver16",
		"winget": "Microsoft.SQLServerManagementStudio"
	},
	"WPFInstalltabby": {
		"category": "Utilities",
		"choco": "tabby",
		"content": "Tabby.sh",
		"description": "Tabby is a highly configurable terminal emulator, SSH and serial client for Windows, macOS and Linux",
		"link": "https://tabby.sh/",
		"winget": "Eugeny.Tabby"
	},
	"WPFInstalltailscale": {
		"category": "Utilities",
		"choco": "tailscale",
		"content": "Tailscale",
		"description": "Tailscale is a secure and easy-to-use VPN solution for connecting your devices and networks.",
		"link": "https://tailscale.com/",
		"winget": "tailscale.tailscale"
	},
	"WPFInstallTcNoAccSwitcher": {
		"category": "Games",
		"choco": "tcno-acc-switcher",
		"content": "TCNO Account Switcher",
		"description": "A Super-fast account switcher for Steam, Battle.net, Epic Games, Origin, Riot, Ubisoft and many others!",
		"link": "https://github.com/TCNOco/TcNo-Acc-Switcher",
		"winget": "TechNobo.TcNoAccountSwitcher"
	},
	"WPFInstalltcpview": {
		"category": "Microsoft Tools",
		"choco": "tcpview",
		"content": "SysInternals TCPView",
		"description": "SysInternals TCPView is a network monitoring tool that displays a detailed list of all TCP and UDP endpoints on your system.",
		"link": "https://docs.microsoft.com/en-us/sysinternals/downloads/tcpview",
		"winget": "Microsoft.Sysinternals.TCPView"
	},
	"WPFInstallteams": {
		"category": "Communications",
		"choco": "microsoft-teams",
		"content": "Teams",
		"description": "Microsoft Teams is a collaboration platform that integrates with Office 365 and offers chat, video conferencing, file sharing, and more.",
		"link": "https://www.microsoft.com/en-us/microsoft-teams/group-chat-software",
		"winget": "Microsoft.Teams"
	},
	"WPFInstallteamviewer": {
		"category": "Utilities",
		"choco": "teamviewer9",
		"content": "TeamViewer",
		"description": "TeamViewer is a popular remote access and support software that allows you to connect to and control remote devices.",
		"link": "https://www.teamviewer.com/",
		"winget": "TeamViewer.TeamViewer"
	},
	"WPFInstalltelegram": {
		"category": "Communications",
		"choco": "telegram",
		"content": "Telegram",
		"description": "Telegram is a cloud-based instant messaging app known for its security features, speed, and simplicity.",
		"link": "https://telegram.org/",
		"winget": "Telegram.TelegramDesktop"
	},
	"WPFInstallunigram": {
		"category": "Communications",
		"choco": "na",
		"content": "Unigram",
		"description": "Unigram - Telegram for Windows",
		"link": "https://unigramdev.github.io/",
		"winget": "Telegram.Unigram"
	},
	"WPFInstallterminal": {
		"category": "Microsoft Tools",
		"choco": "microsoft-windows-terminal",
		"content": "Windows Terminal",
		"description": "Windows Terminal is a modern, fast, and efficient terminal application for command-line users, supporting multiple tabs, panes, and more.",
		"link": "https://aka.ms/terminal",
		"winget": "Microsoft.WindowsTerminal"
	},
	"WPFInstallThonny": {
		"category": "Development",
		"choco": "thonny",
		"content": "Thonny Python IDE",
		"description": "Python IDE for beginners.",
		"link": "https://github.com/thonny/thonny",
		"winget": "AivarAnnamaa.Thonny"
	},
	"WPFInstallthorium": {
		"category": "Browsers",
		"choco": "na",
		"content": "Thorium Browser AVX2",
		"description": "Browser built for speed over vanilla chromium. It is built with AVX2 optimizations and is the fastest browser on the market.",
		"link": "http://thorium.rocks/",
		"winget": "Alex313031.Thorium.AVX2"
	},
	"WPFInstallthunderbird": {
		"category": "Communications",
		"choco": "thunderbird",
		"content": "Thunderbird",
		"description": "Mozilla Thunderbird is a free and open-source email client, news client, and chat client with advanced features.",
		"link": "https://www.thunderbird.net/",
		"winget": "Mozilla.Thunderbird"
	},
	"WPFInstallbetterbird": {
		"category": "Communications",
		"choco": "betterbird",
		"content": "Betterbird",
		"description": "Betterbird is a fork of Mozilla Thunderbird with additional features and bugfixes.",
		"link": "https://www.betterbird.eu/",
		"winget": "Betterbird.Betterbird"
	},
	"WPFInstalltidal": {
		"category": "Multimedia Tools",
		"choco": "na",
		"content": "Tidal",
		"description": "Tidal is a music streaming service known for its high-fidelity audio quality and exclusive content. It offers a vast library of songs and curated playlists.",
		"link": "https://tidal.com/",
		"winget": "9NNCB5BS59PH"
	},
	"WPFInstalltor": {
		"category": "Browsers",
		"choco": "tor-browser",
		"content": "Tor Browser",
		"description": "Tor Browser is designed for anonymous web browsing, utilizing the Tor network to protect user privacy and security.",
		"link": "https://www.torproject.org/",
		"winget": "TorProject.TorBrowser"
	},
	"WPFInstalltotalcommander": {
		"category": "Utilities",
		"choco": "TotalCommander",
		"content": "Total Commander",
		"description": "Total Commander is a file manager for Windows that provides a powerful and intuitive interface for file management.",
		"link": "https://www.ghisler.com/",
		"winget": "Ghisler.TotalCommander"
	},
	"WPFInstalltreesize": {
		"category": "Utilities",
		"choco": "treesizefree",
		"content": "TreeSize Free",
		"description": "TreeSize Free is a disk space manager that helps you analyze and visualize the space usage on your drives.",
		"link": "https://www.jam-software.com/treesize_free/",
		"winget": "JAMSoftware.TreeSize.Free"
	},
	"WPFInstallttaskbar": {
		"category": "Utilities",
		"choco": "translucenttb",
		"content": "Translucent Taskbar",
		"description": "Translucent Taskbar is a tool that allows you to customize the transparency of the Windows taskbar.",
		"link": "https://github.com/TranslucentTB/TranslucentTB",
		"winget": "9PF4KZ2VN4W9"
	},
	"WPFInstalltwinkletray": {
		"category": "Utilities",
		"choco": "twinkle-tray",
		"content": "Twinkle Tray",
		"description": "Twinkle Tray lets you easily manage the brightness levels of multiple monitors.",
		"link": "https://twinkletray.com/",
		"winget": "xanderfrangos.twinkletray"
	},
	"WPFInstallubisoft": {
		"category": "Games",
		"choco": "ubisoft-connect",
		"content": "Ubisoft Connect",
		"description": "Ubisoft Connect is Ubisoft's digital distribution and online gaming service, providing access to Ubisoft's games and services.",
		"link": "https://ubisoftconnect.com/",
		"winget": "Ubisoft.Connect"
	},
	"WPFInstallungoogled": {
		"category": "Browsers",
		"choco": "ungoogled-chromium",
		"content": "Ungoogled",
		"description": "Ungoogled Chromium is a version of Chromium without Google's integration for enhanced privacy and control.",
		"link": "https://github.com/Eloston/ungoogled-chromium",
		"winget": "eloston.ungoogled-chromium"
	},
	"WPFInstallunity": {
		"category": "Development",
		"choco": "unityhub",
		"content": "Unity Game Engine",
		"description": "Unity is a powerful game development platform for creating 2D, 3D, augmented reality, and virtual reality games.",
		"link": "https://unity.com/",
		"winget": "Unity.UnityHub"
	},
	"WPFInstallvagrant": {
		"category": "Development",
		"choco": "vagrant",
		"content": "Vagrant",
		"description": "Vagrant is an open-source tool for building and managing virtualized development environments.",
		"link": "https://www.vagrantup.com/",
		"winget": "Hashicorp.Vagrant"
	},
	"WPFInstallvc2015_32": {
		"category": "Microsoft Tools",
		"choco": "na",
		"content": "Visual C++ 2015-2022 32-bit",
		"description": "Visual C++ 2015-2022 32-bit redistributable package installs runtime components of Visual C++ libraries required to run 32-bit applications.",
		"link": "https://support.microsoft.com/en-us/help/2977003/the-latest-supported-visual-c-downloads",
		"winget": "Microsoft.VCRedist.2015+.x86"
	},
	"WPFInstallvc2015_64": {
		"category": "Microsoft Tools",
		"choco": "na",
		"content": "Visual C++ 2015-2022 64-bit",
		"description": "Visual C++ 2015-2022 64-bit redistributable package installs runtime components of Visual C++ libraries required to run 64-bit applications.",
		"link": "https://support.microsoft.com/en-us/help/2977003/the-latest-supported-visual-c-downloads",
		"winget": "Microsoft.VCRedist.2015+.x64"
	},
	"WPFInstallventoy": {
		"category": "Pro Tools",
		"choco": "ventoy",
		"content": "Ventoy",
		"description": "Ventoy is an open-source tool for creating bootable USB drives. It supports multiple ISO files on a single USB drive, making it a versatile solution for installing operating systems.",
		"link": "https://www.ventoy.net/",
		"winget": "Ventoy.Ventoy"
	},
	"WPFInstallvesktop": {
		"category": "Communications",
		"choco": "na",
		"content": "Vesktop",
		"description": "A cross platform electron-based desktop app aiming to give you a snappier Discord experience with Vencord pre-installed.",
		"link": "https://github.com/Vencord/Vesktop",
		"winget": "Vencord.Vesktop"
	},
	"WPFInstallviber": {
		"category": "Communications",
		"choco": "viber",
		"content": "Viber",
		"description": "Viber is a free messaging and calling app with features like group chats, video calls, and more.",
		"link": "https://www.viber.com/",
		"winget": "Viber.Viber"
	},
	"WPFInstallvideomass": {
		"category": "Multimedia Tools",
		"choco": "na",
		"content": "Videomass",
		"description": "Videomass by GianlucaPernigotto is a cross-platform GUI for FFmpeg, streamlining multimedia file processing with batch conversions and user-friendly features.",
		"link": "https://jeanslack.github.io/Videomass/",
		"winget": "GianlucaPernigotto.Videomass"
	},
	"WPFInstallvisualstudio": {
		"category": "Development",
		"choco": "visualstudio2022community",
		"content": "Visual Studio 2022",
		"description": "Visual Studio 2022 is an integrated development environment (IDE) for building, debugging, and deploying applications.",
		"link": "https://visualstudio.microsoft.com/",
		"winget": "Microsoft.VisualStudio.2022.Community"
	},
	"WPFInstallvivaldi": {
		"category": "Browsers",
		"choco": "vivaldi",
		"content": "Vivaldi",
		"description": "Vivaldi is a highly customizable web browser with a focus on user personalization and productivity features.",
		"link": "https://vivaldi.com/",
		"winget": "Vivaldi.Vivaldi"
	},
	"WPFInstallvlc": {
		"category": "Multimedia Tools",
		"choco": "vlc",
		"content": "VLC (Video Player)",
		"description": "VLC Media Player is a free and open-source multimedia player that supports a wide range of audio and video formats. It is known for its versatility and cross-platform compatibility.",
		"link": "https://www.videolan.org/vlc/",
		"winget": "VideoLAN.VLC"
	},
	"WPFInstallvoicemeeter": {
		"category": "Multimedia Tools",
		"choco": "voicemeeter",
		"content": "Voicemeeter (Audio)",
		"description": "Voicemeeter is a virtual audio mixer that allows you to manage and enhance audio streams on your computer. It is commonly used for audio recording and streaming purposes.",
		"link": "https://voicemeeter.com/",
		"winget": "VB-Audio.Voicemeeter"
	},
	"WPFInstallvrdesktopstreamer": {
		"category": "Games",
		"choco": "na",
		"content": "Virtual Desktop Streamer",
		"description": "Virtual Desktop Streamer is a tool that allows you to stream your desktop screen to VR devices.",
		"link": "https://www.vrdesktop.net/",
		"winget": "VirtualDesktop.Streamer"
	},
	"WPFInstallvscode": {
		"category": "Development",
		"choco": "vscode",
		"content": "VS Code",
		"description": "Visual Studio Code is a free, open-source code editor with support for multiple programming languages.",
		"link": "https://code.visualstudio.com/",
		"winget": "Git.Git;Microsoft.VisualStudioCode"
	},
	"WPFInstallvscodium": {
		"category": "Development",
		"choco": "vscodium",
		"content": "VS Codium",
		"description": "VSCodium is a community-driven, freely-licensed binary distribution of Microsoft's VS Code.",
		"link": "https://vscodium.com/",
		"winget": "Git.Git;VSCodium.VSCodium"
	},
	"WPFInstallwaterfox": {
		"category": "Browsers",
		"choco": "waterfox",
		"content": "Waterfox",
		"description": "Waterfox is a fast, privacy-focused web browser based on Firefox, designed to preserve user choice and privacy.",
		"link": "https://www.waterfox.net/",
		"winget": "Waterfox.Waterfox"
	},
	"WPFInstallwazuh": {
        "category": "Utilities",
        "choco": "wazuh-agent",
        "content": "Wazuh.",
        "description": "Wazuh is an open-source security monitoring platform that offers intrusion detection, compliance checks, and log analysis.",
        "link": "https://wazuh.com/",
        "winget": "Wazuh.WazuhAgent"
    },
	"WPFInstallwezterm": {
		"category": "Development",
		"choco": "wezterm",
		"content": "Wezterm",
		"description": "WezTerm is a powerful cross-platform terminal emulator and multiplexer",
		"link": "https://wezfurlong.org/wezterm/index.html",
		"winget": "wez.wezterm"
	},
	"WPFInstallwindirstat": {
		"category": "Utilities",
		"choco": "windirstat",
		"content": "WinDirStat",
		"description": "WinDirStat is a disk usage statistics viewer and cleanup tool for Windows.",
		"link": "https://windirstat.net/",
		"winget": "WinDirStat.WinDirStat"
	},
	"WPFInstallwindowspchealth": {
		"category": "Utilities",
		"choco": "na",
		"content": "Windows PC Health Check",
		"description": "Windows PC Health Check is a tool that helps you check if your PC meets the system requirements for Windows 11.",
		"link": "https://support.microsoft.com/en-us/windows/how-to-use-the-pc-health-check-app-9c8abd9b-03ba-4e67-81ef-36f37caa7844",
		"winget": "Microsoft.WindowsPCHealthCheck"
	},
	"WPFInstallwingetui": {
		"category": "Utilities",
		"choco": "wingetui",
		"content": "WingetUI",
		"description": "WingetUI is a graphical user interface for Microsoft's Windows Package Manager (winget).",
		"link": "https://www.marticliment.com/wingetui/",
		"winget": "SomePythonThings.WingetUIStore"
	},
	"WPFInstallwinmerge": {
		"category": "Document",
		"choco": "winmerge",
		"content": "WinMerge",
		"description": "WinMerge is a visual text file and directory comparison tool for Windows.",
		"link": "https://winmerge.org/",
		"winget": "WinMerge.WinMerge"
	},
	"WPFInstallwinpaletter": {
		"category": "Utilities",
		"choco": "WinPaletter",
		"content": "WinPaletter",
		"description": "WinPaletter is a tool for adjusting the color palette of Windows 10, providing customization options for window colors.",
		"link": "https://github.com/Abdelrhman-AK/WinPaletter",
		"winget": "Abdelrhman-AK.WinPaletter"
	},
	"WPFInstallwinrar": {
		"category": "Utilities",
		"choco": "winrar",
		"content": "WinRAR",
		"description": "WinRAR is a powerful archive manager that allows you to create, manage, and extract compressed files.",
		"link": "https://www.win-rar.com/",
		"winget": "RARLab.WinRAR"
	},
	"WPFInstallwinscp": {
		"category": "Pro Tools",
		"choco": "winscp",
		"content": "WinSCP",
		"description": "WinSCP is a popular open-source SFTP, FTP, and SCP client for Windows. It allows secure file transfers between a local and a remote computer.",
		"link": "https://winscp.net/",
		"winget": "WinSCP.WinSCP"
	},
	"WPFInstallwireguard": {
		"category": "Pro Tools",
		"choco": "wireguard",
		"content": "WireGuard",
		"description": "WireGuard is a fast and modern VPN (Virtual Private Network) protocol. It aims to be simpler and more efficient than other VPN protocols, providing secure and reliable connections.",
		"link": "https://www.wireguard.com/",
		"winget": "WireGuard.WireGuard"
	},
	"WPFInstallwireshark": {
		"category": "Pro Tools",
		"choco": "wireshark",
		"content": "Wireshark",
		"description": "Wireshark is a widely-used open-source network protocol analyzer. It allows users to capture and analyze network traffic in real-time, providing detailed insights into network activities.",
		"link": "https://www.wireshark.org/",
		"winget": "WiresharkFoundation.Wireshark"
	},
	"WPFInstallwisetoys": {
		"category": "Utilities",
		"choco": "na",
		"content": "WiseToys",
		"description": "WiseToys is a set of utilities and tools designed to enhance and optimize your Windows experience.",
		"link": "https://toys.wisecleaner.com/",
		"winget": "WiseCleaner.WiseToys"
	},
	"WPFInstallwizfile": {
		"category": "Utilities",
		"choco": "na",
		"content": "WizFile",
		"description": "Find files by name on your hard drives almost instantly.",
		"link": "https://antibody-software.com/wizfile/",
		"winget": "AntibodySoftware.WizFile"
	},
	"WPFInstallwiztree": {
		"category": "Utilities",
		"choco": "wiztree",
		"content": "WizTree",
		"description": "WizTree is a fast disk space analyzer that helps you quickly find the files and folders consuming the most space on your hard drive.",
		"link": "https://wiztreefree.com/",
		"winget": "AntibodySoftware.WizTree"
	},
	"WPFInstallxdm": {
		"category": "Utilities",
		"choco": "xdm",
		"content": "Xtreme Download Manager",
		"description": "Xtreme Download Manager is an advanced download manager with support for various protocols and browsers.*Browser integration deprecated by google store. No official release.*",
		"link": "https://xtremedownloadmanager.com/",
		"winget": "subhra74.XtremeDownloadManager"
	},
	"WPFInstallxeheditor": {
		"category": "Utilities",
		"choco": "HxD",
		"content": "HxD Hex Editor",
		"description": "HxD is a free hex editor that allows you to edit, view, search, and analyze binary files.",
		"link": "https://mh-nexus.de/en/hxd/",
		"winget": "MHNexus.HxD"
	},
	"WPFInstallxemu": {
		"category": "Games",
		"choco": "na",
		"content": "XEMU",
		"description": "XEMU is an open-source Xbox emulator that allows you to play Xbox games on your PC, aiming for accuracy and compatibility.",
		"link": "https://xemu.app/",
		"winget": "xemu-project.xemu"
	},
	"WPFInstallxnview": {
		"category": "Utilities",
		"choco": "xnview",
		"content": "XnView classic",
		"description": "XnView is an efficient image viewer, browser and converter for Windows.",
		"link": "https://www.xnview.com/en/xnview/",
		"winget": "XnSoft.XnView.Classic"
	},
	"WPFInstallxournal": {
		"category": "Document",
		"choco": "xournalplusplus",
		"content": "Xournal++",
		"description": "Xournal++ is an open-source handwriting notetaking software with PDF annotation capabilities.",
		"link": "https://xournalpp.github.io/",
		"winget": "Xournal++.Xournal++"
	},
	"WPFInstallxpipe": {
		"category": "Pro Tools",
		"choco": "xpipe",
		"content": "XPipe",
		"description": "XPipe is an open-source tool for orchestrating containerized applications. It simplifies the deployment and management of containerized services in a distributed environment.",
		"link": "https://xpipe.io/",
		"winget": "xpipe-io.xpipe"
	},
	"WPFInstallyarn": {
		"category": "Development",
		"choco": "yarn",
		"content": "Yarn",
		"description": "Yarn is a fast, reliable, and secure dependency management tool for JavaScript projects.",
		"link": "https://yarnpkg.com/",
		"winget": "Yarn.Yarn"
	},
	"WPFInstallytdlp": {
		"category": "Multimedia Tools",
		"choco": "yt-dlp",
		"content": "Yt-dlp",
		"description": "Command-line tool that allows you to download videos from YouTube and other supported sites. It is an improved version of the popular youtube-dl.",
		"link": "https://github.com/yt-dlp/yt-dlp",
		"winget": "yt-dlp.yt-dlp"
	},
	"WPFInstallzerotierone": {
		"category": "Utilities",
		"choco": "zerotier-one",
		"content": "ZeroTier One",
		"description": "ZeroTier One is a software-defined networking tool that allows you to create secure and scalable networks.",
		"link": "https://zerotier.com/",
		"winget": "ZeroTier.ZeroTierOne"
	},
	"WPFInstallzim": {
		"category": "Document",
		"choco": "zim",
		"content": "Zim Desktop Wiki",
		"description": "Zim Desktop Wiki is a graphical text editor used to maintain a collection of wiki pages.",
		"link": "https://zim-wiki.org/",
		"winget": "Zimwiki.Zim"
	},
	"WPFInstallznote": {
		"category": "Document",
		"choco": "na",
		"content": "Znote",
		"description": "Znote is a note-taking application.",
		"link": "https://znote.io/",
		"winget": "alagrede.znote"
	},
	"WPFInstallzoom": {
		"category": "Communications",
		"choco": "zoom",
		"content": "Zoom",
		"description": "Zoom is a popular video conferencing and web conferencing service for online meetings, webinars, and collaborative projects.",
		"link": "https://zoom.us/",
		"winget": "Zoom.Zoom"
	},
	"WPFInstallzotero": {
		"category": "Document",
		"choco": "zotero",
		"content": "Zotero",
		"description": "Zotero is a free, easy-to-use tool to help you collect, organize, cite, and share your research materials.",
		"link": "https://www.zotero.org/",
		"winget": "DigitalScholar.Zotero"
	},
	"WPFInstallzoxide": {
		"category": "Utilities",
		"choco": "zoxide",
		"content": "Zoxide",
		"description": "Zoxide is a fast and efficient directory changer (cd) that helps you navigate your file system with ease.",
		"link": "https://github.com/ajeetdsouza/zoxide",
		"winget": "ajeetdsouza.zoxide"
	},
	"WPFInstallzulip": {
		"category": "Communications",
		"choco": "zulip",
		"content": "Zulip",
		"description": "Zulip is an open-source team collaboration tool with chat streams for productive and organized communication.",
		"link": "https://zulipchat.com/",
		"winget": "Zulip.Zulip"
	},
	"WPFInstallsyncthingtray": {
		"category": "Utilities",
		"choco": "syncthingtray",
		"content": "Syncthingtray",
		"description": "Might be the alternative for Synctrayzor. Windows tray utility / filesystem watcher / launcher for Syncthing",
		"link": "https://github.com/Martchus/syncthingtray",
		"winget": "Martchus.syncthingtray"
	},
	"WPFInstallminiconda": {
		"category": "Development",
		"choco": "miniconda3",
		"content": "Miniconda",
		"description": "Miniconda is a free minimal installer for conda. It is a small bootstrap version of Anaconda that includes only conda, Python, the packages they both depend on, and a small number of other useful packages (like pip, zlib, and a few others).",
		"link": "https://docs.conda.io/projects/miniconda",
		"winget": "Anaconda.Miniconda3"
	},
	"WPFInstallpixi": {
		"category": "Development",
		"choco": "pixi",
		"content": "Pixi",
		"description": "Pixi is a fast software package manager built on top of the existing conda ecosystem. Spins up development environments quickly on Windows, macOS and Linux. Pixi supports Python, R, C/C++, Rust, Ruby, and many other languages.",
		"link": "https://pixi.sh",
		"winget": "prefix-dev.pixi"
	},
	"WPFInstalltemurin": {
		"category": "Development",
		"choco": "temurin",
		"content": "Eclipse Temurin",
		"description": "Eclipse Temurin is the open source Java SE build based upon OpenJDK.",
		"link": "https://adoptium.net/temurin/",
		"winget": "EclipseAdoptium.Temurin.21.JDK"
	},
	"WPFInstallintelpresentmon": {
		"category": "Utilities",
		"choco": "na",
		"content": "Intel-PresentMon",
		"description": "A new gaming performance overlay and telemetry application to monitor and measure your gaming experience.",
		"link": "https://game.intel.com/us/stories/intel-presentmon/",
		"winget": "Intel.PresentMon.Beta"
	},
	"WPFInstallpyenvwin": {
		"category": "Development",
		"choco": "pyenv-win",
		"content": "Python Version Manager (pyenv-win)",
		"description": "pyenv for Windows is a simple python version management tool. It lets you easily switch between multiple versions of Python.",
		"link": "https://pyenv-win.github.io/pyenv-win/",
		"winget": "na"
	},
	"WPFInstalltightvnc": {
		"category": "Utilities",
		"choco": "TightVNC",
		"content": "TightVNC",
		"description": "TightVNC is a free and Open Source remote desktop software that lets you access and control a computer over the network. With its intuitive interface, you can interact with the remote screen as if you were sitting in front of it. You can open files, launch applications, and perform other actions on the remote desktop almost as if you were physically there",
		"link": "https://www.tightvnc.com/",
		"winget": "GlavSoft.TightVNC"
	},
	"WPFInstallultravnc": {
		"category": "Utilities",
		"choco": "ultravnc",
		"content": "UltraVNC",
		"description": "UltraVNC is a powerful, easy to use and free - remote pc access softwares - that can display the screen of another computer (via internet or network) on your own screen. The program allows you to use your mouse and keyboard to control the other PC remotely. It means that you can work on a remote computer, as if you were sitting in front of it, right from your current location.",
		"link": "https://uvnc.com/",
		"winget": "uvncbvba.UltraVnc"
	},
	"WPFInstallwindowsfirewallcontrol": {
		"category": "Utilities",
		"choco": "windowsfirewallcontrol",
		"content": "Windows Firewall Control",
		"description": "Windows Firewall Control is a powerful tool which extends the functionality of Windows Firewall and provides new extra features which makes Windows Firewall better.",
		"link": "https://www.binisoft.org/wfc",
		"winget": "BiniSoft.WindowsFirewallControl"
	},
	"WPFInstallvistaswitcher": {
		"category": "Utilities",
		"choco": "na",
		"content": "VistaSwitcher",
		"description": "VistaSwitcher makes it easier for you to locate windows and switch focus, even on multi-monitor systems. The switcher window consists of an easy-to-read list of all tasks running with clearly shown titles and a full-sized preview of the selected task.",
		"link": "https://www.ntwind.com/freeware/vistaswitcher.html",
		"winget": "ntwind.VistaSwitcher"
	},
	"WPFInstallautodarkmode": {
		"category": "Utilities",
		"choco": "auto-dark-mode",
		"content": "Windows Auto Dark Mode",
		"description": "Automatically switches between the dark and light theme of Windows 10 and Windows 11",
		"link": "https://github.com/AutoDarkMode/Windows-Auto-Night-Mode",
		"winget": "Armin2208.WindowsAutoNightMode"
	},
	"WPFInstallmagicwormhole": {
		"category": "Utilities",
		"choco": "magic-wormhole",
		"content": "Magic Wormhole",
		"description": "get things from one computer to another, safely",
		"link": "https://github.com/magic-wormhole/magic-wormhole",
		"winget": "magic-wormhole.magic-wormhole"
	},
<<<<<<< HEAD
	"WPFInstallqgis": {
   		"category": "Multimedia Tools",
		"choco": "qgis",
		"content": "QGIS",
		"description": "QGIS (Quantum GIS) is an open-source Geographic Information System (GIS) software that enables users to create, edit, visualize, analyze, and publish geospatial information on Windows, Mac, and Linux platforms.",
		"link": "https://qgis.org/en/site/",
		"winget": "OSGeo.QGIS"
	},
	"WPFInstallqgisltr": {
		"category": "Multimedia Tools",
		"choco": "qgis-ltr",
		"content": "QGIS LTR",
		"description": "QGIS (Quantum GIS) is an open-source Geographic Information System (GIS) software that enables users to create, edit, visualize, analyze, and publish geospatial information on Windows, Mac, and Linux platforms.",
		"link": "https://qgis.org/en/site/",
		"winget": "OSGeo.QGIS_LTR"
=======
	"WPFInstallsmplayer": {
		"category": "Multimedia Tools",
		"choco": "smplayer",
		"content": "SMPlayer",
		"description": "SMPlayer is a free media player for Windows and Linux with built-in codecs that can play virtually all video and audio formats.",
		"link": "https://www.smplayer.info",
		"winget": "SMPlayer.SMPlayer"
	},
	"WPFInstallglazewm": {
		"category": "Utilities",
		"choco": "na",
		"content": "GlazeWM",
		"description": "GlazeWM is a tiling window manager for Windows inspired by i3 and Polybar",
		"link": "https://github.com/glzr-io/glazewm",
		"winget": "glzr-io.glazewm"
  },
	"WPFInstallfancontrol": {
		"category": "Utilities",
		"choco": "na",
		"content": "FanControl",
		"description": "Fan Control is a free and open-source software that allows the user to control his CPU, GPU and case fans using temperatures.",
		"link": "https://getfancontrol.com/",
		"winget": "Rem0o.FanControl"
	},
	"WPFInstallfnm": {
		"category": "Development",
		"choco": "fnm",
		"content": "Fast Node Manager",
		"description": "Fast Node Manager (fnm) allows you to switch your Node version by using the Terminal",
		"link": "https://github.com/Schniz/fnm",
		"winget": "Schniz.fnm"
	},
	"WPFInstallWindhawk": {
		"category": "Utilities",
		"choco": "windhawk",
		"content": "Windhawk",
		"description": "The customization marketplace for Windows programs",
		"link": "https://windhawk.net",
		"winget": "RamenSoftware.Windhawk"
	},
	"WPFInstallForceAutoHDR": {
		"category": "Utilities",
		"choco": "na",
		"content": "GUI That Forces Auto HDR In Unsupported Games",
		"description": "ForceAutoHDR simplifies the process of adding games to the AutoHDR list in the Windows Registry",
		"link": "https://github.com/7gxycn08/ForceAutoHDR",
		"winget": "ForceAutoHDR.7gxycn08"
	},
	"WPFInstallnditools": {
		"category": "Multimedia Tools",
		"choco": "na",
		"content": "NDI Tools",
		"description":"NDI, or Network Device Interface, is a video connectivity standard that enables multimedia systems to identify and communicate with one another over IP and to encode, transmit, and receive high-quality, low latency, frame-accurate video and audio, and exchange metadata in real-time.",
		"link": "https://ndi.video/",
		"winget": "NDI.NDITools"
>>>>>>> d5dcd0c2
	}
}<|MERGE_RESOLUTION|>--- conflicted
+++ resolved
@@ -2735,7 +2735,6 @@
 		"link": "https://github.com/magic-wormhole/magic-wormhole",
 		"winget": "magic-wormhole.magic-wormhole"
 	},
-<<<<<<< HEAD
 	"WPFInstallqgis": {
    		"category": "Multimedia Tools",
 		"choco": "qgis",
@@ -2744,14 +2743,6 @@
 		"link": "https://qgis.org/en/site/",
 		"winget": "OSGeo.QGIS"
 	},
-	"WPFInstallqgisltr": {
-		"category": "Multimedia Tools",
-		"choco": "qgis-ltr",
-		"content": "QGIS LTR",
-		"description": "QGIS (Quantum GIS) is an open-source Geographic Information System (GIS) software that enables users to create, edit, visualize, analyze, and publish geospatial information on Windows, Mac, and Linux platforms.",
-		"link": "https://qgis.org/en/site/",
-		"winget": "OSGeo.QGIS_LTR"
-=======
 	"WPFInstallsmplayer": {
 		"category": "Multimedia Tools",
 		"choco": "smplayer",
@@ -2807,6 +2798,5 @@
 		"description":"NDI, or Network Device Interface, is a video connectivity standard that enables multimedia systems to identify and communicate with one another over IP and to encode, transmit, and receive high-quality, low latency, frame-accurate video and audio, and exchange metadata in real-time.",
 		"link": "https://ndi.video/",
 		"winget": "NDI.NDITools"
->>>>>>> d5dcd0c2
 	}
 }