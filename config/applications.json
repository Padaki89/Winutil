--- conflicted
+++ resolved
@@ -2848,7 +2848,6 @@
 		"link": "https://www.kicad.org/",
 		"winget": "KiCad.KiCad"
 	},
-<<<<<<< HEAD
 	"WPFInstallFormatFactory": {
 		"category": "Utilities",
 		"choco": "formatfactory",
@@ -2856,7 +2855,7 @@
 		"description":"FormatFactory is an ad-supported freeware multimedia converter that can convert video, audio, and picture files. It is also capable of ripping DVDs and CDs to other file formats, as well as creating .iso images. It can also join multiple video files together into one.",
 		"link": "http://www.pcfreetime.com/formatfactory/",
 		"winget": "na"
-=======
+  },
 	"WPFInstalldropox": {
 		"category": "Utilities",
 		"choco": "na",
@@ -2864,6 +2863,5 @@
 		"description":"The Dropbox desktop app! Save hard drive space, share and edit files and send for signature – all without the distraction of countless browser tabs.",
 		"link": "https://www.dropbox.com/en_GB/desktop",
 		"winget": "Dropbox.Dropbox"
->>>>>>> 1e710207
 	}
 }