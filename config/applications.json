{
	"WPFInstall1password": {
		"category": "Utilities",
		"choco": "1password",
		"content": "1Password",
		"description": "1Password is a password manager that allows you to store and manage your passwords securely.",
		"link": "https://1password.com/",
		"panel": "4",
		"winget": "AgileBits.1Password"
	},
	"WPFInstall7zip": {
		"category": "Utilities",
		"choco": "7zip",
		"content": "7-Zip",
		"description": "7-Zip is a free and open-source file archiver utility. It supports several compression formats and provides a high compression ratio, making it a popular choice for file compression.",
		"link": "https://www.7-zip.org/",
		"panel": "4",
		"winget": "7zip.7zip"
	},
	"WPFInstalladobe": {
		"category": "Document",
		"choco": "adobereader",
		"content": "Adobe Reader DC",
		"description": "Adobe Reader DC is a free PDF viewer with essential features for viewing, printing, and annotating PDF documents.",
		"link": "https://acrobat.adobe.com/",
		"panel": "1",
		"winget": "Adobe.Acrobat.Reader.64-bit"
	},
	"WPFInstalladvancedip": {
		"category": "Pro Tools",
		"choco": "advanced-ip-scanner",
		"content": "Advanced IP Scanner",
		"description": "Advanced IP Scanner is a fast and easy-to-use network scanner. It is designed to analyze LAN networks and provides information about connected devices.",
		"link": "https://www.advanced-ip-scanner.com/",
		"panel": "3",
		"winget": "Famatech.AdvancedIPScanner"
	},
	"WPFInstallaimp": {
		"category": "Multimedia Tools",
		"choco": "aimp",
		"content": "AIMP (Music Player)",
		"description": "AIMP is a feature-rich music player with support for various audio formats, playlists, and customizable user interface.",
		"link": "https://www.aimp.ru/",
		"panel": "3",
		"winget": "AIMP.AIMP"
	},
	"WPFInstallalacritty": {
		"category": "Utilities",
		"choco": "alacritty",
		"content": "Alacritty Terminal",
		"description": "Alacritty is a fast, cross-platform, and GPU-accelerated terminal emulator. It is designed for performance and aims to be the fastest terminal emulator available.",
		"link": "https://github.com/alacritty/alacritty",
		"panel": "4",
		"winget": "Alacritty.Alacritty"
	},
	"WPFInstallanaconda3": {
		"category": "Development",
		"choco": "anaconda3",
		"content": "Anaconda",
		"description": "Anaconda is a distribution of the Python and R programming languages for scientific computing.",
		"link": "https://www.anaconda.com/products/distribution",
		"panel": "1",
		"winget": "Anaconda.Anaconda3"
	},
	"WPFInstallangryipscanner": {
		"category": "Pro Tools",
		"choco": "angryip",
		"content": "Angry IP Scanner",
		"description": "Angry IP Scanner is an open-source and cross-platform network scanner. It is used to scan IP addresses and ports, providing information about network connectivity.",
		"link": "https://angryip.org/",
		"panel": "3",
		"winget": "angryziber.AngryIPScanner"
	},
	"WPFInstallanki": {
		"category": "Document",
		"choco": "anki",
		"content": "Anki",
		"description": "Anki is a flashcard application that helps you memorize information with intelligent spaced repetition.",
		"link": "https://apps.ankiweb.net/",
		"panel": "1",
		"winget": "Anki.Anki"
	},
	"WPFInstallanydesk": {
		"category": "Utilities",
		"choco": "anydesk",
		"content": "AnyDesk",
		"description": "AnyDesk is a remote desktop software that enables users to access and control computers remotely. It is known for its fast connection and low latency.",
		"link": "https://anydesk.com/",
		"panel": "4",
		"winget": "AnyDeskSoftwareGmbH.AnyDesk"
	},
	"WPFInstallATLauncher": {
		"category": "Games",
		"choco": "na",
		"content": "ATLauncher",
		"description": "ATLauncher is a Launcher for Minecraft which integrates multiple different ModPacks to allow you to download and install ModPacks easily and quickly.",
		"link": "https://github.com/ATLauncher/ATLauncher",
		"panel": "2",
		"winget": "ATLauncher.ATLauncher"
	},
	"WPFInstallaudacity": {
		"category": "Multimedia Tools",
		"choco": "audacity",
		"content": "Audacity",
		"description": "Audacity is a free and open-source audio editing software known for its powerful recording and editing capabilities.",
		"link": "https://www.audacityteam.org/",
		"panel": "3",
		"winget": "Audacity.Audacity"
	},
	"WPFInstallauthy": {
		"category": "Utilities",
		"choco": "authy-desktop",
		"content": "Authy",
		"description": "Simple and cross-platform 2FA app",
		"link": "https://authy.com/",
		"panel": "4",
		"winget": "Twilio.Authy"
	},
	"WPFInstallautohotkey": {
		"category": "Utilities",
		"choco": "autohotkey",
		"content": "AutoHotkey",
		"description": "AutoHotkey is a scripting language for Windows that allows users to create custom automation scripts and macros. It is often used for automating repetitive tasks and customizing keyboard shortcuts.",
		"link": "https://www.autohotkey.com/",
		"panel": "4",
		"winget": "AutoHotkey.AutoHotkey"
	},
	"WPFInstallbarrier": {
		"category": "Utilities",
		"choco": "barrier",
		"content": "Barrier",
		"description": "Barrier is an open-source software KVM (keyboard, video, and mouseswitch). It allows users to control multiple computers with a single keyboard and mouse, even if they have different operating systems.",
		"link": "https://github.com/debauchee/barrier",
		"panel": "4",
		"winget": "DebaucheeOpenSourceGroup.Barrier"
	},
	"WPFInstallbat": {
		"category": "Utilities",
		"choco": "bat",
		"content": "Bat (Cat)",
		"description": "Bat is a cat command clone with syntax highlighting. It provides a user-friendly and feature-rich alternative to the traditional cat command for viewing and concatenating files.",
		"link": "https://github.com/sharkdp/bat",
		"panel": "4",
		"winget": "sharkdp.bat"
	},
	"WPFInstallbitcomet": {
		"category": "Utilities",
		"choco": "bitcomet",
		"content": "BitComet",
		"description": "BitComet is a free and open-source BitTorrent client that supports HTTP/FTP downloads and provides download management features.",
		"link": "https://www.bitcomet.com/",
		"panel": "4",
		"winget": "CometNetwork.BitComet"
	},
	"WPFInstallbitwarden": {
		"category": "Utilities",
		"choco": "bitwarden",
		"content": "Bitwarden",
		"description": "Bitwarden is an open-source password management solution. It allows users to store and manage their passwords in a secure and encrypted vault, accessible across multiple devices.",
		"link": "https://bitwarden.com/",
		"panel": "4",
		"winget": "Bitwarden.Bitwarden"
	},
	"WPFInstallbleachbit": {
		"category": "Utilities",
		"choco": "bleachbit",
		"content": "BleachBit",
		"description": "Clean Your System and Free Disk Space",
		"link": "https://www.bleachbit.org/",
		"panel": "4",
		"winget": "BleachBit.BleachBit"
	},
	"WPFInstallblender": {
		"category": "Multimedia Tools",
		"choco": "blender",
		"content": "Blender (3D Graphics)",
		"description": "Blender is a powerful open-source 3D creation suite, offering modeling, sculpting, animation, and rendering tools.",
		"link": "https://www.blender.org/",
		"panel": "3",
		"winget": "BlenderFoundation.Blender"
	},
	"WPFInstallbluestacks": {
		"category": "Games",
		"choco": "bluestacks",
		"content": "Bluestacks",
		"description": "Bluestacks is an Android emulator for running mobile apps and games on a PC.",
		"link": "https://www.bluestacks.com/",
		"panel": "2",
		"winget": "BlueStack.BlueStacks"
	},
	"WPFInstallbrave": {
		"category": "Browsers",
		"choco": "brave",
		"content": "Brave",
		"description": "Brave is a privacy-focused web browser that blocks ads and trackers, offering a faster and safer browsing experience.",
		"link": "https://www.brave.com",
		"panel": "0",
		"winget": "Brave.Brave"
	},
	"WPFInstallbulkcrapuninstaller": {
		"category": "Utilities",
		"choco": "bulk-crap-uninstaller",
		"content": "Bulk Crap Uninstaller",
		"description": "Bulk Crap Uninstaller is a free and open-source uninstaller utility for Windows. It helps users remove unwanted programs and clean up their system by uninstalling multiple applications at once.",
		"link": "https://www.bcuninstaller.com/",
		"panel": "4",
		"winget": "Klocman.BulkCrapUninstaller"
	},
	"WPFInstallcalibre": {
		"category": "Document",
		"choco": "calibre",
		"content": "Calibre",
		"description": "Calibre is a powerful and easy-to-use e-book manager, viewer, and converter.",
		"link": "https://calibre-ebook.com/",
		"panel": "1",
		"winget": "calibre.calibre"
	},
	"WPFInstallcarnac": {
		"category": "Utilities",
		"choco": "carnac",
		"content": "Carnac",
		"description": "Carnac is a keystroke visualizer for Windows. It displays keystrokes in an overlay, making it useful for presentations, tutorials, and live demonstrations.",
		"link": "https://github.com/Code52/carnac",
		"panel": "4",
		"winget": "code52.Carnac"
	},
	"WPFInstallcemu": {
		"category": "Games",
		"choco": "cemu",
		"content": "Cemu",
		"description": "Cemu is a highly experimental software to emulate Wii U applications on PC.",
		"link": "https://cemu.info/",
		"panel": "2",
		"winget": "Cemu.Cemu"
	},
	"WPFInstallchatterino": {
		"category": "Communications",
		"choco": "chatterino",
		"content": "Chatterino",
		"description": "Chatterino is a chat client for Twitch chat that offers a clean and customizable interface for a better streaming experience.",
		"link": "https://www.chatterino.com/",
		"panel": "0",
		"winget": "ChatterinoTeam.Chatterino"
	},
	"WPFInstallchrome": {
		"category": "Browsers",
		"choco": "googlechrome",
		"content": "Chrome",
		"description": "Google Chrome is a widely used web browser known for its speed, simplicity, and seamless integration with Google services.",
		"link": "https://www.google.com/chrome/",
		"panel": "0",
		"winget": "Google.Chrome"
	},
	"WPFInstallchromium": {
		"category": "Browsers",
		"choco": "chromium",
		"content": "Chromium",
		"description": "Chromium is the open-source project that serves as the foundation for various web browsers, including Chrome.",
		"link": "https://github.com/Hibbiki/chromium-win64",
		"panel": "0",
		"winget": "Hibbiki.Chromium"
	},
	"WPFInstallclementine": {
		"category": "Multimedia Tools",
		"choco": "clementine",
		"content": "Clementine",
		"description": "Clementine is a modern music player and library organizer, supporting various audio formats and online radio services.",
		"link": "https://www.clementine-player.org/",
		"panel": "3",
		"winget": "Clementine.Clementine"
	},
	"WPFInstallclink": {
		"category": "Development",
		"choco": "clink",
		"content": "Clink",
		"description": "Clink is a powerful Bash-compatible command-line interface (CLIenhancement for Windows, adding features like syntax highlighting and improved history).",
		"link": "https://mridgers.github.io/clink/",
		"panel": "1",
		"winget": "chrisant996.Clink"
	},
	"WPFInstallclonehero": {
		"category": "Games",
		"choco": "na",
		"content": "Clone Hero",
		"description": "Clone Hero is a free rhythm game, which can be played with any 5 or 6 button guitar controller.",
		"link": "https://clonehero.net/",
		"panel": "2",
		"winget": "CloneHeroTeam.CloneHero"
	},
	"WPFInstallcopyq": {
		"category": "Multimedia Tools",
		"choco": "copyq",
		"content": "Copyq (Clipboard Manager)",
		"description": "Copyq is a clipboard manager with advanced features, allowing you to store, edit, and retrieve clipboard history.",
		"link": "https://copyq.readthedocs.io/",
		"panel": "3",
		"winget": "hluk.CopyQ"
	},
	"WPFInstallcpuz": {
		"category": "Utilities",
		"choco": "cpu-z",
		"content": "CPU-Z",
		"description": "CPU-Z is a system monitoring and diagnostic tool for Windows. It provides detailed information about the computer's hardware components, including the CPU, memory, and motherboard.",
		"link": "https://www.cpuid.com/softwares/cpu-z.html",
		"panel": "4",
		"winget": "CPUID.CPU-Z"
	},
	"WPFInstallcrystaldiskinfo": {
		"category": "Utilities",
		"choco": "crystaldiskinfo",
		"content": "Crystal Disk Info",
		"description": "Crystal Disk Info is a disk health monitoring tool that provides information about the status and performance of hard drives. It helps users anticipate potential issues and monitor drive health.",
		"link": "https://crystalmark.info/en/software/crystaldiskinfo/",
		"panel": "4",
		"winget": "CrystalDewWorld.CrystalDiskInfo"
	},
	"WPFInstallcrystaldiskmark": {
		"category": "Utilities",
		"choco": "crystaldiskmark",
		"content": "Crystal Disk Mark",
		"description": "Crystal Disk Mark is a disk benchmarking tool that measures the read and write speeds of storage devices. It helps users assess the performance of their hard drives and SSDs.",
		"link": "https://crystalmark.info/en/software/crystaldiskmark/",
		"panel": "4",
		"winget": "CrystalDewWorld.CrystalDiskMark"
	},
	"WPFInstalldarktable": {
		"category": "Multimedia Tools",
		"choco": "darktable",
		"content": "DarkTable",
		"description": "Open-source photo editing tool, offering an intuitive interface, advanced editing capabilities, and a non-destructive workflow for seamless image enhancement.",
		"link": "https://www.darktable.org/install/",
		"panel": "3",
		"winget": "darktable.darktable"
	},
	"WPFInstallDaxStudio": {
		"category": "Development",
		"choco": "daxstudio",
		"content": "DaxStudio",
		"description": "DAX (Data Analysis eXpressions) Studio is the ultimate tool for executing and analyzing DAX queries against Microsoft Tabular models.",
		"link": "https://daxstudio.org/",
		"panel": "1",
		"winget": "DaxStudio.DaxStudio"
	},
	"WPFInstallddu": {
		"category": "Utilities",
		"choco": "ddu",
		"content": "Display Driver Uninstaller",
		"description": "Display Driver Uninstaller (DDU) is a tool for completely uninstalling graphics drivers from NVIDIA, AMD, and Intel. It is useful for troubleshooting graphics driver-related issues.",
		"link": "https://www.wagnardsoft.com/",
		"panel": "4",
		"winget": "ddu"
	},
	"WPFInstalldeluge": {
		"category": "Utilities",
		"choco": "deluge",
		"content": "Deluge",
		"description": "Deluge is a free and open-source BitTorrent client. It features a user-friendly interface, support for plugins, and the ability to manage torrents remotely.",
		"link": "https://deluge-torrent.org/",
		"panel": "4",
		"winget": "DelugeTeam.Deluge"
	},
	"WPFInstalldevtoys": {
		"category": "Utilities",
		"choco": "devToys",
		"content": "Devtoys",
		"description": "Devtoys is a collection of development-related utilities and tools for Windows. It includes tools for file management, code formatting, and productivity enhancements for developers.",
		"link": "https://dev.to/devtoys",
		"panel": "4",
		"winget": "devtoys"
	},
	"WPFInstalldigikam": {
		"category": "Multimedia Tools",
		"choco": "digikam",
		"content": "DigiKam",
		"description": "DigiKam is an advanced open-source photo management software with features for organizing, editing, and sharing photos.",
		"link": "https://www.digikam.org/",
		"panel": "3",
		"winget": "KDE.digikam"
	},
	"WPFInstalldiscord": {
		"category": "Communications",
		"choco": "discord",
		"content": "Discord",
		"description": "Discord is a popular communication platform with voice, video, and text chat, designed for gamers but used by a wide range of communities.",
		"link": "https://discord.com/",
		"panel": "0",
		"winget": "Discord.Discord"
	},
	"WPFInstalldockerdesktop": {
		"category": "Development",
		"choco": "docker-desktop",
		"content": "Docker Desktop",
		"description": "Docker Desktop is a powerful tool for containerized application development and deployment.",
		"link": "https://www.docker.com/products/docker-desktop",
		"panel": "1",
		"winget": "Docker.DockerDesktop"
	},
	"WPFInstalldotnet3": {
		"category": "Microsoft Tools",
		"choco": "dotnetcore3-desktop-runtime",
		"content": ".NET Desktop Runtime 3.1",
		"description": ".NET Desktop Runtime 3.1 is a runtime environment required for running applications developed with .NET Core 3.1.",
		"link": "https://dotnet.microsoft.com/download/dotnet/3.1",
		"panel": "2",
		"winget": "Microsoft.DotNet.DesktopRuntime.3_1"
	},
	"WPFInstalldotnet5": {
		"category": "Microsoft Tools",
		"choco": "dotnet-5.0-runtime",
		"content": ".NET Desktop Runtime 5",
		"description": ".NET Desktop Runtime 5 is a runtime environment required for running applications developed with .NET 5.",
		"link": "https://dotnet.microsoft.com/download/dotnet/5.0",
		"panel": "2",
		"winget": "Microsoft.DotNet.DesktopRuntime.5"
	},
	"WPFInstalldotnet6": {
		"category": "Microsoft Tools",
		"choco": "dotnet-6.0-runtime",
		"content": ".NET Desktop Runtime 6",
		"description": ".NET Desktop Runtime 6 is a runtime environment required for running applications developed with .NET 6.",
		"link": "https://dotnet.microsoft.com/download/dotnet/6.0",
		"panel": "2",
		"winget": "Microsoft.DotNet.DesktopRuntime.6"
	},
	"WPFInstalldotnet7": {
		"category": "Microsoft Tools",
		"choco": "dotnet-7.0-runtime",
		"content": ".NET Desktop Runtime 7",
		"description": ".NET Desktop Runtime 7 is a runtime environment required for running applications developed with .NET 7.",
		"link": "https://dotnet.microsoft.com/download/dotnet/7.0",
		"panel": "2",
		"winget": "Microsoft.DotNet.DesktopRuntime.7"
	},
	"WPFInstalldotnet8": {
		"category": "Microsoft Tools",
		"choco": "dotnet-8.0-runtime",
		"content": ".NET Desktop Runtime 8",
		"description": ".NET Desktop Runtime 8 is a runtime environment required for running applications developed with .NET 7.",
		"link": "https://dotnet.microsoft.com/download/dotnet/8.0",
		"panel": "2",
		"winget": "Microsoft.DotNet.DesktopRuntime.8"
	},
  "WPFInstalldmt": {
		"winget": "GNE.DualMonitorTools",
		"choco": "dual-monitor-tools",
		"category": "Utilities",
		"panel": "4",
		"content": "Dual Monitor Tools",
		"link": "https://dualmonitortool.sourceforge.net/",
		"description": "Dual Monitor Tools (DMT) is a FOSS app that customize handling multiple monitors and even lock the mouse on specific monitor. Useful for full screen games and apps that does not handle well a second monitor or helps the workflow."
	},
	"WPFInstallduplicati": {
		"category": "Utilities",
		"choco": "duplicati",
		"content": "Duplicati 2",
		"description": "Duplicati is an open-source backup solution that supports encrypted, compressed, and incremental backups. It is designed to securely store data on cloud storage services.",
		"link": "https://www.duplicati.com/",
		"panel": "4",
		"winget": "Duplicati.Duplicati"
	},
	"WPFInstalleaapp": {
		"category": "Games",
		"choco": "ea-app",
		"content": "EA App",
		"description": "EA App is a platform for accessing and playing Electronic Arts games.",
		"link": "https://www.ea.com/",
		"panel": "2",
		"winget": "ElectronicArts.EADesktop"
	},
	"WPFInstalleartrumpet": {
		"category": "Multimedia Tools",
		"choco": "eartrumpet",
		"content": "Eartrumpet (Audio)",
		"description": "Eartrumpet is an audio control app for Windows, providing a simple and intuitive interface for managing sound settings.",
		"link": "https://eartrumpet.app/",
		"panel": "3",
		"winget": "File-New-Project.EarTrumpet"
	},
	"WPFInstalledge": {
		"category": "Browsers",
		"choco": "microsoft-edge",
		"content": "Edge",
		"description": "Microsoft Edge is a modern web browser built on Chromium, offering performance, security, and integration with Microsoft services.",
		"link": "https://www.microsoft.com/edge",
		"panel": "0",
		"winget": "Microsoft.Edge"
	},
	"WPFInstallefibooteditor": {
		"category": "Pro Tools",
		"choco": "na",
		"content": "EFI Boot Editor",
		"description": "EFI Boot Editor is a tool for managing the EFI/UEFI boot entries on your system. It allows you to customize the boot configuration of your computer.",
		"link": "https://www.easyuefi.com/",
		"panel": "3",
		"winget": "EFIBootEditor.EFIBootEditor"
	},
	"WPFInstallemulationstation": {
		"category": "Games",
		"choco": "emulationstation",
		"content": "Emulation Station",
		"description": "Emulation Station is a graphical and themeable emulator front-end that allows you to access all your favorite games in one place.",
		"link": "https://emulationstation.org/",
		"panel": "2",
		"winget": "Emulationstation.Emulationstation"
	},
	"WPFInstallepicgames": {
		"category": "Games",
		"choco": "epicgameslauncher",
		"content": "Epic Games Launcher",
		"description": "Epic Games Launcher is the client for accessing and playing games from the Epic Games Store.",
		"link": "https://www.epicgames.com/store/en-US/",
		"panel": "2",
		"winget": "EpicGames.EpicGamesLauncher"
	},
	"WPFInstallerrorlookup": {
		"category": "Utilities",
		"choco": "na",
		"content": "Windows Error Code Lookup",
		"description": "ErrorLookup is a tool for looking up Windows error codes and their descriptions.",
		"link": "https://github.com/HenryPP/ErrorLookup",
		"panel": "4",
		"winget": "Henry++.ErrorLookup"
	},
	"WPFInstallesearch": {
		"category": "Utilities",
		"choco": "everything",
		"content": "Everything Search",
		"description": "Everything Search is a fast and efficient file search utility for Windows.",
		"link": "https://www.voidtools.com/",
		"panel": "4",
		"winget": "voidtools.Everything"
	},
	"WPFInstallespanso": {
		"category": "Utilities",
		"choco": "espanso",
		"content": "Espanso",
		"description": "Cross-platform and open-source Text Expander written in Rust",
		"link": "https://espanso.org/",
		"panel": "4",
		"winget": "Espanso.Espanso"
	},
	"WPFInstalletcher": {
		"category": "Utilities",
		"choco": "etcher",
		"content": "Etcher USB Creator",
		"description": "Etcher is a powerful tool for creating bootable USB drives with ease.",
		"link": "https://www.balena.io/etcher/",
		"panel": "4",
		"winget": "Balena.Etcher"
	},
	"WPFInstallfalkon": {
		"category": "Browsers",
		"choco": "falkon",
		"content": "Falkon",
		"description": "Falkon is a lightweight and fast web browser with a focus on user privacy and efficiency.",
		"link": "https://www.falkon.org/",
		"panel": "0",
		"winget": "KDE.Falkon"
	},
	"WPFInstallferdium": {
		"category": "Communications",
		"choco": "ferdium",
		"content": "Ferdium",
		"description": "Ferdium is a messaging application that combines multiple messaging services into a single app for easy management.",
		"link": "https://ferdium.org/",
		"panel": "0",
		"winget": "Ferdium.Ferdium"
	},
	"WPFInstallffmpeg": {
		"category": "Multimedia Tools",
		"choco": "ffmpeg-full",
		"content": "Ffmpeg full",
		"description": "FFmpeg is a powerful multimedia processing tool that enables users to convert, edit, and stream audio and video files with a vast range of codecs and formats.",
		"link": "https://ffmpeg.org/",
		"panel": "3",
		"winget": "Gyan.FFmpeg"
	},
	"WPFInstallfileconverter": {
		"category": "Utilities",
		"choco": "files",
		"content": "File Converter",
		"description": "File Converter is a very simple tool which allows you to convert and compress one or several file(s) using the context menu in windows explorer.",
		"link": "https://file-converter.org/",
		"panel": "4",
		"winget": "AdrienAllard.FileConverter"
	},
	"WPFInstallfirealpaca": {
		"category": "Multimedia Tools",
		"choco": "firealpaca",
		"content": "Fire Alpaca",
		"description": "Fire Alpaca is a free digital painting software that provides a wide range of drawing tools and a user-friendly interface.",
		"link": "https://firealpaca.com/",
		"panel": "3",
		"winget": "FireAlpaca.FireAlpaca"
	},
	"WPFInstallfirefox": {
		"category": "Browsers",
		"choco": "firefox",
		"content": "Firefox",
		"description": "Mozilla Firefox is an open-source web browser known for its customization options, privacy features, and extensions.",
		"link": "https://www.mozilla.org/en-US/firefox/new/",
		"panel": "0",
		"winget": "Mozilla.Firefox"
	},
	"WPFInstallflameshot": {
		"category": "Multimedia Tools",
		"choco": "flameshot",
		"content": "Flameshot (Screenshots)",
		"description": "Flameshot is a powerful yet simple to use screenshot software, offering annotation and editing features.",
		"link": "https://flameshot.org/",
		"panel": "3",
		"winget": "Flameshot.Flameshot"
	},
	"WPFInstallfloorp": {
		"category": "Browsers",
		"choco": "na",
		"content": "Floorp",
		"description": "Floorp is an open-source web browser project that aims to provide a simple and fast browsing experience.",
		"link": "https://floorp.app/",
		"panel": "0",
		"winget": "Ablaze.Floorp"
	},
	"WPFInstallflux": {
		"category": "Utilities",
		"choco": "flux",
		"content": "f.lux Redshift",
		"description": "f.lux Redshift adjusts the color temperature of your screen to reduce eye strain during nighttime use.",
		"link": "https://justgetflux.com/",
		"panel": "4",
		"winget": "flux.flux"
	},
	"WPFInstallfoobar": {
		"category": "Multimedia Tools",
		"choco": "foobar2000",
		"content": "Foobar2000 (Music Player)",
		"description": "Foobar2000 is a highly customizable and extensible music player for Windows, known for its modular design and advanced features.",
		"link": "https://www.foobar2000.org/",
		"panel": "3",
		"winget": "PeterPawlowski.foobar2000"
	},
	"WPFInstallfoxpdfeditor": {
		"category": "Document",
		"choco": "na",
		"content": "Foxit PDF Editor",
		"description": "Foxit PDF Editor is a feature-rich PDF editor and viewer with a familiar ribbon-style interface.",
		"link": "https://www.foxitsoftware.com/",
		"panel": "1",
		"winget": "Foxit.PhantomPDF"
	},
	"WPFInstallfoxpdfreader": {
		"category": "Document",
		"choco": "foxitreader",
		"content": "Foxit PDF Reader",
		"description": "Foxit PDF Reader is a free PDF viewer with a familiar ribbon-style interface.",
		"link": "https://www.foxitsoftware.com/",
		"panel": "1",
		"winget": "Foxit.FoxitReader"
	},
	"WPFInstallfreecad": {
		"category": "Multimedia Tools",
		"choco": "freecad",
		"content": "FreeCAD",
		"description": "FreeCAD is a parametric 3D CAD modeler, designed for product design and engineering tasks, with a focus on flexibility and extensibility.",
		"link": "https://www.freecadweb.org/",
		"panel": "3",
		"winget": "FreeCAD.FreeCAD"
	},
	"WPFInstallfzf": {
		"category": "Utilities",
		"choco": "fzf",
		"content": "Fzf",
		"description": "A command-line fuzzy finder",
		"link": "https://github.com/junegunn/fzf/",
		"panel": "4",
		"winget": "junegunn.fzf"
	},
	"WPFInstallgeforcenow": {
		"category": "Games",
		"choco": "nvidia-geforce-now",
		"content": "GeForce NOW",
		"description": "GeForce NOW is a cloud gaming service that allows you to play high-quality PC games on your device.",
		"link": "https://www.nvidia.com/en-us/geforce-now/",
		"panel": "2",
		"winget": "Nvidia.GeForceNow"
	},
	"WPFInstallgimp": {
		"category": "Multimedia Tools",
		"choco": "gimp",
		"content": "GIMP (Image Editor)",
		"description": "GIMP is a versatile open-source raster graphics editor used for tasks such as photo retouching, image editing, and image composition.",
		"link": "https://www.gimp.org/",
		"panel": "3",
		"winget": "GIMP.GIMP"
	},
	"WPFInstallgit": {
		"category": "Development",
		"choco": "git",
		"content": "Git",
		"description": "Git is a distributed version control system widely used for tracking changes in source code during software development.",
		"link": "https://git-scm.com/",
		"panel": "1",
		"winget": "Git.Git"
	},
	"WPFInstallgitextensions": {
		"category": "Development",
		"choco": "git;gitextensions",
		"content": "Git Extensions",
		"description": "Git Extensions is a graphical user interface for Git, providing additional features for easier source code management.",
		"link": "https://gitextensions.github.io/",
		"panel": "1",
		"winget": "Git.Git;GitExtensionsTeam.GitExtensions"
	},
	"WPFInstallgithubcli": {
		"category": "Development",
		"choco": "git;gh",
		"content": "GitHub CLI",
		"description": "GitHub CLI is a command-line tool that simplifies working with GitHub directly from the terminal.",
		"link": "https://cli.github.com/",
		"panel": "1",
		"winget": "Git.Git;GitHub.cli"
	},
	"WPFInstallgithubdesktop": {
		"category": "Development",
		"choco": "git;github-desktop",
		"content": "GitHub Desktop",
		"description": "GitHub Desktop is a visual Git client that simplifies collaboration on GitHub repositories with an easy-to-use interface.",
		"link": "https://desktop.github.com/",
		"panel": "1",
		"winget": "Git.Git;GitHub.GitHubDesktop"
	},
	"WPFInstallglaryutilities": {
		"category": "Utilities",
		"choco": "glaryutilities-free",
		"content": "Glary Utilities",
		"description": "Glary Utilities is a comprehensive system optimization and maintenance tool for Windows.",
		"link": "https://www.glarysoft.com/glary-utilities/",
		"panel": "4",
		"winget": "Glarysoft.GlaryUtilities"
	},
	"WPFInstallgog": {
		"category": "Games",
		"choco": "goggalaxy",
		"content": "GOG Galaxy",
		"description": "GOG Galaxy is a gaming client that offers DRM-free games, additional content, and more.",
		"link": "https://www.gog.com/galaxy",
		"panel": "2",
		"winget": "GOG.Galaxy"
	},
	"WPFInstallgolang": {
		"category": "Development",
		"choco": "golang",
		"content": "GoLang",
		"description": "GoLang (or Golang) is a statically typed, compiled programming language designed for simplicity, reliability, and efficiency.",
		"link": "https://golang.org/",
		"panel": "1",
		"winget": "GoLang.Go"
	},
	"WPFInstallgoogledrive": {
		"category": "Utilities",
		"choco": "googledrive",
		"content": "Google Drive",
		"description": "File syncing across devices all tied to your google account",
		"link": "https://www.google.com/drive/",
		"panel": "4",
		"winget": "Google.Drive"
	},
	"WPFInstallgpuz": {
		"category": "Utilities",
		"choco": "gpu-z",
		"content": "GPU-Z",
		"description": "GPU-Z provides detailed information about your graphics card and GPU.",
		"link": "https://www.techpowerup.com/gpuz/",
		"panel": "4",
		"winget": "TechPowerUp.GPU-Z"
	},
	"WPFInstallgreenshot": {
		"category": "Multimedia Tools",
		"choco": "greenshot",
		"content": "Greenshot (Screenshots)",
		"description": "Greenshot is a light-weight screenshot software tool with built-in image editor and customizable capture options.",
		"link": "https://getgreenshot.org/",
		"panel": "3",
		"winget": "Greenshot.Greenshot"
	},
	"WPFInstallgsudo": {
		"category": "Utilities",
		"choco": "gsudo",
		"content": "Gsudo",
		"description": "Gsudo is a sudo implementation for Windows, allowing elevated privilege execution.",
		"link": "https://github.com/gerardog/gsudo",
		"panel": "4",
		"winget": "gerardog.gsudo"
	},
	"WPFInstallguilded": {
		"category": "Communications",
		"choco": "na",
		"content": "Guilded",
		"description": "Guilded is a communication and productivity platform that includes chat, scheduling, and collaborative tools for gaming and communities.",
		"link": "https://www.guilded.gg/",
		"panel": "0",
		"winget": "Guilded.Guilded"
	},
	"WPFInstallhandbrake": {
		"category": "Multimedia Tools",
		"choco": "handbrake",
		"content": "HandBrake",
		"description": "HandBrake is an open-source video transcoder, allowing you to convert video from nearly any format to a selection of widely supported codecs.",
		"link": "https://handbrake.fr/",
		"panel": "3",
		"winget": "HandBrake.HandBrake"
	},
	"WPFInstallheidisql": {
		"category": "Pro Tools",
		"choco": "heidisql",
		"content": "HeidiSQL",
		"description": "HeidiSQL is a powerful and easy-to-use client for MySQL, MariaDB, Microsoft SQL Server, and PostgreSQL databases. It provides tools for database management and development.",
		"link": "https://www.heidisql.com/",
		"panel": "3",
		"winget": "HeidiSQL.HeidiSQL"
	},
	"WPFInstallhelix": {
		"category": "Development",
		"choco": "helix",
		"content": "Helix",
		"description": "Helix is a neovim alternative built in rust.",
		"link": "https://helix-editor.com/",
		"panel": "1",
		"winget": "Helix.Helix"
	},
	"WPFInstallheroiclauncher": {
		"category": "Games",
		"choco": "na",
		"content": "Heroic Games Launcher",
		"description": "Heroic Games Launcher is an open-source alternative game launcher for Epic Games Store.",
		"link": "https://heroicgameslauncher.com/",
		"panel": "2",
		"winget": "HeroicGamesLauncher.HeroicGamesLauncher"
	},
	"WPFInstallhexchat": {
		"category": "Communications",
		"choco": "hexchat",
		"content": "Hexchat",
		"description": "HexChat is a free, open-source IRC (Internet Relay Chat) client with a graphical interface for easy communication.",
		"link": "https://hexchat.github.io/",
		"panel": "0",
		"winget": "HexChat.HexChat"
	},
	"WPFInstallhwinfo": {
		"category": "Utilities",
		"choco": "hwinfo",
		"content": "HWInfo",
		"description": "HWInfo provides comprehensive hardware information and diagnostics for Windows.",
		"link": "https://www.hwinfo.com/",
		"panel": "4",
		"winget": "REALiX.HWiNFO"
	},
	"WPFInstallimageglass": {
		"category": "Multimedia Tools",
		"choco": "imageglass",
		"content": "ImageGlass (Image Viewer)",
		"description": "ImageGlass is a versatile image viewer with support for various image formats and a focus on simplicity and speed.",
		"link": "https://imageglass.org/",
		"panel": "3",
		"winget": "DuongDieuPhap.ImageGlass"
	},
	"WPFInstallimgburn": {
		"category": "Multimedia Tools",
		"choco": "imgburn",
		"content": "ImgBurn",
		"description": "ImgBurn is a lightweight CD, DVD, HD-DVD, and Blu-ray burning application with advanced features for creating and burning disc images.",
		"link": "http://www.imgburn.com/",
		"panel": "3",
		"winget": "LIGHTNINGUK.ImgBurn"
	},
	"WPFInstallinkscape": {
		"category": "Multimedia Tools",
		"choco": "inkscape",
		"content": "Inkscape",
		"description": "Inkscape is a powerful open-source vector graphics editor, suitable for tasks such as illustrations, icons, logos, and more.",
		"link": "https://inkscape.org/",
		"panel": "3",
		"winget": "Inkscape.Inkscape"
	},
	"WPFInstallitch": {
		"category": "Games",
		"choco": "itch",
		"content": "Itch.io",
		"description": "Itch.io is a digital distribution platform for indie games and creative projects.",
		"link": "https://itch.io/",
		"panel": "2",
		"winget": "ItchIo.Itch"
	},
	"WPFInstallitunes": {
		"category": "Multimedia Tools",
		"choco": "itunes",
		"content": "iTunes",
		"description": "iTunes is a media player, media library, and online radio broadcaster application developed by Apple Inc.",
		"link": "https://www.apple.com/itunes/",
		"panel": "3",
		"winget": "Apple.iTunes"
	},
	"WPFInstalljami": {
		"category": "Communications",
		"choco": "jami",
		"content": "Jami",
		"description": "Jami is a secure and privacy-focused communication platform that offers audio and video calls, messaging, and file sharing.",
		"link": "https://jami.net/",
		"panel": "0",
		"winget": "SFLinux.Jami"
	},
	"WPFInstalljava16": {
		"category": "Development",
		"choco": "temurin16jre",
		"content": "OpenJDK Java 16",
		"description": "OpenJDK Java 16 is the latest version of the open-source Java development kit.",
		"link": "https://adoptopenjdk.net/",
		"panel": "1",
		"winget": "AdoptOpenJDK.OpenJDK.16"
	},
	"WPFInstalljava18": {
		"category": "Development",
		"choco": "temurin18jre",
		"content": "Oracle Java 18",
		"description": "Oracle Java 18 is the latest version of the official Java development kit from Oracle.",
		"link": "https://www.oracle.com/java/",
		"panel": "1",
		"winget": "EclipseAdoptium.Temurin.18.JRE"
	},
	"WPFInstalljava20": {
		"category": "Development",
		"choco": "na",
		"content": "Azul Zulu JDK 20",
		"description": "Azul Zulu JDK 20 is a distribution of the OpenJDK with long-term support, performance enhancements, and security updates.",
		"link": "https://www.azul.com/downloads/zulu-community/",
		"panel": "1",
		"winget": "Azul.Zulu.20.JDK"
	},
	"WPFInstalljava21": {
		"category": "Development",
		"choco": "na",
		"content": "Azul Zulu JDK 21",
		"description": "Azul Zulu JDK 21 is a distribution of the OpenJDK with long-term support, performance enhancements, and security updates.",
		"link": "https://www.azul.com/downloads/zulu-community/",
		"panel": "1",
		"winget": "Azul.Zulu.21.JDK"
	},
	"WPFInstalljava8": {
		"category": "Development",
		"choco": "temurin8jre",
		"content": "OpenJDK Java 8",
		"description": "OpenJDK Java 8 is an open-source implementation of the Java Platform, Standard Edition.",
		"link": "https://adoptopenjdk.net/",
		"panel": "1",
		"winget": "EclipseAdoptium.Temurin.8.JRE"
	},
	"WPFInstalljdownloader": {
		"category": "Utilities",
		"choco": "jdownloader",
		"content": "J Download Manager",
		"description": "JDownloader is a feature-rich download manager with support for various file hosting services.",
		"link": "http://jdownloader.org/",
		"panel": "4",
		"winget": "AppWork.JDownloader"
	},
	"WPFInstalljellyfinmediaplayer": {
		"category": "Multimedia Tools",
		"choco": "jellyfin-media-player",
		"content": "Jellyfin Media Player",
		"description": "Jellyfin Media Player is a client application for the Jellyfin media server, providing access to your media library.",
		"link": "https://jellyfin.org/",
		"panel": "3",
		"winget": "Jellyfin.JellyfinMediaPlayer"
	},
	"WPFInstalljellyfinserver": {
		"category": "Multimedia Tools",
		"choco": "jellyfin",
		"content": "Jellyfin Server",
		"description": "Jellyfin Server is an open-source media server software, allowing you to organize and stream your media library.",
		"link": "https://jellyfin.org/",
		"panel": "3",
		"winget": "Jellyfin.Server"
	},
	"WPFInstalljetbrains": {
		"category": "Development",
		"choco": "jetbrainstoolbox",
		"content": "Jetbrains Toolbox",
		"description": "Jetbrains Toolbox is a platform for easy installation and management of JetBrains developer tools.",
		"link": "https://www.jetbrains.com/toolbox/",
		"panel": "1",
		"winget": "JetBrains.Toolbox"
	},
	"WPFInstalljoplin": {
		"category": "Document",
		"choco": "joplin",
		"content": "Joplin (FOSS Notes)",
		"description": "Joplin is an open-source note-taking and to-do application with synchronization capabilities.",
		"link": "https://joplinapp.org/",
		"panel": "1",
		"winget": "Joplin.Joplin"
	},
	"WPFInstallkdeconnect": {
		"category": "Utilities",
		"choco": "kdeconnect-kde",
		"content": "KDE Connect",
		"description": "KDE Connect allows seamless integration between your KDE desktop and mobile devices.",
		"link": "https://community.kde.org/KDEConnect",
		"panel": "4",
		"winget": "KDE.KDEConnect"
	},
	"WPFInstallkdenlive": {
		"category": "Multimedia Tools",
		"choco": "kdenlive",
		"content": "Kdenlive (Video Editor)",
		"description": "Kdenlive is an open-source video editing software with powerful features for creating and editing professional-quality videos.",
		"link": "https://kdenlive.org/",
		"panel": "3",
		"winget": "KDE.Kdenlive"
	},
	"WPFInstallkeepass": {
		"category": "Utilities",
		"choco": "keepassxc",
		"content": "KeePassXC",
		"description": "KeePassXC is a cross-platform, open-source password manager with strong encryption features.",
		"link": "https://keepassxc.org/",
		"panel": "4",
		"winget": "KeePassXCTeam.KeePassXC"
	},
	"WPFInstallklite": {
		"category": "Multimedia Tools",
		"choco": "k-litecodecpack-standard",
		"content": "K-Lite Codec Standard",
		"description": "K-Lite Codec Pack Standard is a collection of audio and video codecs and related tools, providing essential components for media playback.",
		"link": "https://www.codecguide.com/",
		"panel": "3",
		"winget": "CodecGuide.K-LiteCodecPack.Standard"
	},
	"WPFInstallkodi": {
		"category": "Multimedia Tools",
		"choco": "kodi",
		"content": "Kodi Media Center",
		"description": "Kodi is an open-source media center application that allows you to play and view most videos, music, podcasts, and other digital media files.",
		"link": "https://kodi.tv/",
		"panel": "3",
		"winget": "XBMCFoundation.Kodi"
	},
	"WPFInstallkrita": {
		"category": "Multimedia Tools",
		"choco": "krita",
		"content": "Krita (Image Editor)",
		"description": "Krita is a powerful open-source painting application. It is designed for concept artists, illustrators, matte and texture artists, and the VFX industry.",
		"link": "https://krita.org/en/download/krita-desktop/",
		"panel": "3",
		"winget": "KDE.Krita"
	},
	"WPFInstalllazygit": {
		"category": "Development",
		"choco": "lazygit",
		"content": "Lazygit",
		"description": "Simple terminal UI for git commands",
		"link": "https://github.com/jesseduffield/lazygit/",
		"panel": "1",
		"winget": "JesseDuffield.lazygit"
	},
	"WPFInstalllibreoffice": {
		"category": "Document",
		"choco": "libreoffice-fresh",
		"content": "LibreOffice",
		"description": "LibreOffice is a powerful and free office suite, compatible with other major office suites.",
		"link": "https://www.libreoffice.org/",
		"panel": "1",
		"winget": "TheDocumentFoundation.LibreOffice"
	},
	"WPFInstalllibrewolf": {
		"category": "Browsers",
		"choco": "librewolf",
		"content": "LibreWolf",
		"description": "LibreWolf is a privacy-focused web browser based on Firefox, with additional privacy and security enhancements.",
		"link": "https://librewolf-community.gitlab.io/",
		"panel": "0",
		"winget": "LibreWolf.LibreWolf"
	},
	"WPFInstalllinphone": {
		"category": "Communications",
		"choco": "linphone",
		"content": "Linphone",
		"description": "Linphone is an open-source voice over IP (VoIPservice that allows for audio and video calls, messaging, and more.",
		"link": "https://www.linphone.org/",
		"panel": "0",
		"winget": "BelledonneCommunications.Linphone"
	},
	"WPFInstalllivelywallpaper": {
		"category": "Utilities",
		"choco": "lively",
		"content": "Lively Wallpaper",
		"description": "Free and open-source software that allows users to set animated desktop wallpapers and screensavers.",
		"link": "https://www.rocksdanister.com/lively/",
		"panel": "4",
		"winget": "rocksdanister.LivelyWallpaper"
	},
	"WPFInstalllocalsend": {
		"category": "Utilities",
		"choco": "localsend.install",
		"content": "LocalSend",
		"description": "An open source cross-platform alternative to AirDrop.",
		"link": "https://localsend.org/",
		"panel": "4",
		"winget": "LocalSend.LocalSend"
	},
	"WPFInstalllogseq": {
		"category": "Document",
		"choco": "logseq",
		"content": "Logseq",
		"description": "Logseq is a versatile knowledge management and note-taking application designed for the digital thinker. With a focus on the interconnectedness of ideas, Logseq allows users to seamlessly organize their thoughts through a combination of hierarchical outlines and bi-directional linking. It supports both structured and unstructured content, enabling users to create a personalized knowledge graph that adapts to their evolving ideas and insights.",
		"link": "https://logseq.com/",
		"panel": "1",
		"winget": "Logseq.Logseq"
	},
	"WPFInstallmalwarebytes": {
		"category": "Utilities",
		"choco": "malwarebytes",
		"content": "MalwareBytes",
		"description": "MalwareBytes is an anti-malware software that provides real-time protection against threats.",
		"link": "https://www.malwarebytes.com/",
		"panel": "4",
		"winget": "Malwarebytes.Malwarebytes"
	},
	"WPFInstallmasscode": {
		"category": "Document",
		"choco": "na",
		"content": "massCode (Snippet Manager)",
		"description": "massCode is a fast and efficient open-source code snippet manager for developers.",
		"link": "https://masscode.io/",
		"panel": "1",
		"winget": "antonreshetov.massCode"
	},
	"WPFInstallmatrix": {
		"category": "Communications",
		"choco": "element-desktop",
		"content": "Matrix",
		"description": "Matrix is an open network for secure, decentralized communication with features like chat, VoIP, and collaboration tools.",
		"link": "https://element.io/",
		"panel": "0",
		"winget": "Element.Element"
	},
	"WPFInstallmeld": {
		"category": "Utilities",
		"choco": "meld",
		"content": "Meld",
		"description": "Meld is a visual diff and merge tool for files and directories.",
		"link": "https://meldmerge.org/",
		"panel": "4",
		"winget": "Meld.Meld"
	},
	"WPFInstallmonitorian": {
		"category": "Utilities",
		"choco": "monitorian",
		"content": "Monitorian",
		"description": "Monitorian is a utility for adjusting monitor brightness and contrast on Windows.",
		"link": "https://www.monitorian.com/",
		"panel": "4",
		"winget": "emoacht.Monitorian"
	},
	"WPFInstallmoonlight": {
		"category": "Games",
		"choco": "moonlight-qt",
		"content": "Moonlight/GameStream Client",
		"description": "Moonlight/GameStream Client allows you to stream PC games to other devices over your local network.",
		"link": "https://moonlight-stream.org/",
		"panel": "2",
		"winget": "MoonlightGameStreamingProject.Moonlight"
	},
	"WPFInstallMotrix": {
		"category": "Utilities",
		"choco": "motrix",
		"content": "Motrix Download Manager",
		"description": "A full-featured download manager.",
		"link": "https://github.com/agalwood/Motrix",
		"panel": "4",
		"winget": "agalwood.Motrix"
	},
	"WPFInstallmpc": {
		"category": "Multimedia Tools",
		"choco": "mpc-hc",
		"content": "Media Player Classic (Video Player)",
		"description": "Media Player Classic is a lightweight, open-source media player that supports a wide range of audio and video formats. It includes features like customizable toolbars and support for subtitles.",
		"link": "https://mpc-hc.org/",
		"panel": "3",
		"winget": "clsid2.mpc-hc"
	},
	"WPFInstallmremoteng": {
		"category": "Pro Tools",
		"choco": "mremoteng",
		"content": "mRemoteNG",
		"description": "mRemoteNG is a free and open-source remote connections manager. It allows you to view and manage multiple remote sessions in a single interface.",
		"link": "https://mremoteng.org/",
		"panel": "3",
		"winget": "mRemoteNG.mRemoteNG"
	},
	"WPFInstallmsiafterburner": {
		"category": "Utilities",
		"choco": "msiafterburner",
		"content": "MSI Afterburner",
		"description": "MSI Afterburner is a graphics card overclocking utility with advanced features.",
		"link": "https://www.msi.com/Landing/afterburner",
		"panel": "4",
		"winget": "Guru3D.Afterburner"
	},
	"WPFInstallmullvadbrowser": {
		"category": "Browsers",
		"choco": "na",
		"content": "Mullvad Browser",
		"description": "Mullvad Browser is a privacy-focused web browser, developed in partnership with the Tor Project.",
		"link": "https://mullvad.net/browser",
		"panel": "0",
		"winget": "MullvadVPN.MullvadBrowser"
	},
	"WPFInstallmusicbee": {
		"category": "Multimedia Tools",
		"choco": "musicbee",
		"content": "MusicBee (Music Player)",
		"description": "MusicBee is a customizable music player with support for various audio formats. It includes features like an integrated search function, tag editing, and more.",
		"link": "https://getmusicbee.com/",
		"panel": "3",
		"winget": "MusicBee.MusicBee"
	},
	"WPFInstallnanazip": {
		"category": "Utilities",
		"choco": "nanazip",
		"content": "NanaZip",
		"description": "NanaZip is a fast and efficient file compression and decompression tool.",
		"link": "https://github.com/M2Team/NanaZip",
		"panel": "4",
		"winget": "M2Team.NanaZip"
	},
	"WPFInstallnaps2": {
		"category": "Document",
		"choco": "naps2",
		"content": "NAPS2 (Document Scanner)",
		"description": "NAPS2 is a document scanning application that simplifies the process of creating electronic documents.",
		"link": "https://www.naps2.com/",
		"panel": "1",
		"winget": "Cyanfish.NAPS2"
	},
	"WPFInstallneofetchwin": {
		"category": "Utilities",
		"choco": "na",
		"content": "Neofetch",
		"description": "Neofetch is a command-line utility for displaying system information in a visually appealing way.",
		"link": "https://github.com/dylanaraps/neofetch",
		"panel": "4",
		"winget": "nepnep.neofetch-win"
	},
	"WPFInstallneovim": {
		"category": "Development",
		"choco": "neovim",
		"content": "Neovim",
		"description": "Neovim is a highly extensible text editor and an improvement over the original Vim editor.",
		"link": "https://neovim.io/",
		"panel": "1",
		"winget": "Neovim.Neovim"
	},
	"WPFInstallnextclouddesktop": {
		"category": "Utilities",
		"choco": "nextcloud-client",
		"content": "Nextcloud Desktop",
		"description": "Nextcloud Desktop is the official desktop client for the Nextcloud file synchronization and sharing platform.",
		"link": "https://nextcloud.com/install/#install-clients",
		"panel": "4",
		"winget": "Nextcloud.NextcloudDesktop"
	},
	"WPFInstallnglide": {
		"category": "Multimedia Tools",
		"choco": "na",
		"content": "nGlide (3dfx compatibility)",
		"description": "nGlide is a 3Dfx Voodoo Glide wrapper. It allows you to play games that use Glide API on modern graphics cards without the need for a 3Dfx Voodoo graphics card.",
		"link": "http://www.zeus-software.com/downloads/nglide",
		"panel": "3",
		"winget": "ZeusSoftware.nGlide"
	},
	"WPFInstallnmap": {
		"category": "Pro Tools",
		"choco": "nmap",
		"content": "Nmap",
		"description": "Nmap (Network Mapper) is an open-source tool for network exploration and security auditing. It discovers devices on a network and provides information about their ports and services.",
		"link": "https://nmap.org/",
		"panel": "3",
		"winget": "Insecure.Nmap"
	},
	"WPFInstallnodejs": {
		"category": "Development",
		"choco": "nodejs",
		"content": "NodeJS",
		"description": "NodeJS is a JavaScript runtime built on Chrome's V8 JavaScript engine for building server-side and networking applications.",
		"link": "https://nodejs.org/",
		"panel": "1",
		"winget": "OpenJS.NodeJS"
	},
	"WPFInstallnodejslts": {
		"category": "Development",
		"choco": "nodejs-lts",
		"content": "NodeJS LTS",
		"description": "NodeJS LTS provides Long-Term Support releases for stable and reliable server-side JavaScript development.",
		"link": "https://nodejs.org/",
		"panel": "1",
		"winget": "OpenJS.NodeJS.LTS"
	},
	"WPFInstallnomacs": {
		"category": "Multimedia Tools",
		"choco": "nomacs",
		"content": "Nomacs (Image viewer)",
		"description": "Nomacs is a free, open-source image viewer that supports multiple platforms. It features basic image editing capabilities and supports a variety of image formats.",
		"link": "https://github.com/nomacs/nomacs/releases/",
		"panel": "3",
		"winget": "nomacs.nomacs"
	},
	"WPFInstallnotepadplus": {
		"category": "Document",
		"choco": "notepadplusplus",
		"content": "Notepad++",
		"description": "Notepad++ is a free, open-source code editor and Notepad replacement with support for multiple languages.",
		"link": "https://notepad-plus-plus.org/",
		"panel": "1",
		"winget": "Notepad++.Notepad++"
	},
	"WPFInstallnuget": {
		"category": "Microsoft Tools",
		"choco": "nuget.commandline",
		"content": "NuGet",
		"description": "NuGet is a package manager for the .NET framework, enabling developers to manage and share libraries in their .NET applications.",
		"link": "https://www.nuget.org/",
		"panel": "2",
		"winget": "Microsoft.NuGet"
	},
	"WPFInstallnushell": {
		"category": "Utilities",
		"choco": "nushell",
		"content": "Nushell",
		"description": "Nushell is a new shell that takes advantage of modern hardware and systems to provide a powerful, expressive, and fast experience.",
		"link": "https://www.nushell.sh/",
		"panel": "4",
		"winget": "Nushell.Nushell"
	},
	"WPFInstallnvclean": {
		"category": "Utilities",
		"choco": "na",
		"content": "NVCleanstall",
		"description": "NVCleanstall is a tool designed to customize NVIDIA driver installations, allowing advanced users to control more aspects of the installation process.",
		"link": "https://www.techpowerup.com/nvcleanstall/",
		"panel": "4",
		"winget": "TechPowerUp.NVCleanstall"
	},
	"WPFInstallnvm": {
		"category": "Development",
		"choco": "nvm",
		"content": "Node Version Manager",
		"description": "Node Version Manager (NVM) for Windows allows you to easily switch between multiple Node.js versions.",
		"link": "https://github.com/coreybutler/nvm-windows",
		"panel": "1",
		"winget": "CoreyButler.NVMforWindows"
	},
	"WPFInstallobs": {
		"category": "Multimedia Tools",
		"choco": "obs-studio",
		"content": "OBS Studio",
		"description": "OBS Studio is a free and open-source software for video recording and live streaming. It supports real-time video/audio capturing and mixing, making it popular among content creators.",
		"link": "https://obsproject.com/",
		"panel": "3",
		"winget": "OBSProject.OBSStudio"
	},
	"WPFInstallobsidian": {
		"category": "Document",
		"choco": "obsidian",
		"content": "Obsidian",
		"description": "Obsidian is a powerful note-taking and knowledge management application.",
		"link": "https://obsidian.md/",
		"panel": "1",
		"winget": "Obsidian.Obsidian"
	},
	"WPFInstallokular": {
		"category": "Document",
		"choco": "okular",
		"content": "Okular",
		"description": "Okular is a versatile document viewer with advanced features.",
		"link": "https://okular.kde.org/",
		"panel": "1",
		"winget": "KDE.Okular"
	},
	"WPFInstallonedrive": {
		"category": "Microsoft Tools",
		"choco": "onedrive",
		"content": "OneDrive",
		"description": "OneDrive is a cloud storage service provided by Microsoft, allowing users to store and share files securely across devices.",
		"link": "https://onedrive.live.com/",
		"panel": "2",
		"winget": "Microsoft.OneDrive"
	},
	"WPFInstallonlyoffice": {
		"category": "Document",
		"choco": "onlyoffice",
		"content": "ONLYOffice Desktop",
		"description": "ONLYOffice Desktop is a comprehensive office suite for document editing and collaboration.",
		"link": "https://www.onlyoffice.com/desktop.aspx",
		"panel": "1",
		"winget": "ONLYOFFICE.DesktopEditors"
	},
	"WPFInstallOPAutoClicker": {
		"category": "Utilities",
		"choco": "autoclicker",
		"content": "OPAutoClicker",
		"description": "A full-fledged autoclicker with two modes of autoclicking, at your dynamic cursor location or at a prespecified location.",
		"link": "https://www.opautoclicker.com",
		"panel": "5",
		"winget": "OPAutoClicker.OPAutoClicker"
	},
	"WPFInstallopenhashtab": {
		"category": "Utilities",
		"choco": "openhashtab",
		"content": "OpenHashTab",
		"description": "OpenHashTab is a shell extension for conveniently calculating and checking file hashes from file properties.",
		"link": "https://github.com/namazso/OpenHashTab/",
		"panel": "4",
		"winget": "namazso.OpenHashTab"
	},
	"WPFInstallopenoffice": {
		"category": "Document",
		"choco": "openoffice",
		"content": "Apache OpenOffice",
		"description": "Apache OpenOffice is an open-source office software suite for word processing, spreadsheets, presentations, and more.",
		"link": "https://www.openoffice.org/",
		"panel": "1",
		"winget": "Apache.OpenOffice"
	},
	"WPFInstallopenrgb": {
		"category": "Utilities",
		"choco": "openrgb",
		"content": "OpenRGB",
		"description": "OpenRGB is an open-source RGB lighting control software designed to manage and control RGB lighting for various components and peripherals.",
		"link": "https://openrgb.org/",
		"panel": "4",
		"winget": "CalcProgrammer1.OpenRGB"
	},
	"WPFInstallopenscad": {
		"category": "Multimedia Tools",
		"choco": "openscad",
		"content": "OpenSCAD",
		"description": "OpenSCAD is a free and open-source script-based 3D CAD modeler. It is especially useful for creating parametric designs for 3D printing.",
		"link": "https://www.openscad.org/",
		"panel": "3",
		"winget": "OpenSCAD.OpenSCAD"
	},
	"WPFInstallopenshell": {
		"category": "Utilities",
		"choco": "open-shell",
		"content": "Open Shell (Start Menu)",
		"description": "Open Shell is a Windows Start Menu replacement with enhanced functionality and customization options.",
		"link": "https://github.com/Open-Shell/Open-Shell-Menu",
		"panel": "4",
		"winget": "Open-Shell.Open-Shell-Menu"
	},
	"WPFInstallOpenVPN": {
		"category": "Pro Tools",
		"choco": "openvpn-connect",
		"content": "OpenVPN Connect",
		"description": "OpenVPN Connect is an open-source VPN client that allows you to connect securely to a VPN server. It provides a secure and encrypted connection for protecting your online privacy.",
		"link": "https://openvpn.net/",
		"panel": "3",
		"winget": "OpenVPNTechnologies.OpenVPNConnect"
	},
	"WPFInstallOVirtualBox": {
		"category": "Utilities",
		"choco": "virtualbox",
		"content": "Oracle VirtualBox",
		"description": "Oracle VirtualBox is a powerful and free open-source virtualization tool for x86 and AMD64/Intel64 architectures.",
		"link": "https://www.virtualbox.org/",
		"panel": "4",
		"winget": "Oracle.VirtualBox"
	},
	"WPFInstallownclouddesktop": {
		"category": "Utilities",
		"choco": "owncloud-client",
		"content": "ownCloud Desktop",
		"description": "ownCloud Desktop is the official desktop client for the ownCloud file synchronization and sharing platform.",
		"link": "https://owncloud.com/desktop-app/",
		"panel": "4",
		"winget": "ownCloud.ownCloudDesktop"
	},
	"WPFInstallPaintdotnet": {
		"category": "Multimedia Tools",
		"choco": "paint.net",
		"content": "Paint.net",
		"description": "Paint.net is a free image and photo editing software for Windows. It features an intuitive user interface and supports a wide range of powerful editing tools.",
		"link": "https://www.getpaint.net/",
		"panel": "3",
		"winget": "dotPDNLLC.paintdotnet"
	},
	"WPFInstallparsec": {
		"category": "Utilities",
		"choco": "parsec",
		"content": "Parsec",
		"description": "Parsec is a low-latency, high-quality remote desktop sharing application for collaborating and gaming across devices.",
		"link": "https://parsec.app/",
		"panel": "4",
		"winget": "Parsec.parsec"
	},
	"WPFInstallpdf24creator": {
		"category": "Document",
		"choco": "pdf24",
		"content": "PDF24 creator",
		"description": "Free and easy-to-use online/desktop PDF tools that make you more productive",
		"link": "https://tools.pdf24.org/en/",
		"panel": "1",
		"winget": "geeksoftwareGmbH.PDF24Creator"
	},
	"WPFInstallpdfsam": {
		"category": "Document",
		"choco": "pdfsam",
		"content": "PDFsam Basic",
		"description": "PDFsam Basic is a free and open-source tool for splitting, merging, and rotating PDF files.",
		"link": "https://pdfsam.org/",
		"panel": "1",
		"winget": "PDFsam.PDFsam"
	},
	"WPFInstallpeazip": {
		"category": "Utilities",
		"choco": "peazip",
		"content": "Peazip",
		"description": "Peazip is a free, open-source file archiver utility that supports multiple archive formats and provides encryption features.",
		"link": "https://peazip.github.io/",
		"panel": "4",
		"winget": "Giorgiotani.Peazip"
	},
	"WPFInstallpiimager": {
		"category": "Utilities",
		"choco": "rpi-imager",
		"content": "Raspberry Pi Imager",
		"description": "Raspberry Pi Imager is a utility for writing operating system images to SD cards for Raspberry Pi devices.",
		"link": "https://www.raspberrypi.com/software/",
		"panel": "4",
		"winget": "RaspberryPiFoundation.RaspberryPiImager"
	},
	"WPFInstallplaynite": {
		"category": "Games",
		"choco": "playnite",
		"content": "Playnite",
		"description": "Playnite is an open-source video game library manager with one simple goal: To provide a unified interface for all of your games.",
		"link": "https://playnite.link/",
		"panel": "2",
		"winget": "Playnite.Playnite"
	},
	"WPFInstallplex": {
		"category": "Multimedia Tools",
		"choco": "plexmediaserver",
		"content": "Plex Media Server",
		"description": "Plex Media Server is a media server software that allows you to organize and stream your media library. It supports various media formats and offers a wide range of features.",
		"link": "https://www.plex.tv/your-media/",
		"panel": "3",
		"winget": "Plex.PlexMediaServer"
	},
	"WPFInstallPortmaster": {
		"category": "Pro Tools",
		"choco": "portmaster",
		"content": "Portmaster",
		"description": "Portmaster is a free and open-source application that puts you back in charge over all your computers network connections.",
		"link": "https://github.com/safing/portmaster",
		"panel": "3",
		"winget": "Safing.Portmaster"
	},
	"WPFInstallposh": {
		"category": "Development",
		"choco": "oh-my-posh",
		"content": "Oh My Posh (Prompt)",
		"description": "Oh My Posh is a cross-platform prompt theme engine for any shell.",
		"link": "https://ohmyposh.dev/",
		"panel": "1",
		"winget": "JanDeDobbeleer.OhMyPosh"
	},
	"WPFInstallpostman": {
		"category": "Development",
		"choco": "postman",
		"content": "Postman",
		"description": "Postman is a collaboration platform for API development that simplifies the process of developing APIs.",
		"link": "https://www.postman.com/",
		"panel": "1",
		"winget": "Postman.Postman"
	},
	"WPFInstallpowerbi": {
		"category": "Microsoft Tools",
		"choco": "powerbi",
		"content": "Power BI",
		"description": "Create stunning reports and visualizations with Power BI Desktop. It puts visual analytics at your fingertips with intuitive report authoring. Drag-and-drop to place content exactly where you want it on the flexible and fluid canvas. Quickly discover patterns as you explore a single unified view of linked, interactive visualizations.",
		"link": "https://www.microsoft.com/en-us/power-platform/products/power-bi/",
		"panel": "2",
		"winget": "Microsoft.PowerBI"
	},
	"WPFInstallpowershell": {
		"category": "Microsoft Tools",
		"choco": "powershell-core",
		"content": "PowerShell",
		"description": "PowerShell is a task automation framework and scripting language designed for system administrators, offering powerful command-line capabilities.",
		"link": "https://github.com/PowerShell/PowerShell",
		"panel": "2",
		"winget": "Microsoft.PowerShell"
	},
	"WPFInstallpowertoys": {
		"category": "Microsoft Tools",
		"choco": "powertoys",
		"content": "Powertoys",
		"description": "PowerToys is a set of utilities for power users to enhance productivity, featuring tools like FancyZones, PowerRename, and more.",
		"link": "https://github.com/microsoft/PowerToys",
		"panel": "2",
		"winget": "Microsoft.PowerToys"
	},
	"WPFInstallprismlauncher": {
		"category": "Games",
		"choco": "prismlauncher",
		"content": "Prism Launcher",
		"description": "Prism Launcher is a game launcher and manager designed to provide a clean and intuitive interface for organizing and launching your games.",
		"link": "https://prismlauncher.org/",
		"panel": "2",
		"winget": "PrismLauncher.PrismLauncher"
	},
	"WPFInstallprocesslasso": {
		"category": "Utilities",
		"choco": "plasso",
		"content": "Process Lasso",
		"description": "Process Lasso is a system optimization and automation tool that improves system responsiveness and stability by adjusting process priorities and CPU affinities.",
		"link": "https://bitsum.com/",
		"panel": "4",
		"winget": "BitSum.ProcessLasso"
	},
	"WPFInstallprocessmonitor": {
		"category": "Microsoft Tools",
		"choco": "procexp",
		"content": "SysInternals Process Monitor",
		"description": "SysInternals Process Monitor is an advanced monitoring tool that shows real-time file system, registry, and process/thread activity.",
		"link": "https://docs.microsoft.com/en-us/sysinternals/downloads/procmon",
		"panel": "2",
		"winget": "Microsoft.Sysinternals.ProcessMonitor"
	},
	"WPFInstallprucaslicer": {
		"category": "Utilities",
		"choco": "prusaslicer",
		"content": "Prusa Slicer",
		"description": "Prusa Slicer is a powerful and easy-to-use slicing software for 3D printing with Prusa 3D printers.",
		"link": "https://www.prusa3d.com/prusaslicer/",
		"panel": "4",
		"winget": "Prusa3d.PrusaSlicer"
	},
	"WPFInstallpsremoteplay": {
		"category": "Games",
		"choco": "ps-remote-play",
		"content": "PS Remote Play",
		"description": "PS Remote Play is a free application that allows you to stream games from your PlayStation console to a PC or mobile device.",
		"link": "https://remoteplay.dl.playstation.net/remoteplay/lang/gb/",
		"panel": "2",
		"winget": "PlayStation.PSRemotePlay"
	},
	"WPFInstallputty": {
		"category": "Pro Tools",
		"choco": "putty",
		"content": "Putty",
		"description": "PuTTY is a free and open-source terminal emulator, serial console, and network file transfer application. It supports various network protocols such as SSH, Telnet, and SCP.",
		"link": "https://www.chiark.greenend.org.uk/~sgtatham/putty/",
		"panel": "3",
		"winget": "PuTTY.PuTTY"
	},
	"WPFInstallpython3": {
		"category": "Development",
		"choco": "python",
		"content": "Python3",
		"description": "Python is a versatile programming language used for web development, data analysis, artificial intelligence, and more.",
		"link": "https://www.python.org/",
		"panel": "1",
		"winget": "Python.Python.3.12"
	},
	"WPFInstallqbittorrent": {
		"category": "Utilities",
		"choco": "qbittorrent",
		"content": "qBittorrent",
		"description": "qBittorrent is a free and open-source BitTorrent client that aims to provide a feature-rich and lightweight alternative to other torrent clients.",
		"link": "https://www.qbittorrent.org/",
		"panel": "4",
		"winget": "qBittorrent.qBittorrent"
	},
	"WPFInstallqtox": {
		"category": "Communications",
		"choco": "qtox",
		"content": "QTox",
		"description": "QTox is a free and open-source messaging app that prioritizes user privacy and security in its design.",
		"link": "https://qtox.github.io/",
		"panel": "0",
		"winget": "Tox.qTox"
	},
	"WPFInstallrainmeter": {
		"category": "Utilities",
		"choco": "na",
		"content": "Rainmeter",
		"description": "Rainmeter is a desktop customization tool that allows you to create and share customizable skins for your desktop.",
		"link": "https://www.rainmeter.net/",
		"panel": "4",
		"winget": "Rainmeter.Rainmeter"
	},
	"WPFInstallrevo": {
		"category": "Utilities",
		"choco": "revo-uninstaller",
		"content": "RevoUninstaller",
		"description": "RevoUninstaller is an advanced uninstaller tool that helps you remove unwanted software and clean up your system.",
		"link": "https://www.revouninstaller.com/",
		"panel": "4",
		"winget": "RevoUninstaller.RevoUninstaller"
	},
	"WPFInstallripgrep": {
		"category": "Utilities",
		"choco": "ripgrep",
		"content": "Ripgrep",
		"description": "Fast and powerful commandline search tool",
		"link": "https://github.com/BurntSushi/ripgrep/",
		"panel": "4",
		"winget": "BurntSushi.ripgrep.MSVC"
	},
	"WPFInstallrufus": {
		"category": "Utilities",
		"choco": "rufus",
		"content": "Rufus Imager",
		"description": "Rufus is a utility that helps format and create bootable USB drives, such as USB keys or pen drives.",
		"link": "https://rufus.ie/",
		"panel": "4",
		"winget": "Rufus.Rufus"
	},
	"WPFInstallrustdesk": {
		"category": "Pro Tools",
		"choco": "rustdesk.portable",
		"content": "Rust Remote Desktop (FOSS)",
		"description": "RustDesk is a free and open-source remote desktop application. It provides a secure way to connect to remote machines and access desktop environments.",
		"link": "https://rustdesk.com/",
		"panel": "3",
		"winget": "RustDesk.RustDesk"
	},
	"WPFInstallrustlang": {
		"category": "Development",
		"choco": "rust",
		"content": "Rust",
		"description": "Rust is a programming language designed for safety and performance, particularly focused on systems programming.",
		"link": "https://www.rust-lang.org/",
		"panel": "1",
		"winget": "Rustlang.Rust.MSVC"
	},
	"WPFInstallsamsungmagician": {
		"category": "Utilities",
		"choco": "samsung-magician",
		"content": "Samsung Magician",
		"description": "Samsung Magician is a utility for managing and optimizing Samsung SSDs.",
		"link": "https://semiconductor.samsung.com/consumer-storage/magician/",
		"panel": "4",
		"winget": "Samsung.SamsungMagician"
	},
	"WPFInstallsandboxie": {
		"category": "Utilities",
		"choco": "sandboxie",
		"content": "Sandboxie Plus",
		"description": "Sandboxie Plus is a sandbox-based isolation program that provides enhanced security by running applications in an isolated environment.",
		"link": "https://www.sandboxie.com/",
		"panel": "4",
		"winget": "Sandboxie.Plus"
	},
	"WPFInstallsdio": {
		"category": "Utilities",
		"choco": "sdio",
		"content": "Snappy Driver Installer Origin",
		"description": "Snappy Driver Installer Origin is a free and open-source driver updater with a vast driver database for Windows.",
		"link": "https://sourceforge.net/projects/snappy-driver-installer-origin",
		"panel": "4",
		"winget": "GlennDelahoy.SnappyDriverInstallerOrigin"
	},
<<<<<<< HEAD
	"WPFInstallduplicati": {
		"winget": "Duplicati.Duplicati",
		"choco": "duplicati",
		"category": "Utilities",
		"panel": "4",
		"content": "Duplicati 2",
		"link": "https://www.duplicati.com/",
		"description": "Duplicati is an open-source backup solution that supports encrypted, compressed, and incremental backups. It is designed to securely store data on cloud storage services."
=======
	"WPFInstallsession": {
		"category": "Communications",
		"choco": "session",
		"content": "Session",
		"description": "Session is a private and secure messaging app built on a decentralized network for user privacy and data protection.",
		"link": "https://getsession.org/",
		"panel": "0",
		"winget": "Oxen.Session"
	},
	"WPFInstallsharex": {
		"category": "Multimedia Tools",
		"choco": "sharex",
		"content": "ShareX (Screenshots)",
		"description": "ShareX is a free and open-source screen capture and file sharing tool. It supports various capture methods and offers advanced features for editing and sharing screenshots.",
		"link": "https://getsharex.com/",
		"panel": "3",
		"winget": "ShareX.ShareX"
>>>>>>> 32e98c02
	},
	"WPFInstallnilesoftShel": {
		"category": "Utilities",
		"choco": "nilesoft-shell",
		"content": "Shell (Expanded Context Menu)",
		"description": "Shell is an expanded context menu tool that adds extra functionality and customization options to the Windows context menu.",
		"link": "https://nilesoft.org/",
		"panel": "4",
		"winget": "Nilesoft.Shell"
	},
	"WPFInstallsidequest": {
		"category": "Games",
		"choco": "sidequest",
		"content": "SideQuestVR",
		"description": "SideQuestVR is a community-driven platform that enables users to discover, install, and manage virtual reality content on Oculus Quest devices.",
		"link": "https://sidequestvr.com/",
		"panel": "2",
		"winget": "SideQuestVR.SideQuest"
	},
	"WPFInstallsignal": {
		"category": "Communications",
		"choco": "signal",
		"content": "Signal",
		"description": "Signal is a privacy-focused messaging app that offers end-to-end encryption for secure and private communication.",
		"link": "https://signal.org/",
		"panel": "0",
		"winget": "OpenWhisperSystems.Signal"
	},
	"WPFInstallsimplewall": {
		"category": "Pro Tools",
		"choco": "simplewall",
		"content": "SimpleWall",
		"description": "SimpleWall is a free and open-source firewall application for Windows. It allows users to control and manage the inbound and outbound network traffic of applications.",
		"link": "https://www.henrypp.org/product/simplewall",
		"panel": "3",
		"winget": "Henry++.simplewall"
	},
	"WPFInstallskype": {
		"category": "Communications",
		"choco": "skype",
		"content": "Skype",
		"description": "Skype is a widely used communication platform offering video calls, voice calls, and instant messaging services.",
		"link": "https://www.skype.com/",
		"panel": "0",
		"winget": "Microsoft.Skype"
	},
	"WPFInstallslack": {
		"category": "Communications",
		"choco": "slack",
		"content": "Slack",
		"description": "Slack is a collaboration hub that connects teams and facilitates communication through channels, messaging, and file sharing.",
		"link": "https://slack.com/",
		"panel": "0",
		"winget": "SlackTechnologies.Slack"
	},
	"WPFInstallspacedrive": {
		"category": "Utilities",
		"choco": "na",
		"content": "Spacedrive File Manager",
		"description": "Spacedrive is a file manager that offers cloud storage integration and file synchronization across devices.",
		"link": "https://www.spacedrive.com/",
		"panel": "4",
		"winget": "spacedrive.Spacedrive"
	},
	"WPFInstallstarship": {
		"category": "Development",
		"choco": "starship",
		"content": "Starship (Shell Prompt)",
		"description": "Starship is a minimal, fast, and customizable prompt for any shell.",
		"link": "https://starship.rs/",
		"panel": "1",
		"winget": "starship"
	},
	"WPFInstallstartallback": {
		"category": "Utilities",
		"choco": "na",
		"content": "StartAllBack",
		"description": "StartAllBack is a Tool that can be used to edit the Windows appearance by your liking (Taskbar, Start Menu, File Explorer, Control Panel, Context Menu ...)",
		"link": "https://www.startallback.com/",
		"panel": "4",
		"winget": "startallback"
	},
	"WPFInstallsteam": {
		"category": "Games",
		"choco": "steam-client",
		"content": "Steam",
		"description": "Steam is a digital distribution platform for purchasing and playing video games, offering multiplayer gaming, video streaming, and more.",
		"link": "https://store.steampowered.com/",
		"panel": "2",
		"winget": "Valve.Steam"
	},
	"WPFInstallstrawberry": {
		"category": "Multimedia Tools",
		"choco": "strawberrymusicplayer",
		"content": "Strawberry (Music Player)",
		"description": "Strawberry is an open-source music player that focuses on music collection management and audio quality. It supports various audio formats and features a clean user interface.",
		"link": "https://github.com/strawberrymusicplayer/strawberry/",
		"panel": "3",
		"winget": "StrawberryMusicPlayer.Strawberry"
	},
	"WPFInstallstremio": {
		"winget": "Stremio.Stremio",
		"choco": "stremio",
		"category": "Multimedia Tools",
		"panel": "3",
		"content": "Stremio",
		"link": "https://www.stremio.com/",
		"description": "Stremio is a media center application that allows users to organize and stream their favorite movies, TV shows, and video content."
	},
	"WPFInstallsublimemerge": {
		"category": "Development",
		"choco": "sublimemerge",
		"content": "Sublime Merge",
		"description": "Sublime Merge is a Git client with advanced features and a beautiful interface.",
		"link": "https://www.sublimemerge.com/",
		"panel": "1",
		"winget": "SublimeHQ.SublimeMerge"
	},
	"WPFInstallsublimetext": {
		"category": "Development",
		"choco": "sublimetext4",
		"content": "Sublime Text",
		"description": "Sublime Text is a sophisticated text editor for code, markup, and prose.",
		"link": "https://www.sublimetext.com/",
		"panel": "1",
		"winget": "SublimeHQ.SublimeText.4"
	},
	"WPFInstallsumatra": {
		"category": "Document",
		"choco": "sumatrapdf",
		"content": "Sumatra PDF",
		"description": "Sumatra PDF is a lightweight and fast PDF viewer with minimalistic design.",
		"link": "https://www.sumatrapdfreader.org/free-pdf-reader.html",
		"panel": "1",
		"winget": "SumatraPDF.SumatraPDF"
	},
	"WPFInstallsunshine": {
		"category": "Games",
		"choco": "sunshine",
		"content": "Sunshine/GameStream Server",
		"description": "Sunshine is a GameStream server that allows you to remotely play PC games on Android devices, offering low-latency streaming.",
		"link": "https://github.com/LoLBoy25/Sunshine",
		"panel": "2",
		"winget": "LizardByte.Sunshine"
	},
	"WPFInstallsuperf4": {
		"category": "Utilities",
		"choco": "superf4",
		"content": "SuperF4",
		"description": "SuperF4 is a utility that allows you to terminate programs instantly by pressing a customizable hotkey.",
		"link": "https://stefansundin.github.io/superf4/",
		"panel": "4",
		"winget": "StefanSundin.Superf4"
	},
	"WPFInstallsynctrayzor": {
		"category": "Utilities",
		"choco": "synctrayzor",
		"content": "Synctrayzor",
		"description": "Windows tray utility / filesystem watcher / launcher for Syncthing",
		"link": "https://github.com/canton7/SyncTrayzor/",
		"panel": "4",
		"winget": "SyncTrayzor.SyncTrayzor"
	},
	"WPFInstalltailscale": {
		"category": "Utilities",
		"choco": "tailscale",
		"content": "Tailscale",
		"description": "Tailscale is a secure and easy-to-use VPN solution for connecting your devices and networks.",
		"link": "https://tailscale.com/",
		"panel": "4",
		"winget": "tailscale.tailscale"
	},
	"WPFInstallTcNoAccSwitcher": {
		"category": "Games",
		"choco": "tcno-acc-switcher",
		"content": "TCNO Account Switcher",
		"description": "A Super-fast account switcher for Steam, Battle.net, Epic Games, Origin, Riot, Ubisoft and many others!",
		"link": "https://github.com/TCNOco/TcNo-Acc-Switcher",
		"panel": "2",
		"winget": "TechNobo.TcNoAccountSwitcher"
	},
	"WPFInstalltcpview": {
		"category": "Microsoft Tools",
		"choco": "tcpview",
		"content": "SysInternals TCPView",
		"description": "SysInternals TCPView is a network monitoring tool that displays a detailed list of all TCP and UDP endpoints on your system.",
		"link": "https://docs.microsoft.com/en-us/sysinternals/downloads/tcpview",
		"panel": "2",
		"winget": "Microsoft.Sysinternals.TCPView"
	},
	"WPFInstallteams": {
		"category": "Communications",
		"choco": "microsoft-teams",
		"content": "Teams",
		"description": "Microsoft Teams is a collaboration platform that integrates with Office 365 and offers chat, video conferencing, file sharing, and more.",
		"link": "https://www.microsoft.com/en-us/microsoft-teams/group-chat-software",
		"panel": "0",
		"winget": "Microsoft.Teams"
	},
	"WPFInstallteamviewer": {
		"category": "Utilities",
		"choco": "teamviewer9",
		"content": "TeamViewer",
		"description": "TeamViewer is a popular remote access and support software that allows you to connect to and control remote devices.",
		"link": "https://www.teamviewer.com/",
		"panel": "4",
		"winget": "TeamViewer.TeamViewer"
	},
	"WPFInstalltelegram": {
		"category": "Communications",
		"choco": "telegram",
		"content": "Telegram",
		"description": "Telegram is a cloud-based instant messaging app known for its security features, speed, and simplicity.",
		"link": "https://telegram.org/",
		"panel": "0",
		"winget": "Telegram.TelegramDesktop"
	},
	"WPFInstallterminal": {
		"category": "Microsoft Tools",
		"choco": "microsoft-windows-terminal",
		"content": "Windows Terminal",
		"description": "Windows Terminal is a modern, fast, and efficient terminal application for command-line users, supporting multiple tabs, panes, and more.",
		"link": "https://aka.ms/terminal",
		"panel": "2",
		"winget": "Microsoft.WindowsTerminal"
	},
	"WPFInstallThonny": {
		"category": "Development",
		"choco": "thonny",
		"content": "Thonny Python IDE",
		"description": "Python IDE for beginners.",
		"link": "https://github.com/thonny/thonny",
		"panel": "1",
		"winget": "AivarAnnamaa.Thonny"
	},
	"WPFInstallthorium": {
		"category": "Browsers",
		"choco": "na",
		"content": "Thorium Browser AVX2",
		"description": "Browser built for speed over vanilla chromium. It is built with AVX2 optimizations and is the fastest browser on the market.",
		"link": "http://thorium.rocks/",
		"panel": "0",
		"winget": "Alex313031.Thorium.AVX2"
	},
	"WPFInstallthunderbird": {
		"category": "Communications",
		"choco": "thunderbird",
		"content": "Thunderbird",
		"description": "Mozilla Thunderbird is a free and open-source email client, news client, and chat client with advanced features.",
		"link": "https://www.thunderbird.net/",
		"panel": "0",
		"winget": "Mozilla.Thunderbird"
	},
	"WPFInstalltidal": {
		"category": "Multimedia Tools",
		"choco": "na",
		"content": "Tidal",
		"description": "Tidal is a music streaming service known for its high-fidelity audio quality and exclusive content. It offers a vast library of songs and curated playlists.",
		"link": "https://tidal.com/",
		"panel": "3",
		"winget": "9NNCB5BS59PH"
	},
	"WPFInstalltor": {
		"category": "Browsers",
		"choco": "tor-browser",
		"content": "Tor Browser",
		"description": "Tor Browser is designed for anonymous web browsing, utilizing the Tor network to protect user privacy and security.",
		"link": "https://www.torproject.org/",
		"panel": "0",
		"winget": "TorProject.TorBrowser"
	},
	"WPFInstalltotalcommander": {
		"category": "Utilities",
		"choco": "TotalCommander",
		"content": "Total Commander",
		"description": "Total Commander is a file manager for Windows that provides a powerful and intuitive interface for file management.",
		"link": "https://www.ghisler.com/",
		"panel": "4",
		"winget": "Ghisler.TotalCommander"
	},
	"WPFInstalltreesize": {
		"category": "Utilities",
		"choco": "treesizefree",
		"content": "TreeSize Free",
		"description": "TreeSize Free is a disk space manager that helps you analyze and visualize the space usage on your drives.",
		"link": "https://www.jam-software.com/treesize_free/",
		"panel": "4",
		"winget": "JAMSoftware.TreeSize.Free"
	},
	"WPFInstallttaskbar": {
		"category": "Utilities",
		"choco": "translucenttb",
		"content": "Translucent Taskbar",
		"description": "Translucent Taskbar is a tool that allows you to customize the transparency of the Windows taskbar.",
		"link": "https://github.com/TranslucentTB/TranslucentTB",
		"panel": "4",
		"winget": "9PF4KZ2VN4W9"
	},
	"WPFInstalltwinkletray": {
		"category": "Utilities",
		"choco": "twinkle-tray",
		"content": "Twinkle Tray",
		"description": "Twinkle Tray lets you easily manage the brightness levels of multiple monitors.",
		"link": "https://twinkletray.com/",
		"panel": "4",
		"winget": "xanderfrangos.twinkletray"
	},
	"WPFInstallubisoft": {
		"category": "Games",
		"choco": "ubisoft-connect",
		"content": "Ubisoft Connect",
		"description": "Ubisoft Connect is Ubisoft's digital distribution and online gaming service, providing access to Ubisoft's games and services.",
		"link": "https://ubisoftconnect.com/",
		"panel": "2",
		"winget": "Ubisoft.Connect"
	},
	"WPFInstallungoogled": {
		"category": "Browsers",
		"choco": "ungoogled-chromium",
		"content": "Ungoogled",
		"description": "Ungoogled Chromium is a version of Chromium without Google's integration for enhanced privacy and control.",
		"link": "https://github.com/Eloston/ungoogled-chromium",
		"panel": "0",
		"winget": "eloston.ungoogled-chromium"
	},
	"WPFInstallunity": {
		"category": "Development",
		"choco": "unityhub",
		"content": "Unity Game Engine",
		"description": "Unity is a powerful game development platform for creating 2D, 3D, augmented reality, and virtual reality games.",
		"link": "https://unity.com/",
		"panel": "1",
		"winget": "Unity.UnityHub"
	},
	"WPFInstallvagrant": {
		"category": "Development",
		"choco": "vagrant",
		"content": "Vagrant",
		"description": "Vagrant is an open-source tool for building and managing virtualized development environments.",
		"link": "https://www.vagrantup.com/",
		"panel": "1",
		"winget": "Hashicorp.Vagrant"
	},
	"WPFInstallvc2015_32": {
		"category": "Microsoft Tools",
		"choco": "na",
		"content": "Visual C++ 2015-2022 32-bit",
		"description": "Visual C++ 2015-2022 32-bit redistributable package installs runtime components of Visual C++ libraries required to run 32-bit applications.",
		"link": "https://support.microsoft.com/en-us/help/2977003/the-latest-supported-visual-c-downloads",
		"panel": "2",
		"winget": "Microsoft.VCRedist.2015+.x86"
	},
	"WPFInstallvc2015_64": {
		"category": "Microsoft Tools",
		"choco": "na",
		"content": "Visual C++ 2015-2022 64-bit",
		"description": "Visual C++ 2015-2022 64-bit redistributable package installs runtime components of Visual C++ libraries required to run 64-bit applications.",
		"link": "https://support.microsoft.com/en-us/help/2977003/the-latest-supported-visual-c-downloads",
		"panel": "2",
		"winget": "Microsoft.VCRedist.2015+.x64"
	},
	"WPFInstallvencord": {
		"category": "Communications",
		"choco": "na",
		"content": "Vencord",
		"description": "Vencord is a modification for Discord that adds plugins, custom styles, and more!",
		"link": "https://vencord.dev/",
		"panel": "0",
		"winget": "Vendicated.Vencord"
	},
	"WPFInstallventoy": {
		"category": "Pro Tools",
		"choco": "ventoy",
		"content": "Ventoy",
		"description": "Ventoy is an open-source tool for creating bootable USB drives. It supports multiple ISO files on a single USB drive, making it a versatile solution for installing operating systems.",
		"link": "https://www.ventoy.net/",
		"panel": "3",
		"winget": "Ventoy.Ventoy"
	},
	"WPFInstallvesktop": {
		"category": "Communications",
		"choco": "na",
		"content": "Vesktop",
		"description": "A cross platform electron-based desktop app aiming to give you a snappier Discord experience with Vencord pre-installed.",
		"link": "https://github.com/Vencord/Vesktop",
		"panel": "0",
		"winget": "Vencord.Vesktop"
	},
	"WPFInstallviber": {
		"category": "Communications",
		"choco": "viber",
		"content": "Viber",
		"description": "Viber is a free messaging and calling app with features like group chats, video calls, and more.",
		"link": "https://www.viber.com/",
		"panel": "0",
		"winget": "Viber.Viber"
	},
	"WPFInstallvideomass": {
		"category": "Multimedia Tools",
		"choco": "na",
		"content": "Videomass",
		"description": "Videomass by GianlucaPernigotto is a cross-platform GUI for FFmpeg, streamlining multimedia file processing with batch conversions and user-friendly features.",
		"link": "https://github.com/jeanslack/Videomass",
		"panel": "3",
		"winget": "GianlucaPernigotto.Videomass"
	},
	"WPFInstallvisualstudio": {
		"category": "Development",
		"choco": "visualstudio2022community",
		"content": "Visual Studio 2022",
		"description": "Visual Studio 2022 is an integrated development environment (IDE) for building, debugging, and deploying applications.",
		"link": "https://visualstudio.microsoft.com/",
		"panel": "1",
		"winget": "Microsoft.VisualStudio.2022.Community"
	},
	"WPFInstallvivaldi": {
		"category": "Browsers",
		"choco": "vivaldi",
		"content": "Vivaldi",
		"description": "Vivaldi is a highly customizable web browser with a focus on user personalization and productivity features.",
		"link": "https://vivaldi.com/",
		"panel": "0",
		"winget": "VivaldiTechnologies.Vivaldi"
	},
	"WPFInstallvlc": {
		"category": "Multimedia Tools",
		"choco": "vlc",
		"content": "VLC (Video Player)",
		"description": "VLC Media Player is a free and open-source multimedia player that supports a wide range of audio and video formats. It is known for its versatility and cross-platform compatibility.",
		"link": "https://www.videolan.org/vlc/",
		"panel": "3",
		"winget": "VideoLAN.VLC"
	},
	"WPFInstallvoicemeeter": {
		"category": "Multimedia Tools",
		"choco": "voicemeeter",
		"content": "Voicemeeter (Audio)",
		"description": "Voicemeeter is a virtual audio mixer that allows you to manage and enhance audio streams on your computer. It is commonly used for audio recording and streaming purposes.",
		"link": "https://www.vb-audio.com/Voicemeeter/",
		"panel": "3",
		"winget": "VB-Audio.Voicemeeter"
	},
	"WPFInstallvrdesktopstreamer": {
		"category": "Games",
		"choco": "na",
		"content": "Virtual Desktop Streamer",
		"description": "Virtual Desktop Streamer is a tool that allows you to stream your desktop screen to VR devices.",
		"link": "https://www.vrdesktop.net/",
		"panel": "2",
		"winget": "VirtualDesktop.Streamer"
	},
	"WPFInstallvscode": {
		"category": "Development",
		"choco": "vscode",
		"content": "VS Code",
		"description": "Visual Studio Code is a free, open-source code editor with support for multiple programming languages.",
		"link": "https://code.visualstudio.com/",
		"panel": "1",
		"winget": "Git.Git;Microsoft.VisualStudioCode"
	},
	"WPFInstallvscodium": {
		"category": "Development",
		"choco": "vscodium",
		"content": "VS Codium",
		"description": "VSCodium is a community-driven, freely-licensed binary distribution of Microsoft's VS Code.",
		"link": "https://vscodium.com/",
		"panel": "1",
		"winget": "Git.Git;VSCodium.VSCodium"
	},
	"WPFInstallwaterfox": {
		"category": "Browsers",
		"choco": "waterfox",
		"content": "Waterfox",
		"description": "Waterfox is a fast, privacy-focused web browser based on Firefox, designed to preserve user choice and privacy.",
		"link": "https://www.waterfox.net/",
		"panel": "0",
		"winget": "Waterfox.Waterfox"
	},
	"WPFInstallwezterm": {
		"category": "Development",
		"choco": "wezterm",
		"content": "Wezterm",
		"description": "WezTerm is a powerful cross-platform terminal emulator and multiplexer",
		"link": "https://wezfurlong.org/wezterm/index.html",
		"panel": "1",
		"winget": "wez.wezterm"
	},
	"WPFInstallwhatsapp": {
		"category": "Communications",
		"choco": "whatsapp",
		"content": "Whatsapp",
		"description": "WhatsApp Desktop is a desktop version of the popular messaging app, allowing users to send and receive messages, share files, and connect with contacts from their computer.",
		"link": "https://www.whatsapp.com/",
		"panel": "0",
		"winget": "WhatsApp.WhatsApp"
	},
	"WPFInstallwindirstat": {
		"category": "Utilities",
		"choco": "windirstat",
		"content": "WinDirStat",
		"description": "WinDirStat is a disk usage statistics viewer and cleanup tool for Windows.",
		"link": "https://windirstat.net/",
		"panel": "4",
		"winget": "WinDirStat.WinDirStat"
	},
	"WPFInstallwindowspchealth": {
		"category": "Utilities",
		"choco": "na",
		"content": "Windows PC Health Check",
		"description": "Windows PC Health Check is a tool that helps you check if your PC meets the system requirements for Windows 11.",
		"link": "https://support.microsoft.com/en-us/windows/how-to-use-the-pc-health-check-app-9c8abd9b-03ba-4e67-81ef-36f37caa7844",
		"panel": "4",
		"winget": "Microsoft.WindowsPCHealthCheck"
	},
	"WPFInstallwingetui": {
		"category": "Utilities",
		"choco": "wingetui",
		"content": "WingetUI",
		"description": "WingetUI is a graphical user interface for Microsoft's Windows Package Manager (winget).",
		"link": "https://github.com/marticliment/WingetUI",
		"panel": "4",
		"winget": "SomePythonThings.WingetUIStore"
	},
	"WPFInstallwinmerge": {
		"category": "Document",
		"choco": "winmerge",
		"content": "WinMerge",
		"description": "WinMerge is a visual text file and directory comparison tool for Windows.",
		"link": "https://winmerge.org/",
		"panel": "1",
		"winget": "WinMerge.WinMerge"
	},
	"WPFInstallwinpaletter": {
		"category": "Utilities",
		"choco": "WinPaletter",
		"content": "WinPaletter",
		"description": "WinPaletter is a tool for adjusting the color palette of Windows 10, providing customization options for window colors.",
		"link": "https://github.com/Abdelrhman-AK/WinPaletter",
		"panel": "4",
		"winget": "Abdelrhman-AK.WinPaletter"
	},
	"WPFInstallwinrar": {
		"category": "Utilities",
		"choco": "winrar",
		"content": "WinRAR",
		"description": "WinRAR is a powerful archive manager that allows you to create, manage, and extract compressed files.",
		"link": "https://www.win-rar.com/",
		"panel": "4",
		"winget": "RARLab.WinRAR"
	},
	"WPFInstallwinscp": {
		"category": "Pro Tools",
		"choco": "winscp",
		"content": "WinSCP",
		"description": "WinSCP is a popular open-source SFTP, FTP, and SCP client for Windows. It allows secure file transfers between a local and a remote computer.",
		"link": "https://winscp.net/",
		"panel": "3",
		"winget": "WinSCP.WinSCP"
	},
	"WPFInstallwireguard": {
		"category": "Pro Tools",
		"choco": "wireguard",
		"content": "WireGuard",
		"description": "WireGuard is a fast and modern VPN (Virtual Private Network) protocol. It aims to be simpler and more efficient than other VPN protocols, providing secure and reliable connections.",
		"link": "https://www.wireguard.com/",
		"panel": "3",
		"winget": "WireGuard.WireGuard"
	},
	"WPFInstallwireshark": {
		"category": "Pro Tools",
		"choco": "wireshark",
		"content": "WireShark",
		"description": "Wireshark is a widely-used open-source network protocol analyzer. It allows users to capture and analyze network traffic in real-time, providing detailed insights into network activities.",
		"link": "https://www.wireshark.org/",
		"panel": "3",
		"winget": "WiresharkFoundation.Wireshark"
	},
	"WPFInstallwisetoys": {
		"category": "Utilities",
		"choco": "na",
		"content": "WiseToys",
		"description": "WiseToys is a set of utilities and tools designed to enhance and optimize your Windows experience.",
		"link": "https://toys.wisecleaner.com/",
		"panel": "4",
		"winget": "WiseCleaner.WiseToys"
	},
	"WPFInstallwiztree": {
		"category": "Utilities",
		"choco": "wiztree",
		"content": "WizTree",
		"description": "WizTree is a fast disk space analyzer that helps you quickly find the files and folders consuming the most space on your hard drive.",
		"link": "https://wiztreefree.com/",
		"panel": "4",
		"winget": "AntibodySoftware.WizTree"
	},
	"WPFInstallxdm": {
		"category": "Utilities",
		"choco": "xdm",
		"content": "Xtreme Download Manager",
		"description": "Xtreme Download Manager is an advanced download manager with support for various protocols and browsers.*Browser integration deprecated by google store. No official release.*",
		"link": "https://github.com/subhra74/xdm",
		"panel": "4",
		"winget": "subhra74.XtremeDownloadManager"
	},
	"WPFInstallxeheditor": {
		"category": "Development",
		"choco": "HxD",
		"content": "HxD Hex Editor",
		"description": "HxD is a free hex editor that allows you to edit, view, search, and analyze binary files.",
		"link": "https://mh-nexus.de/en/hxd/",
		"panel": "1",
		"winget": "MHNexus.HxD"
	},
	"WPFInstallxemu": {
		"category": "Games",
		"choco": "na",
		"content": "XEMU",
		"description": "XEMU is an open-source Xbox emulator that allows you to play Xbox games on your PC, aiming for accuracy and compatibility.",
		"link": "https://xemu.app/",
		"panel": "2",
		"winget": "xemu-project.xemu"
	},
	"WPFInstallxournal": {
		"category": "Document",
		"choco": "xournalplusplus",
		"content": "Xournal++",
		"description": "Xournal++ is an open-source handwriting notetaking software with PDF annotation capabilities.",
		"link": "https://xournalpp.github.io/",
		"panel": "1",
		"winget": "Xournal++.Xournal++"
	},
	"WPFInstallxpipe": {
		"category": "Pro Tools",
		"choco": "xpipe",
		"content": "X-Pipe",
		"description": "X-Pipe is an open-source tool for orchestrating containerized applications. It simplifies the deployment and management of containerized services in a distributed environment.",
		"link": "https://xpipe.io/",
		"panel": "3",
		"winget": "xpipe-io.xpipe"
	},
	"WPFInstallyarn": {
		"category": "Development",
		"choco": "yarn",
		"content": "Yarn",
		"description": "Yarn is a fast, reliable, and secure dependency management tool for JavaScript projects.",
		"link": "https://yarnpkg.com/",
		"panel": "1",
		"winget": "Yarn.Yarn"
	},
	"WPFInstallytdlp": {
		"category": "Multimedia Tools",
		"choco": "yt-dlp",
		"content": "Yt-dlp",
		"description": "Command-line tool that allows you to download videos from YouTube and other supported sites. It is an improved version of the popular youtube-dl.",
		"link": "https://github.com/yt-dlp/yt-dlp",
		"panel": "3",
		"winget": "yt-dlp.yt-dlp"
	},
	"WPFInstallzerotierone": {
		"category": "Utilities",
		"choco": "zerotier-one",
		"content": "ZeroTier One",
		"description": "ZeroTier One is a software-defined networking tool that allows you to create secure and scalable networks.",
		"link": "https://zerotier.com/",
		"panel": "4",
		"winget": "ZeroTier.ZeroTierOne"
	},
	"WPFInstallzim": {
		"category": "Document",
		"choco": "zim",
		"content": "Zim Desktop Wiki",
		"description": "Zim Desktop Wiki is a graphical text editor used to maintain a collection of wiki pages.",
		"link": "https://zim-wiki.org/",
		"panel": "1",
		"winget": "Zimwiki.Zim"
	},
	"WPFInstallznote": {
		"category": "Document",
		"choco": "na",
		"content": "Znote",
		"description": "Znote is a note-taking application.",
		"link": "https://znote.io/",
		"panel": "1",
		"winget": "alagrede.znote"
	},
	"WPFInstallzoom": {
		"category": "Communications",
		"choco": "zoom",
		"content": "Zoom",
		"description": "Zoom is a popular video conferencing and web conferencing service for online meetings, webinars, and collaborative projects.",
		"link": "https://zoom.us/",
		"panel": "0",
		"winget": "Zoom.Zoom"
	},
	"WPFInstallzotero": {
		"category": "Document",
		"choco": "zotero",
		"content": "Zotero",
		"description": "Zotero is a free, easy-to-use tool to help you collect, organize, cite, and share your research materials.",
		"link": "https://www.zotero.org/",
		"panel": "1",
		"winget": "DigitalScholar.Zotero"
	},
	"WPFInstallzoxide": {
		"category": "Utilities",
		"choco": "zoxide",
		"content": "Zoxide",
		"description": "Zoxide is a fast and efficient directory changer (cd) that helps you navigate your file system with ease.",
		"link": "https://github.com/ajeetdsouza/zoxide",
		"panel": "4",
		"winget": "ajeetdsouza.zoxide"
	},
	"WPFInstallzulip": {
		"category": "Communications",
		"choco": "zulip",
		"content": "Zulip",
		"description": "Zulip is an open-source team collaboration tool with chat streams for productive and organized communication.",
		"link": "https://zulipchat.com/",
		"panel": "0",
		"winget": "Zulip.Zulip"
	},
	"WPFInstallsyncthingtray": {
		"winget": " Martchus.syncthingtray",
		"choco": "syncthingtray",
		"category": "Utilities",
		"panel": "4",
		"content": "syncthingtray",
		"link": "https://github.com/Martchus/syncthingtray",
		"description": "Might be the alternative for Synctrayzro.Windows tray utility / filesystem watcher / launcher for Syncthing "
  }
}<|MERGE_RESOLUTION|>--- conflicted
+++ resolved
@@ -1772,16 +1772,6 @@
 		"panel": "4",
 		"winget": "GlennDelahoy.SnappyDriverInstallerOrigin"
 	},
-<<<<<<< HEAD
-	"WPFInstallduplicati": {
-		"winget": "Duplicati.Duplicati",
-		"choco": "duplicati",
-		"category": "Utilities",
-		"panel": "4",
-		"content": "Duplicati 2",
-		"link": "https://www.duplicati.com/",
-		"description": "Duplicati is an open-source backup solution that supports encrypted, compressed, and incremental backups. It is designed to securely store data on cloud storage services."
-=======
 	"WPFInstallsession": {
 		"category": "Communications",
 		"choco": "session",
@@ -1799,7 +1789,6 @@
 		"link": "https://getsharex.com/",
 		"panel": "3",
 		"winget": "ShareX.ShareX"
->>>>>>> 32e98c02
 	},
 	"WPFInstallnilesoftShel": {
 		"category": "Utilities",
