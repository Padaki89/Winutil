{
	"WPFInstallbrave": {
		"winget": "Brave.Brave",
		"choco": "brave",
		"category": "Browsers",
		"panel": "0",
		"content": "Brave",
		"link": "https://www.brave.com",
		"description": "Brave is a privacy-focused web browser that blocks ads and trackers, offering a faster and safer browsing experience."
	},
	"WPFInstallchrome": {
		"winget": "Google.Chrome",
		"choco": "googlechrome",
		"category": "Browsers",
		"panel": "0",
		"content": "Chrome",
		"link": "https://www.google.com/chrome/",
		"description": "Google Chrome is a widely used web browser known for its speed, simplicity, and seamless integration with Google services."
	},
	"WPFInstallchromium": {
		"winget": "Hibbiki.Chromium",
		"choco": "chromium",
		"category": "Browsers",
		"panel": "0",
		"content": "Chromium",
		"link": "https://github.com/Hibbiki/chromium-win64",
		"description": "Chromium is the open-source project that serves as the foundation for various web browsers, including Chrome."
	},
	"WPFInstalledge": {
		"winget": "Microsoft.Edge",
		"choco": "microsoft-edge",
		"category": "Browsers",
		"panel": "0",
		"content": "Edge",
		"link": "https://www.microsoft.com/edge",
		"description": "Microsoft Edge is a modern web browser built on Chromium, offering performance, security, and integration with Microsoft services."
	},
	"WPFInstallfalkon": {
		"winget": "KDE.Falkon",
		"choco": "falkon",
		"category": "Browsers",
		"panel": "0",
		"content": "Falkon",
		"link": "https://www.falkon.org/",
		"description": "Falkon is a lightweight and fast web browser with a focus on user privacy and efficiency."
	},
	"WPFInstallfirefox": {
		"winget": "Mozilla.Firefox",
		"choco": "firefox",
		"category": "Browsers",
		"panel": "0",
		"content": "Firefox",
		"link": "https://www.mozilla.org/en-US/firefox/new/",
		"description": "Mozilla Firefox is an open-source web browser known for its customization options, privacy features, and extensions."
	},
	"WPFInstallfloorp": {
		"winget": "Ablaze.Floorp",
		"choco": "na",
		"category": "Browsers",
		"panel": "0",
		"content": "Floorp",
		"link": "https://floorp.app/",
		"description": "Floorp is an open-source web browser project that aims to provide a simple and fast browsing experience."
	},
	"WPFInstalllibrewolf": {
		"winget": "LibreWolf.LibreWolf",
		"choco": "librewolf",
		"category": "Browsers",
		"panel": "0",
		"content": "LibreWolf",
		"link": "https://librewolf-community.gitlab.io/",
		"description": "LibreWolf is a privacy-focused web browser based on Firefox, with additional privacy and security enhancements."
	},
	"WPFInstallmullvadbrowser": {
	        "winget": "MullvadVPN.MullvadBrowser",
	        "choco": "na",
	        "category": "Browsers",
	        "panel": "0",
	        "content": "Mullvad Browser",
	        "link": "https://mullvad.net/browser",
	        "description": "Mullvad Browser is a privacy-focused web browser, developed in partnership with the Tor Project."
    	},
	"WPFInstallthorium": {
		"winget": "Alex313031.Thorium.AVX2",
		"choco": "na",
		"category": "Browsers",
		"panel": "0",
		"content": "Thorium Browser AVX2",
		"link": "http://thorium.rocks/",
		"description": "Browser built for speed over vanilla chromium. It is built with AVX2 optimizations and is the fastest browser on the market."
	},
	"WPFInstalltor": {
		"winget": "TorProject.TorBrowser",
		"choco": "tor-browser",
		"category": "Browsers",
		"panel": "0",
		"content": "Tor Browser",
		"link": "https://www.torproject.org/",
		"description": "Tor Browser is designed for anonymous web browsing, utilizing the Tor network to protect user privacy and security."
	},
	"WPFInstallungoogled": {
		"winget": "eloston.ungoogled-chromium",
		"choco": "ungoogled-chromium",
		"category": "Browsers",
		"panel": "0",
		"content": "Ungoogled",
		"link": "https://github.com/Eloston/ungoogled-chromium",
		"description": "Ungoogled Chromium is a version of Chromium without Google's integration for enhanced privacy and control."
	},
	"WPFInstallvivaldi": {
		"winget": "VivaldiTechnologies.Vivaldi",
		"choco": "vivaldi",
		"category": "Browsers",
		"panel": "0",
		"content": "Vivaldi",
		"link": "https://vivaldi.com/",
		"description": "Vivaldi is a highly customizable web browser with a focus on user personalization and productivity features."
	},
	"WPFInstallwaterfox": {
		"winget": "Waterfox.Waterfox",
		"choco": "waterfox",
		"category": "Browsers",
		"panel": "0",
		"content": "Waterfox",
		"link": "https://www.waterfox.net/",
		"description": "Waterfox is a fast, privacy-focused web browser based on Firefox, designed to preserve user choice and privacy."
	},
	"WPFInstallchatterino": {
		"winget": "ChatterinoTeam.Chatterino",
		"choco": "chatterino",
		"category": "Communications",
		"panel": "0",
		"content": "Chatterino",
		"link": "https://www.chatterino.com/",
		"description": "Chatterino is a chat client for Twitch chat that offers a clean and customizable interface for a better streaming experience."
	},
	"WPFInstallgoogledrive": {
		"winget": "Google.Drive",
		"choco": "googledrive",
		"category": "Utilities",
		"panel": "4",
		"content": "Google Drive",
		"link": "https://www.google.com/drive/",
		"description": "File syncing across devices all tied to your google account"
	},
	"WPFInstallsynctrayzor": {
		"winget": "SyncTrayzor.SyncTrayzor",
		"choco": "synctrayzor",
		"category": "Utilities",
		"panel": "4",
		"content": "Synctrayzor",
		"link": "https://github.com/canton7/SyncTrayzor/",
		"description": "Windows tray utility / filesystem watcher / launcher for Syncthing"
	},
	"WPFInstallarduinoide": {
		"winget": "ArduinoSA.IDE.stable",
		"choco": "arduino",
		"category": "Utilities",
		"panel": "4",
		"content": "Arduino IDE",
		"link": "https://www.arduino.cc/",
		"description": "The Arduino IDE is a cross-platform application that enables users to write and upload code to Arduino boards, facilitating easy electronics prototyping."
	},
	"WPFInstallauthy": {
		"winget": "Twilio.Authy",
		"choco": "authy-desktop",
		"category": "Utilities",
		"panel": "4",
		"content": "Authy",
		"link": "https://authy.com/",
		"description": "Simple and cross-platform 2FA app"
	},
	"WPFInstallbleachbit": {
		"winget": "BleachBit.BleachBit",
		"choco": "bleachbit",
		"category": "Utilities",
		"panel": "4",
		"content": "BleachBit",
		"link": "https://www.bleachbit.org/",
		"description": "Clean Your System and Free Disk Space"
	},
	"WPFInstallespanso": {
		"winget": "Espanso.Espanso",
		"choco": "espanso",
		"category": "Utilities",
		"panel": "4",
		"content": "Espanso",
		"link": "https://espanso.org/",
		"description": "Cross-platform and open-source Text Expander written in Rust"
	},
	"WPFInstallpdf24creator": {
		"winget": "geeksoftwareGmbH.PDF24Creator",
		"choco": "pdf24",
		"category": "Document",
		"panel": "1",
		"content": "PDF24 creator",
		"link": "https://tools.pdf24.org/en/",
		"description": "Free and easy-to-use online/desktop PDF tools that make you more productive"
	},
	"WPFInstalllazygit": {
		"winget": "JesseDuffield.lazygit",
		"choco": "lazygit",
		"category": "Development",
		"panel": "1",
		"content": "Lazygit",
		"link": "https://github.com/jesseduffield/lazygit/",
		"description": "Simple terminal UI for git commands"
	},
	"WPFInstallwezterm": {
		"winget": "wez.wezterm",
		"choco": "wezterm",
		"category": "Development",
		"panel": "1",
		"content": "Wezterm",
		"link": "https://wezfurlong.org/wezterm/index.html",
		"description": "WezTerm is a powerful cross-platform terminal emulator and multiplexer"
	},
	"WPFInstallripgrep": {
		"winget": "BurntSushi.ripgrep.MSVC",
		"choco": "ripgrep",
		"category": "Utilities",
		"panel": "4",
		"content": "Ripgrep",
		"link": "https://github.com/BurntSushi/ripgrep/",
		"description": "Fast and powerful commandline search tool"
	},
	"WPFInstallfzf": {
		"winget": "junegunn.fzf",
		"choco": "fzf",
		"category": "Utilities",
		"panel": "4",
		"content": "Fzf",
		"link": "https://github.com/junegunn/fzf/",
		"description": "A command-line fuzzy finder"
	},
	"WPFInstalldiscord": {
		"winget": "Discord.Discord",
		"choco": "discord",
		"category": "Communications",
		"panel": "0",
		"content": "Discord",
		"link": "https://discord.com/",
		"description": "Discord is a popular communication platform with voice, video, and text chat, designed for gamers but used by a wide range of communities."
	},
	"WPFInstallferdium": {
		"winget": "Ferdium.Ferdium",
		"choco": "ferdium",
		"category": "Communications",
		"panel": "0",
		"content": "Ferdium",
		"link": "https://ferdium.org/",
		"description": "Ferdium is a messaging application that combines multiple messaging services into a single app for easy management."
	},
	"WPFInstallguilded": {
		"winget": "Guilded.Guilded",
		"choco": "na",
		"category": "Communications",
		"panel": "0",
		"content": "Guilded",
		"link": "https://www.guilded.gg/",
		"description": "Guilded is a communication and productivity platform that includes chat, scheduling, and collaborative tools for gaming and communities."
	},
	"WPFInstallhexchat": {
		"winget": "HexChat.HexChat",
		"choco": "hexchat",
		"category": "Communications",
		"panel": "0",
		"content": "Hexchat",
		"link": "https://hexchat.github.io/",
		"description": "HexChat is a free, open-source IRC (Internet Relay Chat) client with a graphical interface for easy communication."
	},
	"WPFInstalljami": {
		"winget": "SFLinux.Jami",
		"choco": "jami",
		"category": "Communications",
		"panel": "0",
		"content": "Jami",
		"link": "https://jami.net/",
		"description": "Jami is a secure and privacy-focused communication platform that offers audio and video calls, messaging, and file sharing."
	},
	"WPFInstalllinphone": {
		"winget": "BelledonneCommunications.Linphone",
		"choco": "linphone",
		"category": "Communications",
		"panel": "0",
		"content": "Linphone",
		"link": "https://www.linphone.org/",
		"description": "Linphone is an open-source voice over IP (VoIPservice that allows for audio and video calls, messaging, and more."
	},
	"WPFInstallmatrix": {
		"winget": "Element.Element",
		"choco": "element-desktop",
		"category": "Communications",
		"panel": "0",
		"content": "Matrix",
		"link": "https://element.io/",
		"description": "Matrix is an open network for secure, decentralized communication with features like chat, VoIP, and collaboration tools."
	},
	"WPFInstallmumble": {
		"winget": "Mumble.Mumble.Client",
		"choco": "mumble",
		"category": "Communications",
		"panel": "0",
		"content": "Mumble",
		"link": "https://www.mumble.info",
		"description": "Mumble is a free, open source, low latency, high quality voice chat application."
	},
	"WPFInstallsession": {
		"winget": "Oxen.Session",
		"choco": "session",
		"category": "Communications",
		"panel": "0",
		"content": "Session",
		"link": "https://getsession.org/",
		"description": "Session is a private and secure messaging app built on a decentralized network for user privacy and data protection."
	},
	"WPFInstallqtox": {
		"winget": "Tox.qTox",
		"choco": "qtox",
		"category": "Communications",
		"panel": "0",
		"content": "QTox",
		"link": "https://qtox.github.io/",
		"description": "QTox is a free and open-source messaging app that prioritizes user privacy and security in its design."
	},
	"WPFInstallsignal": {
		"winget": "OpenWhisperSystems.Signal",
		"choco": "signal",
		"category": "Communications",
		"panel": "0",
		"content": "Signal",
		"link": "https://signal.org/",
		"description": "Signal is a privacy-focused messaging app that offers end-to-end encryption for secure and private communication."
	},
	"WPFInstallskype": {
		"winget": "Microsoft.Skype",
		"choco": "skype",
		"category": "Communications",
		"panel": "0",
		"content": "Skype",
		"link": "https://www.skype.com/",
		"description": "Skype is a widely used communication platform offering video calls, voice calls, and instant messaging services."
	},
	"WPFInstallslack": {
		"winget": "SlackTechnologies.Slack",
		"choco": "slack",
		"category": "Communications",
		"panel": "0",
		"content": "Slack",
		"link": "https://slack.com/",
		"description": "Slack is a collaboration hub that connects teams and facilitates communication through channels, messaging, and file sharing."
	},
	"WPFInstallteams": {
		"winget": "Microsoft.Teams",
		"choco": "microsoft-teams",
		"category": "Communications",
		"panel": "0",
		"content": "Teams",
		"link": "https://www.microsoft.com/en-us/microsoft-teams/group-chat-software",
		"description": "Microsoft Teams is a collaboration platform that integrates with Office 365 and offers chat, video conferencing, file sharing, and more."
	},
	"WPFInstalltelegram": {
		"winget": "Telegram.TelegramDesktop",
		"choco": "telegram",
		"category": "Communications",
		"panel": "0",
		"content": "Telegram",
		"link": "https://telegram.org/",
		"description": "Telegram is a cloud-based instant messaging app known for its security features, speed, and simplicity."
	},
	"WPFInstallthunderbird": {
		"winget": "Mozilla.Thunderbird",
		"choco": "thunderbird",
		"category": "Communications",
		"panel": "0",
		"content": "Thunderbird",
		"link": "https://www.thunderbird.net/",
		"description": "Mozilla Thunderbird is a free and open-source email client, news client, and chat client with advanced features."
	},
	"WPFInstallviber": {
		"winget": "Viber.Viber",
		"choco": "viber",
		"category": "Communications",
		"panel": "0",
		"content": "Viber",
		"link": "https://www.viber.com/",
		"description": "Viber is a free messaging and calling app with features like group chats, video calls, and more."
	},
	"WPFInstallwhatsapp": {
		"winget": "WhatsApp.WhatsApp",
		"choco": "whatsapp",
		"category": "Communications",
		"panel": "0",
		"content": "Whatsapp",
		"link": "https://www.whatsapp.com/",
		"description": "WhatsApp Desktop is a desktop version of the popular messaging app, allowing users to send and receive messages, share files, and connect with contacts from their computer."
	},
	"WPFInstallzoom": {
		"winget": "Zoom.Zoom",
		"choco": "zoom",
		"category": "Communications",
		"panel": "0",
		"content": "Zoom",
		"link": "https://zoom.us/",
		"description": "Zoom is a popular video conferencing and web conferencing service for online meetings, webinars, and collaborative projects."
	},
	"WPFInstallzulip": {
		"winget": "Zulip.Zulip",
		"choco": "zulip",
		"category": "Communications",
		"panel": "0",
		"content": "Zulip",
		"link": "https://zulipchat.com/",
		"description": "Zulip is an open-source team collaboration tool with chat streams for productive and organized communication."
	},
	"WPFInstalljava20": {
		"winget": "Azul.Zulu.20.JDK",
		"choco": "na",
		"category": "Development",
		"panel": "1",
		"content": "Azul Zulu JDK 20",
		"link": "https://www.azul.com/downloads/zulu-community/",
		"description": "Azul Zulu JDK 20 is a distribution of the OpenJDK with long-term support, performance enhancements, and security updates."
	},
	"WPFInstalljava21": {
		"winget": "Azul.Zulu.21.JDK",
		"choco": "na",
		"category": "Development",
		"panel": "1",
		"content": "Azul Zulu JDK 21",
		"link": "https://www.azul.com/downloads/zulu-community/",
		"description": "Azul Zulu JDK 21 is a distribution of the OpenJDK with long-term support, performance enhancements, and security updates."
	},
	"WPFInstallclink": {
		"winget": "chrisant996.Clink",
		"choco": "clink",
		"category": "Development",
		"panel": "1",
		"content": "Clink",
		"link": "https://mridgers.github.io/clink/",
		"description": "Clink is a powerful Bash-compatible command-line interface (CLIenhancement for Windows, adding features like syntax highlighting and improved history)."
	},
	"WPFInstalldockerdesktop": {
		"winget": "Docker.DockerDesktop",
		"choco": "docker-desktop",
		"category": "Development",
		"panel": "1",
		"content": "Docker Desktop",
		"link": "https://www.docker.com/products/docker-desktop",
		"description": "Docker Desktop is a powerful tool for containerized application development and deployment."
	},
	"WPFInstallrancherdesktop": {
		"winget": "Rancher.RancherDesktop",
		"choco": "rancher-desktop",
		"category": "Development",
		"panel": "1",
		"content": "Rancher Desktop",
		"link": "https://rancherdesktop.io/",
		"description": "Rancher Desktop is an open-source application that provides all the essentials to work with containers and Kubernetes on the desktop."
	},
	"WPFInstallgit": {
		"winget": "Git.Git",
		"choco": "git",
		"category": "Development",
		"panel": "1",
		"content": "Git",
		"link": "https://git-scm.com/",
		"description": "Git is a distributed version control system widely used for tracking changes in source code during software development."
	},
	"WPFInstallgitextensions": {
		"winget": "Git.Git;GitExtensionsTeam.GitExtensions",
		"choco": "git;gitextensions",
		"category": "Development",
		"panel": "1",
		"content": "Git Extensions",
		"link": "https://gitextensions.github.io/",
		"description": "Git Extensions is a graphical user interface for Git, providing additional features for easier source code management."
	},
	"WPFInstallgithubdesktop": {
		"winget": "Git.Git;GitHub.GitHubDesktop",
		"choco": "git;github-desktop",
		"category": "Development",
		"panel": "1",
		"content": "GitHub Desktop",
		"link": "https://desktop.github.com/",
		"description": "GitHub Desktop is a visual Git client that simplifies collaboration on GitHub repositories with an easy-to-use interface."
	},
	"WPFInstallgithubcli": {
		"winget": "Git.Git;GitHub.cli",
		"choco": "git;gh",
		"category": "Development",
		"panel": "1",
		"content": "GitHub CLI",
		"link": "https://cli.github.com/",
		"description": "GitHub CLI is a command-line tool that simplifies working with GitHub directly from the terminal."
	},
	"WPFInstallgolang": {
		"winget": "GoLang.Go",
		"choco": "golang",
		"category": "Development",
		"panel": "1",
		"content": "GoLang",
		"link": "https://golang.org/",
		"description": "GoLang (or Golang) is a statically typed, compiled programming language designed for simplicity, reliability, and efficiency."
	},
	"WPFInstalljetbrains": {
		"winget": "JetBrains.Toolbox",
		"choco": "jetbrainstoolbox",
		"category": "Development",
		"panel": "1",
		"content": "Jetbrains Toolbox",
		"link": "https://www.jetbrains.com/toolbox/",
		"description": "Jetbrains Toolbox is a platform for easy installation and management of JetBrains developer tools."
	},
	"WPFInstallnano": {
		"winget": "GNU.Nano",
		"choco": "nano",
		"category": "Development",
		"panel": "1",
		"content": "Nano",
		"link": "https://www.nano-editor.org/",
		"description": "Nano is a text editor for Unix-like computing systems or operating environments using a command-line interface."
	},
	"WPFInstallneovim": {
		"winget": "Neovim.Neovim",
		"choco": "neovim",
		"category": "Development",
		"panel": "1",
		"content": "Neovim",
		"link": "https://neovim.io/",
		"description": "Neovim is a highly extensible text editor and an improvement over the original Vim editor."
	},
	"WPFInstallhelix":{
		"winget": "Helix.Helix",
		"choco": "helix",
		"category": "Development",
		"panel": "1",
		"content": "Helix",
		"link": "https://helix-editor.com/",
		"description": "Helix is a neovim alternative built in rust."
	},
	"WPFInstallnodejs": {
		"winget": "OpenJS.NodeJS",
		"choco": "nodejs",
		"category": "Development",
		"panel": "1",
		"content": "NodeJS",
		"link": "https://nodejs.org/",
		"description": "NodeJS is a JavaScript runtime built on Chrome's V8 JavaScript engine for building server-side and networking applications."
	},
	"WPFInstallnodejslts": {
		"winget": "OpenJS.NodeJS.LTS",
		"choco": "nodejs-lts",
		"category": "Development",
		"panel": "1",
		"content": "NodeJS LTS",
		"link": "https://nodejs.org/",
		"description": "NodeJS LTS provides Long-Term Support releases for stable and reliable server-side JavaScript development."
	},
	"WPFInstallnvm": {
		"winget": "CoreyButler.NVMforWindows",
		"choco": "nvm",
		"category": "Development",
		"panel": "1",
		"content": "Node Version Manager",
		"link": "https://github.com/coreybutler/nvm-windows",
		"description": "Node Version Manager (NVM) for Windows allows you to easily switch between multiple Node.js versions."
	},
	"WPFInstalljava8": {
		"winget": "EclipseAdoptium.Temurin.8.JRE",
		"choco": "temurin8jre",
		"category": "Development",
		"panel": "1",
		"content": "OpenJDK Java 8",
		"link": "https://adoptopenjdk.net/",
		"description": "OpenJDK Java 8 is an open-source implementation of the Java Platform, Standard Edition."
	},
	"WPFInstalljava16": {
		"winget": "AdoptOpenJDK.OpenJDK.16",
		"choco": "temurin16jre",
		"category": "Development",
		"panel": "1",
		"content": "OpenJDK Java 16",
		"link": "https://adoptopenjdk.net/",
		"description": "OpenJDK Java 16 is the latest version of the open-source Java development kit."
	},
	"WPFInstalljava18": {
		"winget": "EclipseAdoptium.Temurin.18.JRE",
		"choco": "temurin18jre",
		"category": "Development",
		"panel": "1",
		"content": "Oracle Java 18",
		"link": "https://www.oracle.com/java/",
		"description": "Oracle Java 18 is the latest version of the official Java development kit from Oracle."
	},
	"WPFInstallposh": {
		"winget": "JanDeDobbeleer.OhMyPosh",
		"choco": "oh-my-posh",
		"category": "Development",
		"panel": "1",
		"content": "Oh My Posh (Prompt)",
		"link": "https://ohmyposh.dev/",
		"description": "Oh My Posh is a cross-platform prompt theme engine for any shell."
	},
	"WPFInstallpython3": {
		"winget": "Python.Python.3.12",
		"choco": "python",
		"category": "Development",
		"panel": "1",
		"content": "Python3",
		"link": "https://www.python.org/",
		"description": "Python is a versatile programming language used for web development, data analysis, artificial intelligence, and more."
	},
	"WPFInstallpostman": {
		"winget": "Postman.Postman",
		"choco": "postman",
		"category": "Development",
		"panel": "1",
		"content": "Postman",
		"link": "https://www.postman.com/",
		"description": "Postman is a collaboration platform for API development that simplifies the process of developing APIs."
	},
	"WPFInstallrustlang": {
		"winget": "Rustlang.Rust.MSVC",
		"choco": "rust",
		"category": "Development",
		"panel": "1",
		"content": "Rust",
		"link": "https://www.rust-lang.org/",
		"description": "Rust is a programming language designed for safety and performance, particularly focused on systems programming."
	},
	"WPFInstallstarship": {
		"winget": "starship",
		"choco": "starship",
		"category": "Development",
		"panel": "1",
		"content": "Starship (Shell Prompt)",
		"link": "https://starship.rs/",
		"description": "Starship is a minimal, fast, and customizable prompt for any shell."
	},
	"WPFInstallsublimemerge": {
		"winget": "SublimeHQ.SublimeMerge",
		"choco": "sublimemerge",
		"category": "Development",
		"panel": "1",
		"content": "Sublime Merge",
		"link": "https://www.sublimemerge.com/",
		"description": "Sublime Merge is a Git client with advanced features and a beautiful interface."
	},
	"WPFInstallsublimetext": {
		"winget": "SublimeHQ.SublimeText.4",
		"choco": "sublimetext4",
		"category": "Development",
		"panel": "1",
		"content": "Sublime Text",
		"link": "https://www.sublimetext.com/",
		"description": "Sublime Text is a sophisticated text editor for code, markup, and prose."
	},
	"WPFInstallunity": {
		"winget": "Unity.UnityHub",
		"choco": "unityhub",
		"category": "Development",
		"panel": "1",
		"content": "Unity Game Engine",
		"link": "https://unity.com/",
		"description": "Unity is a powerful game development platform for creating 2D, 3D, augmented reality, and virtual reality games."
	},
	"WPFInstallvisualstudio": {
		"winget": "Microsoft.VisualStudio.2022.Community",
		"choco": "visualstudio2022community",
		"category": "Development",
		"panel": "1",
		"content": "Visual Studio 2022",
		"link": "https://visualstudio.microsoft.com/",
		"description": "Visual Studio 2022 is an integrated development environment (IDE) for building, debugging, and deploying applications."
	},
	"WPFInstallvagrant": {
		"winget": "Hashicorp.Vagrant",
		"choco": "vagrant",
		"category": "Development",
		"panel": "1",
		"content": "Vagrant",
		"link": "https://www.vagrantup.com/",
		"description": "Vagrant is an open-source tool for building and managing virtualized development environments."
	},
	"WPFInstallvscode": {
		"winget": "Git.Git;Microsoft.VisualStudioCode",
		"choco": "vscode",
		"category": "Development",
		"panel": "1",
		"content": "VS Code",
		"link": "https://code.visualstudio.com/",
		"description": "Visual Studio Code is a free, open-source code editor with support for multiple programming languages."
	},
	"WPFInstallanaconda3": {
		"winget": "Anaconda.Anaconda3",
		"choco": "anaconda3",
		"category": "Development",
		"panel": "1",
		"content": "Anaconda",
		"link": "https://www.anaconda.com/products/distribution",
		"description": "Anaconda is a distribution of the Python and R programming languages for scientific computing."
    },
	"WPFInstallThonny": {
		"winget": "AivarAnnamaa.Thonny",
		"choco": "thonny",
		"category": "Development",
		"panel": "1",
		"content": "Thonny Python IDE",
		"link": "https://github.com/thonny/thonny",
		"description": "Python IDE for beginners."
    },
	"WPFInstallvscodium": {
		"winget": "Git.Git;VSCodium.VSCodium",
		"choco": "vscodium",
		"category": "Development",
		"panel": "1",
		"content": "VS Codium",
		"link": "https://vscodium.com/",
		"description": "VSCodium is a community-driven, freely-licensed binary distribution of Microsoft's VS Code."
	},
	"WPFInstallyarn": {
		"winget": "Yarn.Yarn",
		"choco": "yarn",
		"category": "Development",
		"panel": "1",
		"content": "Yarn",
		"link": "https://yarnpkg.com/",
		"description": "Yarn is a fast, reliable, and secure dependency management tool for JavaScript projects."
	},
	"WPFInstallxeheditor": {
		"winget": "MHNexus.HxD",
		"choco": "HxD",
		"category": "Development",
		"panel": "1",
		"content": "HxD Hex Editor",
		"link": "https://mh-nexus.de/en/hxd/",
		"description": "HxD is a free hex editor that allows you to edit, view, search, and analyze binary files."
		},
	"WPFInstallDaxStudio": {
		"winget": "DaxStudio.DaxStudio",
		"choco": "daxstudio",
		"category": "Development",
		"panel": "1",
		"content": "DaxStudio",
		"link": "https://daxstudio.org/",
		"description": "DAX (Data Analysis eXpressions) Studio is the ultimate tool for executing and analyzing DAX queries against Microsoft Tabular models."
		},
	"WPFInstallanki": {
		"winget": "Anki.Anki",
		"choco": "anki",
		"category": "Document",
		"panel": "1",
		"content": "Anki",
		"link": "https://apps.ankiweb.net/",
		"description": "Anki is a flashcard application that helps you memorize information with intelligent spaced repetition."
	},
	"WPFInstalladobe": {
		"winget": "Adobe.Acrobat.Reader.64-bit",
		"choco": "adobereader",
		"category": "Document",
		"panel": "1",
		"content": "Adobe Reader DC",
		"link": "https://acrobat.adobe.com/",
		"description": "Adobe Reader DC is a free PDF viewer with essential features for viewing, printing, and annotating PDF documents."
	},
	"WPFInstallopenoffice": {
		"winget": "Apache.OpenOffice",
		"choco": "openoffice",
		"category": "Document",
		"panel": "1",
		"content": "Apache OpenOffice",
		"link": "https://www.openoffice.org/",
		"description": "Apache OpenOffice is an open-source office software suite for word processing, spreadsheets, presentations, and more."
	},
	"WPFInstallcalibre": {
		"winget": "calibre.calibre",
		"choco": "calibre",
		"category": "Document",
		"panel": "1",
		"content": "Calibre",
		"link": "https://calibre-ebook.com/",
		"description": "Calibre is a powerful and easy-to-use e-book manager, viewer, and converter."
	},
	"WPFInstallfoxpdf": {
		"winget": "Foxit.PhantomPDF",
		"choco": "na",
		"category": "Document",
		"panel": "1",
		"content": "Foxit PDF",
		"link": "https://www.foxitsoftware.com/",
		"description": "Foxit PDF is a feature-rich PDF editor and viewer with a familiar ribbon-style interface."
	},
	"WPFInstalljoplin": {
		"winget": "Joplin.Joplin",
		"choco": "joplin",
		"category": "Document",
		"panel": "1",
		"content": "Joplin (FOSS Notes)",
		"link": "https://joplinapp.org/",
		"description": "Joplin is an open-source note-taking and to-do application with synchronization capabilities."
	},
	"WPFInstalllibreoffice": {
		"winget": "TheDocumentFoundation.LibreOffice",
		"choco": "libreoffice-fresh",
		"category": "Document",
		"panel": "1",
		"content": "LibreOffice",
		"link": "https://www.libreoffice.org/",
		"description": "LibreOffice is a powerful and free office suite, compatible with other major office suites."
	},
	"WPFInstallmasscode": {
		"winget": "antonreshetov.massCode",
		"choco": "na",
		"category": "Document",
		"panel": "1",
		"content": "massCode (Snippet Manager)",
		"link": "https://masscode.io/",
		"description": "massCode is a fast and efficient open-source code snippet manager for developers."
	},
	"WPFInstallnaps2": {
		"winget": "Cyanfish.NAPS2",
		"choco": "naps2",
		"category": "Document",
		"panel": "1",
		"content": "NAPS2 (Document Scanner)",
		"link": "https://www.naps2.com/",
		"description": "NAPS2 is a document scanning application that simplifies the process of creating electronic documents."
	},
	"WPFInstallnotepadplus": {
		"winget": "Notepad++.Notepad++",
		"choco": "notepadplusplus",
		"category": "Document",
		"panel": "1",
		"content": "Notepad++",
		"link": "https://notepad-plus-plus.org/",
		"description": "Notepad++ is a free, open-source code editor and Notepad replacement with support for multiple languages."
	},
	"WPFInstalllogseq": {
		"winget": "Logseq.Logseq",
		"choco": "logseq",
		"category": "Document",
		"panel": "1",
		"content": "Logseq",
		"link": "https://logseq.com/",
		"description": "Logseq is a versatile knowledge management and note-taking application designed for the digital thinker. With a focus on the interconnectedness of ideas, Logseq allows users to seamlessly organize their thoughts through a combination of hierarchical outlines and bi-directional linking. It supports both structured and unstructured content, enabling users to create a personalized knowledge graph that adapts to their evolving ideas and insights."
	},
	"WPFInstallobsidian": {
		"winget": "Obsidian.Obsidian",
		"choco": "obsidian",
		"category": "Document",
		"panel": "1",
		"content": "Obsidian",
		"link": "https://obsidian.md/",
		"description": "Obsidian is a powerful note-taking and knowledge management application."
	},
	"WPFInstallokular": {
		"winget": "KDE.Okular",
		"choco": "okular",
		"category": "Document",
		"panel": "1",
		"content": "Okular",
		"link": "https://okular.kde.org/",
		"description": "Okular is a versatile document viewer with advanced features."
	},
	"WPFInstallonlyoffice": {
		"winget": "ONLYOFFICE.DesktopEditors",
		"choco": "onlyoffice",
		"category": "Document",
		"panel": "1",
		"content": "ONLYOffice Desktop",
		"link": "https://www.onlyoffice.com/desktop.aspx",
		"description": "ONLYOffice Desktop is a comprehensive office suite for document editing and collaboration."
	},
	"WPFInstallpdfsam": {
		"winget": "PDFsam.PDFsam",
		"choco": "pdfsam",
		"category": "Document",
		"panel": "1",
		"content": "PDFsam Basic",
		"link": "https://pdfsam.org/",
		"description": "PDFsam Basic is a free and open-source tool for splitting, merging, and rotating PDF files."
	},
	"WPFInstallsumatra": {
		"winget": "SumatraPDF.SumatraPDF",
		"choco": "sumatrapdf",
		"category": "Document",
		"panel": "1",
		"content": "Sumatra PDF",
		"link": "https://www.sumatrapdfreader.org/free-pdf-reader.html",
		"description": "Sumatra PDF is a lightweight and fast PDF viewer with minimalistic design."
	},
	"WPFInstallwinmerge": {
		"winget": "WinMerge.WinMerge",
		"choco": "winmerge",
		"category": "Document",
		"panel": "1",
		"content": "WinMerge",
		"link": "https://winmerge.org/",
		"description": "WinMerge is a visual text file and directory comparison tool for Windows."
	},
	"WPFInstallxournal": {
		"winget": "Xournal++.Xournal++",
		"choco": "xournalplusplus",
		"category": "Document",
		"panel": "1",
		"content": "Xournal++",
		"link": "https://xournalpp.github.io/",
		"description": "Xournal++ is an open-source handwriting notetaking software with PDF annotation capabilities."
	},
	"WPFInstallzim": {
		"winget": "Zimwiki.Zim",
		"choco": "zim",
		"category": "Document",
		"panel": "1",
		"content": "Zim Desktop Wiki",
		"link": "https://zim-wiki.org/",
		"description": "Zim Desktop Wiki is a graphical text editor used to maintain a collection of wiki pages."
	},
	"WPFInstallznote": {
		"winget": "alagrede.znote",
		"choco": "na",
		"category": "Document",
		"panel": "1",
		"content": "Znote",
		"link": "https://znote.io/",
		"description": "Znote is a note-taking application."
	},
	"WPFInstallzotero": {
		"winget": "DigitalScholar.Zotero",
		"choco": "zotero",
		"category": "Document",
		"panel": "1",
		"content": "Zotero",
		"link": "https://www.zotero.org/",
		"description": "Zotero is a free, easy-to-use tool to help you collect, organize, cite, and share your research materials."
	},
	"WPFInstallATLauncher": {
		"winget": "ATLauncher.ATLauncher",
		"choco": "na",
		"category": "Games",
		"panel": "2",
		"content": "ATLauncher",
		"link": "https://github.com/ATLauncher/ATLauncher",
		"description": "ATLauncher is a Launcher for Minecraft which integrates multiple different ModPacks to allow you to download and install ModPacks easily and quickly."
	},
	"WPFInstallbluestacks": {
		"winget": "BlueStack.BlueStacks",
		"choco": "bluestacks",
		"category": "Games",
		"panel": "2",
		"content": "Bluestacks",
		"link": "https://www.bluestacks.com/",
		"description": "Bluestacks is an Android emulator for running mobile apps and games on a PC."
	},
	"WPFInstallcemu": {
		"winget": "Cemu.Cemu",
		"choco": "cemu",
		"category": "Games",
		"panel": "2",
		"content": "Cemu",
		"link": "https://cemu.info/",
		"description": "Cemu is a highly experimental software to emulate Wii U applications on PC."
	},
	"WPFInstallclonehero": {
		"winget": "CloneHeroTeam.CloneHero",
		"choco": "na",
		"category": "Games",
		"panel": "2",
		"content": "Clone Hero",
		"link": "https://clonehero.net/",
		"description": "Clone Hero is a free rhythm game, which can be played with any 5 or 6 button guitar controller."
	},
	"WPFInstalleaapp": {
		"winget": "ElectronicArts.EADesktop",
		"choco": "ea-app",
		"category": "Games",
		"panel": "2",
		"content": "EA App",
		"link": "https://www.ea.com/",
		"description": "EA App is a platform for accessing and playing Electronic Arts games."
	},
	"WPFInstallemulationstation": {
		"winget": "Emulationstation.Emulationstation",
		"choco": "emulationstation",
		"category": "Games",
		"panel": "2",
		"content": "Emulation Station",
		"link": "https://emulationstation.org/",
		"description": "Emulation Station is a graphical and themeable emulator front-end that allows you to access all your favorite games in one place."
	},
	"WPFInstallepicgames": {
		"winget": "EpicGames.EpicGamesLauncher",
		"choco": "epicgameslauncher",
		"category": "Games",
		"panel": "2",
		"content": "Epic Games Launcher",
		"link": "https://www.epicgames.com/store/en-US/",
		"description": "Epic Games Launcher is the client for accessing and playing games from the Epic Games Store."
	},
	"WPFInstallgeforcenow": {
		"winget": "Nvidia.GeForceNow",
		"choco": "nvidia-geforce-now",
		"category": "Games",
		"panel": "2",
		"content": "GeForce NOW",
		"link": "https://www.nvidia.com/en-us/geforce-now/",
		"description": "GeForce NOW is a cloud gaming service that allows you to play high-quality PC games on your device."
	},
	"WPFInstallgog": {
		"winget": "GOG.Galaxy",
		"choco": "goggalaxy",
		"category": "Games",
		"panel": "2",
		"content": "GOG Galaxy",
		"link": "https://www.gog.com/galaxy",
		"description": "GOG Galaxy is a gaming client that offers DRM-free games, additional content, and more."
	},
	"WPFInstallheroiclauncher": {
		"winget": "HeroicGamesLauncher.HeroicGamesLauncher",
		"choco": "na",
		"category": "Games",
		"panel": "2",
		"content": "Heroic Games Launcher",
		"link": "https://heroicgameslauncher.com/",
		"description": "Heroic Games Launcher is an open-source alternative game launcher for Epic Games Store."
	},
	"WPFInstallitch": {
		"winget": "ItchIo.Itch",
		"choco": "itch",
		"category": "Games",
		"panel": "2",
		"content": "Itch.io",
		"link": "https://itch.io/",
		"description": "Itch.io is a digital distribution platform for indie games and creative projects."
	},
	"WPFInstallmoonlight": {
		"winget": "MoonlightGameStreamingProject.Moonlight",
		"choco": "moonlight-qt",
		"category": "Games",
		"panel": "2",
		"content": "Moonlight/GameStream Client",
		"link": "https://moonlight-stream.org/",
		"description": "Moonlight/GameStream Client allows you to stream PC games to other devices over your local network."
	},
	"WPFInstallminecraft": {
		"winget": "Mojang.MinecraftLauncher",
		"choco": "minecraft-launcher",
		"category": "Games",
		"panel": "2",
		"content": "Minecraft Launcher",
		"link": "https://www.minecraft.net/",
		"description": "Minecraft Launcher is used to install & play various minecraft editions and versions."
	},
	"WPFInstallplaynite": {
		"winget": "Playnite.Playnite",
		"choco": "playnite",
		"category": "Games",
		"panel": "2",
		"content": "Playnite",
		"description": "Playnite is an open-source video game library manager with one simple goal: To provide a unified interface for all of your games.",
		"link": "https://playnite.link/"
	},
	"WPFInstallprismlauncher": {
		"winget": "PrismLauncher.PrismLauncher",
		"choco": "prismlauncher",
		"category": "Games",
		"panel": "2",
		"content": "Prism Launcher",
		"description": "Prism Launcher is a game launcher and manager designed to provide a clean and intuitive interface for organizing and launching your games.",
		"link": "https://prismlauncher.org/"
	},
	"WPFInstallsidequest": {
		"winget": "SideQuestVR.SideQuest",
		"choco": "sidequest",
		"category": "Games",
		"panel": "2",
		"content": "SideQuestVR",
		"description": "SideQuestVR is a community-driven platform that enables users to discover, install, and manage virtual reality content on Oculus Quest devices.",
		"link": "https://sidequestvr.com/"
	},
	"WPFInstallsteam": {
		"winget": "Valve.Steam",
		"choco": "steam-client",
		"category": "Games",
		"panel": "2",
		"content": "Steam",
		"description": "Steam is a digital distribution platform for purchasing and playing video games, offering multiplayer gaming, video streaming, and more.",
		"link": "https://store.steampowered.com/"
	},
	"WPFInstallsunshine": {
		"winget": "LizardByte.Sunshine",
		"choco": "sunshine",
		"category": "Games",
		"panel": "2",
		"content": "Sunshine/GameStream Server",
		"description": "Sunshine is a GameStream server that allows you to remotely play PC games on Android devices, offering low-latency streaming.",
		"link": "https://github.com/LoLBoy25/Sunshine"
	},
	"WPFInstallTcNoAccSwitcher": {
		"winget": "TechNobo.TcNoAccountSwitcher",
		"choco": "tcno-acc-switcher",
		"category": "Games",
		"panel": "2",
		"content": "TCNO Account Switcher",
		"link": "https://github.com/TCNOco/TcNo-Acc-Switcher",
		"description": "A Super-fast account switcher for Steam, Battle.net, Epic Games, Origin, Riot, Ubisoft and many others!"
	},
	"WPFInstallubisoft": {
		"winget": "Ubisoft.Connect",
		"choco": "ubisoft-connect",
		"category": "Games",
		"panel": "2",
		"content": "Ubisoft Connect",
		"description": "Ubisoft Connect is Ubisoft's digital distribution and online gaming service, providing access to Ubisoft's games and services.",
		"link": "https://ubisoftconnect.com/"
	},
	"WPFInstallxemu": {
		"winget": "xemu-project.xemu",
		"choco": "na",
		"category": "Games",
		"panel": "2",
		"content": "XEMU",
		"description": "XEMU is an open-source Xbox emulator that allows you to play Xbox games on your PC, aiming for accuracy and compatibility.",
		"link": "https://xemu.app/"
	},
	"WPFInstallpsremoteplay": {
		"winget": "PlayStation.PSRemotePlay",
		"choco": "ps-remote-play",
		"category": "Games",
		"panel": "2",
		"content": "PS Remote Play",
		"link": "https://remoteplay.dl.playstation.net/remoteplay/lang/gb/",
		"description": "PS Remote Play is a free application that allows you to stream games from your PlayStation console to a PC or mobile device."
	},
	"WPFInstallvrdesktopstreamer": {
		"winget": "VirtualDesktop.Streamer",
		"choco": "na",
		"category": "Games",
		"panel": "2",
		"content": "Virtual Desktop Streamer",
		"link": "https://www.vrdesktop.net/",
		"description": "Virtual Desktop Streamer is a tool that allows you to stream your desktop screen to VR devices."
	},
	"WPFInstalldotnet3": {
		"winget": "Microsoft.DotNet.DesktopRuntime.3_1",
		"choco": "dotnetcore3-desktop-runtime",
		"category": "Microsoft Tools",
		"panel": "2",
		"content": ".NET Desktop Runtime 3.1",
		"description": ".NET Desktop Runtime 3.1 is a runtime environment required for running applications developed with .NET Core 3.1.",
		"link": "https://dotnet.microsoft.com/download/dotnet/3.1"
	},
	"WPFInstalldotnet5": {
		"winget": "Microsoft.DotNet.DesktopRuntime.5",
		"choco": "dotnet-5.0-runtime",
		"category": "Microsoft Tools",
		"panel": "2",
		"content": ".NET Desktop Runtime 5",
		"description": ".NET Desktop Runtime 5 is a runtime environment required for running applications developed with .NET 5.",
		"link": "https://dotnet.microsoft.com/download/dotnet/5.0"
	},
	"WPFInstalldotnet6": {
		"winget": "Microsoft.DotNet.DesktopRuntime.6",
		"choco": "dotnet-6.0-runtime",
		"category": "Microsoft Tools",
		"panel": "2",
		"content": ".NET Desktop Runtime 6",
		"description": ".NET Desktop Runtime 6 is a runtime environment required for running applications developed with .NET 6.",
		"link": "https://dotnet.microsoft.com/download/dotnet/6.0"
	},
	"WPFInstalldotnet7": {
		"winget": "Microsoft.DotNet.DesktopRuntime.7",
		"choco": "dotnet-7.0-runtime",
		"category": "Microsoft Tools",
		"panel": "2",
		"content": ".NET Desktop Runtime 7",
		"description": ".NET Desktop Runtime 7 is a runtime environment required for running applications developed with .NET 7.",
		"link": "https://dotnet.microsoft.com/download/dotnet/7.0"
	},
	"WPFInstalldotnet8": {
		"winget": "Microsoft.DotNet.DesktopRuntime.8",
		"choco": "dotnet-8.0-runtime",
		"category": "Microsoft Tools",
		"panel": "2",
		"content": ".NET Desktop Runtime 8",
		"description": ".NET Desktop Runtime 8 is a runtime environment required for running applications developed with .NET 7.",
		"link": "https://dotnet.microsoft.com/download/dotnet/8.0"
	},
	"WPFInstallnuget": {
		"winget": "Microsoft.NuGet",
		"choco": "nuget.commandline",
		"category": "Microsoft Tools",
		"panel": "2",
		"content": "NuGet",
		"description": "NuGet is a package manager for the .NET framework, enabling developers to manage and share libraries in their .NET applications.",
		"link": "https://www.nuget.org/"
	},
	"WPFInstallonedrive": {
		"winget": "Microsoft.OneDrive",
		"choco": "onedrive",
		"category": "Microsoft Tools",
		"panel": "2",
		"content": "OneDrive",
		"description": "OneDrive is a cloud storage service provided by Microsoft, allowing users to store and share files securely across devices.",
		"link": "https://onedrive.live.com/"
	},
	"WPFInstallpowershell": {
		"winget": "Microsoft.PowerShell",
		"choco": "powershell-core",
		"category": "Microsoft Tools",
		"panel": "2",
		"content": "PowerShell",
		"description": "PowerShell is a task automation framework and scripting language designed for system administrators, offering powerful command-line capabilities.",
		"link": "https://github.com/PowerShell/PowerShell"
	},
	"WPFInstallpowertoys": {
		"winget": "Microsoft.PowerToys",
		"choco": "powertoys",
		"category": "Microsoft Tools",
		"panel": "2",
		"content": "Powertoys",
		"description": "PowerToys is a set of utilities for power users to enhance productivity, featuring tools like FancyZones, PowerRename, and more.",
		"link": "https://github.com/microsoft/PowerToys"
	},
	"WPFInstallprocessmonitor": {
		"winget": "Microsoft.Sysinternals.ProcessMonitor",
		"choco": "procexp",
		"category": "Microsoft Tools",
		"panel": "2",
		"content": "SysInternals Process Monitor",
		"description": "SysInternals Process Monitor is an advanced monitoring tool that shows real-time file system, registry, and process/thread activity.",
		"link": "https://docs.microsoft.com/en-us/sysinternals/downloads/procmon"
	},
	"WPFInstalltcpview": {
		"winget": "Microsoft.Sysinternals.TCPView",
		"choco": "tcpview",
		"category": "Microsoft Tools",
		"panel": "2",
		"content": "SysInternals TCPView",
		"description": "SysInternals TCPView is a network monitoring tool that displays a detailed list of all TCP and UDP endpoints on your system.",
		"link": "https://docs.microsoft.com/en-us/sysinternals/downloads/tcpview"
	},
	"WPFInstallvc2015_64": {
		"winget": "Microsoft.VCRedist.2015+.x64",
		"choco": "na",
		"category": "Microsoft Tools",
		"panel": "2",
		"content": "Visual C++ 2015-2022 64-bit",
		"description": "Visual C++ 2015-2022 64-bit redistributable package installs runtime components of Visual C++ libraries required to run 64-bit applications.",
		"link": "https://support.microsoft.com/en-us/help/2977003/the-latest-supported-visual-c-downloads"
	},
	"WPFInstallvc2015_32": {
		"winget": "Microsoft.VCRedist.2015+.x86",
		"choco": "na",
		"category": "Microsoft Tools",
		"panel": "2",
		"content": "Visual C++ 2015-2022 32-bit",
		"description": "Visual C++ 2015-2022 32-bit redistributable package installs runtime components of Visual C++ libraries required to run 32-bit applications.",
		"link": "https://support.microsoft.com/en-us/help/2977003/the-latest-supported-visual-c-downloads"
	},
	"WPFInstallterminal": {
		"winget": "Microsoft.WindowsTerminal",
		"choco": "microsoft-windows-terminal",
		"category": "Microsoft Tools",
		"panel": "2",
		"content": "Windows Terminal",
		"description": "Windows Terminal is a modern, fast, and efficient terminal application for command-line users, supporting multiple tabs, panes, and more.",
		"link": "https://aka.ms/terminal"
	},
	"WPFInstallpowerbi": {
		"winget": "Microsoft.PowerBI",
		"choco": "powerbi",
		"category": "Microsoft Tools",
		"panel": "2",
		"content": "Power BI",
		"description": "Create stunning reports and visualizations with Power BI Desktop. It puts visual analytics at your fingertips with intuitive report authoring. Drag-and-drop to place content exactly where you want it on the flexible and fluid canvas. Quickly discover patterns as you explore a single unified view of linked, interactive visualizations.",
		"link": "https://www.microsoft.com/en-us/power-platform/products/power-bi/"
	},
	"WPFInstallaimp": {
		"winget": "AIMP.AIMP",
		"choco": "aimp",
		"category": "Multimedia Tools",
		"panel": "3",
		"content": "AIMP (Music Player)",
		"description": "AIMP is a feature-rich music player with support for various audio formats, playlists, and customizable user interface.",
		"link": "https://www.aimp.ru/"
	},
	"WPFInstallaudacity": {
		"winget": "Audacity.Audacity",
		"choco": "audacity",
		"category": "Multimedia Tools",
		"panel": "3",
		"content": "Audacity",
		"description": "Audacity is a free and open-source audio editing software known for its powerful recording and editing capabilities.",
		"link": "https://www.audacityteam.org/"
	},
	"WPFInstallblender": {
		"winget": "BlenderFoundation.Blender",
		"choco": "blender",
		"category": "Multimedia Tools",
		"panel": "3",
		"content": "Blender (3D Graphics)",
		"description": "Blender is a powerful open-source 3D creation suite, offering modeling, sculpting, animation, and rendering tools.",
		"link": "https://www.blender.org/"
	},
	"WPFInstallclementine": {
		"winget": "Clementine.Clementine",
		"choco": "clementine",
		"category": "Multimedia Tools",
		"panel": "3",
		"content": "Clementine",
		"description": "Clementine is a modern music player and library organizer, supporting various audio formats and online radio services.",
		"link": "https://www.clementine-player.org/"
	},
	"WPFInstallytdlp": {
		"winget": "yt-dlp.yt-dlp",
		"choco": "yt-dlp",
		"category": "Multimedia Tools",
		"panel": "3",
		"content": "Yt-dlp",
		"description": "Command-line tool that allows you to download videos from YouTube and other supported sites. It is an improved version of the popular youtube-dl.",
		"link": "https://github.com/yt-dlp/yt-dlp"
	},
	"WPFInstallvideomass": {
		"winget": "GianlucaPernigotto.Videomass",
		"choco": "na",
		"category": "Multimedia Tools",
		"panel": "3",
		"content": "Videomass",
		"description": "Videomass by GianlucaPernigotto is a cross-platform GUI for FFmpeg, streamlining multimedia file processing with batch conversions and user-friendly features.",
		"link": "https://github.com/jeanslack/Videomass"
	},
	"WPFInstallffmpeg": {
		"winget": "Gyan.FFmpeg",
		"choco": "ffmpeg-full",
		"category": "Multimedia Tools",
		"panel": "3",
		"content": "Ffmpeg full",
		"description": "FFmpeg is a powerful multimedia processing tool that enables users to convert, edit, and stream audio and video files with a vast range of codecs and formats.",
		"link": "https://ffmpeg.org/"
	},
	"WPFInstallcopyq": {
		"winget": "hluk.CopyQ",
		"choco": "copyq",
		"category": "Multimedia Tools",
		"panel": "3",
		"content": "Copyq (Clipboard Manager)",
		"description": "Copyq is a clipboard manager with advanced features, allowing you to store, edit, and retrieve clipboard history.",
		"link": "https://copyq.readthedocs.io/"
	},
	"WPFInstalldigikam": {
		"winget": "KDE.digikam",
		"choco": "digikam",
		"category": "Multimedia Tools",
		"panel": "3",
		"content": "DigiKam",
		"description": "DigiKam is an advanced open-source photo management software with features for organizing, editing, and sharing photos.",
		"link": "https://www.digikam.org/"
	},
	"WPFInstalleartrumpet": {
		"winget": "File-New-Project.EarTrumpet",
		"choco": "eartrumpet",
		"category": "Multimedia Tools",
		"panel": "3",
		"content": "Eartrumpet (Audio)",
		"description": "Eartrumpet is an audio control app for Windows, providing a simple and intuitive interface for managing sound settings.",
		"link": "https://eartrumpet.app/"
	},
	"WPFInstallmodernflyouts": {
		"winget": "ModernFlyouts-Community.ModernFlyouts",
		"choco": "modernflyouts",
		"category": "Multimedia Tools",
		"panel": "3",
		"content": "ModernFlyouts",
		"description": "ModernFlyouts is an open source, modern, and Fluent Design-based replacement for the old Metro-themed flyouts.",
		"link": "https://modernflyouts-community.github.io/"
	},
	"WPFInstallfreecad": {
		"winget": "FreeCAD.FreeCAD",
		"choco": "freecad",
		"category": "Multimedia Tools",
		"panel": "3",
		"content": "FreeCAD",
		"description": "FreeCAD is a parametric 3D CAD modeler, designed for product design and engineering tasks, with a focus on flexibility and extensibility.",
		"link": "https://www.freecadweb.org/"
	},
	"WPFInstallfirealpaca": {
		"winget": "FireAlpaca.FireAlpaca",
		"choco": "firealpaca",
		"category": "Multimedia Tools",
		"panel": "3",
		"content": "Fire Alpaca",
		"description": "Fire Alpaca is a free digital painting software that provides a wide range of drawing tools and a user-friendly interface.",
		"link": "https://firealpaca.com/"
	},
	"WPFInstallflameshot": {
		"winget": "Flameshot.Flameshot",
		"choco": "flameshot",
		"category": "Multimedia Tools",
		"panel": "3",
		"content": "Flameshot (Screenshots)",
		"description": "Flameshot is a powerful yet simple to use screenshot software, offering annotation and editing features.",
		"link": "https://flameshot.org/"
	},
	"WPFInstallfoobar": {
		"winget": "PeterPawlowski.foobar2000",
		"choco": "foobar2000",
		"category": "Multimedia Tools",
		"panel": "3",
		"content": "Foobar2000 (Music Player)",
		"description": "Foobar2000 is a highly customizable and extensible music player for Windows, known for its modular design and advanced features.",
		"link": "https://www.foobar2000.org/"
	},
	"WPFInstallgimp": {
		"winget": "GIMP.GIMP",
		"choco": "gimp",
		"category": "Multimedia Tools",
		"panel": "3",
		"content": "GIMP (Image Editor)",
		"description": "GIMP is a versatile open-source raster graphics editor used for tasks such as photo retouching, image editing, and image composition.",
		"link": "https://www.gimp.org/"
	},
	"WPFInstallgreenshot": {
		"winget": "Greenshot.Greenshot",
		"choco": "greenshot",
		"category": "Multimedia Tools",
		"panel": "3",
		"content": "Greenshot (Screenshots)",
		"description": "Greenshot is a light-weight screenshot software tool with built-in image editor and customizable capture options.",
		"link": "https://getgreenshot.org/"
	},
	"WPFInstallhandbrake": {
		"winget": "HandBrake.HandBrake",
		"choco": "handbrake",
		"category": "Multimedia Tools",
		"panel": "3",
		"content": "HandBrake",
		"description": "HandBrake is an open-source video transcoder, allowing you to convert video from nearly any format to a selection of widely supported codecs.",
		"link": "https://handbrake.fr/"
	},
	"WPFInstallimageglass": {
		"winget": "DuongDieuPhap.ImageGlass",
		"choco": "imageglass",
		"category": "Multimedia Tools",
		"panel": "3",
		"content": "ImageGlass (Image Viewer)",
		"description": "ImageGlass is a versatile image viewer with support for various image formats and a focus on simplicity and speed.",
		"link": "https://imageglass.org/"
	},
	"WPFInstallimgburn": {
		"winget": "LIGHTNINGUK.ImgBurn",
		"choco": "imgburn",
		"category": "Multimedia Tools",
		"panel": "3",
		"content": "ImgBurn",
		"description": "ImgBurn is a lightweight CD, DVD, HD-DVD, and Blu-ray burning application with advanced features for creating and burning disc images.",
		"link": "http://www.imgburn.com/"
	},
	"WPFInstallinkscape": {
		"winget": "Inkscape.Inkscape",
		"choco": "inkscape",
		"category": "Multimedia Tools",
		"panel": "3",
		"content": "Inkscape",
		"description": "Inkscape is a powerful open-source vector graphics editor, suitable for tasks such as illustrations, icons, logos, and more.",
		"link": "https://inkscape.org/"
	},
	"WPFInstallitunes": {
		"winget": "Apple.iTunes",
		"choco": "itunes",
		"category": "Multimedia Tools",
		"panel": "3",
		"content": "iTunes",
		"description": "iTunes is a media player, media library, and online radio broadcaster application developed by Apple Inc.",
		"link": "https://www.apple.com/itunes/"
	},
	"WPFInstalljellyfinmediaplayer": {
		"winget": "Jellyfin.JellyfinMediaPlayer",
		"choco": "jellyfin-media-player",
		"category": "Multimedia Tools",
		"panel": "3",
		"content": "Jellyfin Media Player",
		"description": "Jellyfin Media Player is a client application for the Jellyfin media server, providing access to your media library.",
		"link": "https://jellyfin.org/"
	},
	"WPFInstalljellyfinserver": {
		"winget": "Jellyfin.Server",
		"choco": "jellyfin",
		"category": "Multimedia Tools",
		"panel": "3",
		"content": "Jellyfin Server",
		"description": "Jellyfin Server is an open-source media server software, allowing you to organize and stream your media library.",
		"link": "https://jellyfin.org/"
	},
	"WPFInstallkdenlive": {
		"winget": "KDE.Kdenlive",
		"choco": "kdenlive",
		"category": "Multimedia Tools",
		"panel": "3",
		"content": "Kdenlive (Video Editor)",
		"description": "Kdenlive is an open-source video editing software with powerful features for creating and editing professional-quality videos.",
		"link": "https://kdenlive.org/"
	},
	"WPFInstallkodi": {
		"winget": "XBMCFoundation.Kodi",
		"choco": "kodi",
		"category": "Multimedia Tools",
		"panel": "3",
		"content": "Kodi Media Center",
		"description": "Kodi is an open-source media center application that allows you to play and view most videos, music, podcasts, and other digital media files.",
		"link": "https://kodi.tv/"
	},
	"WPFInstallklite": {
		"winget": "CodecGuide.K-LiteCodecPack.Standard",
		"choco": "k-litecodecpack-standard",
		"category": "Multimedia Tools",
		"panel": "3",
		"content": "K-Lite Codec Standard",
		"description": "K-Lite Codec Pack Standard is a collection of audio and video codecs and related tools, providing essential components for media playback.",
		"link": "https://www.codecguide.com/"
	},
	"WPFInstallkrita": {
		"winget": "KDE.Krita",
		"choco": "krita",
		"category": "Multimedia Tools",
		"panel": "3",
		"content": "Krita (Image Editor)",
		"link": "https://krita.org/en/download/krita-desktop/",
		"description": "Krita is a powerful open-source painting application. It is designed for concept artists, illustrators, matte and texture artists, and the VFX industry."
	},
	"WPFInstallmusicbee": {
		"winget": "MusicBee.MusicBee",
		"choco": "musicbee",
		"category": "Multimedia Tools",
		"panel": "3",
		"content": "MusicBee (Music Player)",
		"link": "https://getmusicbee.com/",
		"description": "MusicBee is a customizable music player with support for various audio formats. It includes features like an integrated search function, tag editing, and more."
	},
	"WPFInstallmpc": {
		"winget": "clsid2.mpc-hc",
		"choco": "mpc-hc",
		"category": "Multimedia Tools",
		"panel": "3",
		"content": "Media Player Classic (Video Player)",
		"link": "https://mpc-hc.org/",
		"description": "Media Player Classic is a lightweight, open-source media player that supports a wide range of audio and video formats. It includes features like customizable toolbars and support for subtitles."
	},
	"WPFInstallnglide": {
		"winget": "ZeusSoftware.nGlide",
		"choco": "na",
		"category": "Multimedia Tools",
		"panel": "3",
		"content": "nGlide (3dfx compatibility)",
		"link": "http://www.zeus-software.com/downloads/nglide",
		"description": "nGlide is a 3Dfx Voodoo Glide wrapper. It allows you to play games that use Glide API on modern graphics cards without the need for a 3Dfx Voodoo graphics card."
	},
	"WPFInstallnomacs": {
		"winget": "nomacs.nomacs",
		"choco": "nomacs",
		"category": "Multimedia Tools",
		"panel": "3",
		"content": "Nomacs (Image viewer)",
		"link": "https://github.com/nomacs/nomacs/releases/",
		"description": "Nomacs is a free, open-source image viewer that supports multiple platforms. It features basic image editing capabilities and supports a variety of image formats."
	},
	"WPFInstalldarktable": {
		"winget": "darktable.darktable",
		"choco": "darktable",
		"category": "Multimedia Tools",
		"panel": "3",
		"content": "DarkTable",
		"link": "https://www.darktable.org/install/",
		"description": "Open-source photo editing tool, offering an intuitive interface, advanced editing capabilities, and a non-destructive workflow for seamless image enhancement."
	},
	"WPFInstallobs": {
		"winget": "OBSProject.OBSStudio",
		"choco": "obs-studio",
		"category": "Multimedia Tools",
		"panel": "3",
		"content": "OBS Studio",
		"link": "https://obsproject.com/",
		"description": "OBS Studio is a free and open-source software for video recording and live streaming. It supports real-time video/audio capturing and mixing, making it popular among content creators."
	},
	"WPFInstallPaintdotnet": {
		"winget": "dotPDNLLC.paintdotnet",
		"choco": "paint.net",
		"category": "Multimedia Tools",
		"panel": "3",
		"content": "Paint.net",
		"link": "https://www.getpaint.net/",
		"description": "Paint.net is a free image and photo editing software for Windows. It features an intuitive user interface and supports a wide range of powerful editing tools."
	},
	"WPFInstallopenscad": {
		"winget": "OpenSCAD.OpenSCAD",
		"choco": "openscad",
		"category": "Multimedia Tools",
		"panel": "3",
		"content": "OpenSCAD",
		"link": "https://www.openscad.org/",
		"description": "OpenSCAD is a free and open-source script-based 3D CAD modeler. It is especially useful for creating parametric designs for 3D printing."
	},
	"WPFInstallsharex": {
		"winget": "ShareX.ShareX",
		"choco": "sharex",
		"category": "Multimedia Tools",
		"panel": "3",
		"content": "ShareX (Screenshots)",
		"link": "https://getsharex.com/",
		"description": "ShareX is a free and open-source screen capture and file sharing tool. It supports various capture methods and offers advanced features for editing and sharing screenshots."
	},
	"WPFInstallstrawberry": {
		"winget": "StrawberryMusicPlayer.Strawberry",
		"choco": "strawberrymusicplayer",
		"category": "Multimedia Tools",
		"panel": "3",
		"content": "Strawberry (Music Player)",
		"link": "https://github.com/strawberrymusicplayer/strawberry/",
		"description": "Strawberry is an open-source music player that focuses on music collection management and audio quality. It supports various audio formats and features a clean user interface."
	},
	"WPFInstalltidal": {
		"winget": "9NNCB5BS59PH",
		"choco": "na",
		"category": "Multimedia Tools",
		"panel": "3",
		"content": "Tidal",
		"link": "https://tidal.com/",
		"description": "Tidal is a music streaming service known for its high-fidelity audio quality and exclusive content. It offers a vast library of songs and curated playlists."
	},
	"WPFInstallvlc": {
		"winget": "VideoLAN.VLC",
		"choco": "vlc",
		"category": "Multimedia Tools",
		"panel": "3",
		"content": "VLC (Video Player)",
		"link": "https://www.videolan.org/vlc/",
		"description": "VLC Media Player is a free and open-source multimedia player that supports a wide range of audio and video formats. It is known for its versatility and cross-platform compatibility."
	},
	"WPFInstallvoicemeeter": {
		"winget": "VB-Audio.Voicemeeter",
		"choco": "voicemeeter",
		"category": "Multimedia Tools",
		"panel": "3",
		"content": "Voicemeeter (Audio)",
		"link": "https://www.vb-audio.com/Voicemeeter/",
		"description": "Voicemeeter is a virtual audio mixer that allows you to manage and enhance audio streams on your computer. It is commonly used for audio recording and streaming purposes."
	},
	"WPFInstallplex": {
		"winget": "Plex.PlexMediaServer",
		"choco": "plexmediaserver",
		"category": "Multimedia Tools",
		"panel": "3",
		"content": "Plex Media Server",
		"link": "https://www.plex.tv/your-media/",
		"description": "Plex Media Server is a media server software that allows you to organize and stream your media library. It supports various media formats and offers a wide range of features."
<<<<<<< HEAD
		},
	"WPFInstallzoomit": {
		"winget": "zoomit",
		"choco": "zoomit",
		"category": "Multimedia Tools",
		"panel": "3",
		"content": "ZoomIt",
		"link": "https://learn.microsoft.com/en-us/sysinternals/downloads/zoomit",
		"description": "ZoomIt is a screen zoom, annotation, drawing and recording tool that uses customizable shortcuts for usage."
		},
=======
	},
>>>>>>> 491eae84
	"WPFInstalladvancedip": {
		"winget": "Famatech.AdvancedIPScanner",
		"choco": "advanced-ip-scanner",
		"category": "Pro Tools",
		"panel": "3",
		"content": "Advanced IP Scanner",
		"link": "https://www.advanced-ip-scanner.com/",
		"description": "Advanced IP Scanner is a fast and easy-to-use network scanner. It is designed to analyze LAN networks and provides information about connected devices."
	},
	"WPFInstallangryipscanner": {
		"winget": "angryziber.AngryIPScanner",
		"choco": "angryip",
		"category": "Pro Tools",
		"panel": "3",
		"content": "Angry IP Scanner",
		"link": "https://angryip.org/",
		"description": "Angry IP Scanner is an open-source and cross-platform network scanner. It is used to scan IP addresses and ports, providing information about network connectivity."
	},
	"WPFInstallefibooteditor": {
		"winget": "EFIBootEditor.EFIBootEditor",
		"choco": "na",
		"category": "Pro Tools",
		"panel": "3",
		"content": "EFI Boot Editor",
		"link": "https://www.easyuefi.com/",
		"description": "EFI Boot Editor is a tool for managing the EFI/UEFI boot entries on your system. It allows you to customize the boot configuration of your computer."
	},
	"WPFInstallheidisql": {
		"winget": "HeidiSQL.HeidiSQL",
		"choco": "heidisql",
		"category": "Pro Tools",
		"panel": "3",
		"content": "HeidiSQL",
		"link": "https://www.heidisql.com/",
		"description": "HeidiSQL is a powerful and easy-to-use client for MySQL, MariaDB, Microsoft SQL Server, and PostgreSQL databases. It provides tools for database management and development."
	},
	"WPFInstallmremoteng": {
		"winget": "mRemoteNG.mRemoteNG",
		"choco": "mremoteng",
		"category": "Pro Tools",
		"panel": "3",
		"content": "mRemoteNG",
		"link": "https://mremoteng.org/",
		"description": "mRemoteNG is a free and open-source remote connections manager. It allows you to view and manage multiple remote sessions in a single interface."
	},
	"WPFInstallnmap": {
		"winget": "Insecure.Nmap",
		"choco": "nmap",
		"category": "Pro Tools",
		"panel": "3",
		"content": "Nmap",
		"link": "https://nmap.org/",
		"description": "Nmap (Network Mapper) is an open-source tool for network exploration and security auditing. It discovers devices on a network and provides information about their ports and services."
	},
	"WPFInstallOpenVPN": {
		"winget": "OpenVPNTechnologies.OpenVPNConnect",
		"choco": "openvpn-connect",
		"category": "Pro Tools",
		"panel": "3",
		"content": "OpenVPN Connect",
		"link": "https://openvpn.net/",
		"description": "OpenVPN Connect is an open-source VPN client that allows you to connect securely to a VPN server. It provides a secure and encrypted connection for protecting your online privacy."
	},
	"WPFInstallPortmaster": {
		"winget": "Safing.Portmaster",
		"choco": "portmaster",
		"category": "Pro Tools",
		"panel": "3",
		"content": "Portmaster",
		"link": "https://github.com/safing/portmaster",
		"description": "Portmaster is a free and open-source application that puts you back in charge over all your computers network connections."
	},
	"WPFInstallputty": {
		"winget": "PuTTY.PuTTY",
		"choco": "putty",
		"category": "Pro Tools",
		"panel": "3",
		"content": "Putty",
		"link": "https://www.putty.org/",
		"description": "PuTTY is a free and open-source terminal emulator, serial console, and network file transfer application. It supports various network protocols such as SSH, Telnet, and SCP."
	},
	"WPFInstallrustdesk": {
		"winget": "RustDesk.RustDesk",
		"choco": "rustdesk.portable",
		"category": "Pro Tools",
		"panel": "3",
		"content": "Rust Remote Desktop (FOSS)",
		"link": "https://rustdesk.com/",
		"description": "RustDesk is a free and open-source remote desktop application. It provides a secure way to connect to remote machines and access desktop environments."
	},
	"WPFInstallsimplewall": {
		"winget": "Henry++.simplewall",
		"choco": "simplewall",
		"category": "Pro Tools",
		"panel": "3",
		"content": "SimpleWall",
		"link": "https://www.henrypp.org/product/simplewall",
		"description": "SimpleWall is a free and open-source firewall application for Windows. It allows users to control and manage the inbound and outbound network traffic of applications."
	},
	"WPFInstallventoy": {
		"winget": "Ventoy.Ventoy",
		"choco": "ventoy",
		"category": "Pro Tools",
		"panel": "3",
		"content": "Ventoy",
		"link": "https://www.ventoy.net/",
		"description": "Ventoy is an open-source tool for creating bootable USB drives. It supports multiple ISO files on a single USB drive, making it a versatile solution for installing operating systems."
	},
	"WPFInstallwinscp": {
		"winget": "WinSCP.WinSCP",
		"choco": "winscp",
		"category": "Pro Tools",
		"panel": "3",
		"content": "WinSCP",
		"link": "https://winscp.net/",
		"description": "WinSCP is a popular open-source SFTP, FTP, and SCP client for Windows. It allows secure file transfers between a local and a remote computer."
	},
	"WPFInstallwireguard": {
		"winget": "WireGuard.WireGuard",
		"choco": "wireguard",
		"category": "Pro Tools",
		"panel": "3",
		"content": "WireGuard",
		"link": "https://www.wireguard.com/",
		"description": "WireGuard is a fast and modern VPN (Virtual Private Network) protocol. It aims to be simpler and more efficient than other VPN protocols, providing secure and reliable connections."
	},
	"WPFInstallwireshark": {
		"winget": "WiresharkFoundation.Wireshark",
		"choco": "wireshark",
		"category": "Pro Tools",
		"panel": "3",
		"content": "WireShark",
		"link": "https://www.wireshark.org/",
		"description": "Wireshark is a widely-used open-source network protocol analyzer. It allows users to capture and analyze network traffic in real-time, providing detailed insights into network activities."
	},
	"WPFInstallxpipe": {
		"winget": "xpipe-io.xpipe",
		"choco": "xpipe",
		"category": "Pro Tools",
		"panel": "3",
		"content": "X-Pipe",
		"link": "https://xpipe.io/",
		"description": "X-Pipe is an open-source tool for orchestrating containerized applications. It simplifies the deployment and management of containerized services in a distributed environment."
	},
	"WPFInstallstremio": {
		"winget": "Stremio.Stremio",
		"choco": "stremio",
		"category": "Multimedia Tools",
		"panel": "3",
		"content": "Stremio",
		"link": "https://www.stremio.com/",
		"description": "Stremio is a media center application that allows users to organize and stream their favorite movies, TV shows, and video content."
	},
	"WPFInstall7zip": {
		"winget": "7zip.7zip",
		"choco": "7zip",
		"category": "Utilities",
		"panel": "4",
		"content": "7-Zip",
		"link": "https://www.7-zip.org/",
		"description": "7-Zip is a free and open-source file archiver utility. It supports several compression formats and provides a high compression ratio, making it a popular choice for file compression."
	},
	"WPFInstallalacritty": {
		"winget": "Alacritty.Alacritty",
		"choco": "alacritty",
		"category": "Utilities",
		"panel": "4",
		"content": "Alacritty Terminal",
		"link": "https://github.com/alacritty/alacritty",
		"description": "Alacritty is a fast, cross-platform, and GPU-accelerated terminal emulator. It is designed for performance and aims to be the fastest terminal emulator available."
	},
	"WPFInstallanydesk": {
		"winget": "AnyDeskSoftwareGmbH.AnyDesk",
		"choco": "anydesk",
		"category": "Utilities",
		"panel": "4",
		"content": "AnyDesk",
		"link": "https://anydesk.com/",
		"description": "AnyDesk is a remote desktop software that enables users to access and control computers remotely. It is known for its fast connection and low latency."
	},
	"WPFInstallautohotkey": {
		"winget": "AutoHotkey.AutoHotkey",
		"choco": "autohotkey",
		"category": "Utilities",
		"panel": "4",
		"content": "AutoHotkey",
		"link": "https://www.autohotkey.com/",
		"description": "AutoHotkey is a scripting language for Windows that allows users to create custom automation scripts and macros. It is often used for automating repetitive tasks and customizing keyboard shortcuts."
	},
	"WPFInstallbarrier": {
		"winget": "DebaucheeOpenSourceGroup.Barrier",
		"choco": "barrier",
		"category": "Utilities",
		"panel": "4",
		"content": "Barrier",
		"link": "https://github.com/debauchee/barrier",
		"description": "Barrier is an open-source software KVM (keyboard, video, and mouseswitch). It allows users to control multiple computers with a single keyboard and mouse, even if they have different operating systems."
	},
	"WPFInstallbat": {
		"winget": "sharkdp.bat",
		"choco": "bat",
		"category": "Utilities",
		"panel": "4",
		"content": "Bat (Cat)",
		"link": "https://github.com/sharkdp/bat",
		"description": "Bat is a cat command clone with syntax highlighting. It provides a user-friendly and feature-rich alternative to the traditional cat command for viewing and concatenating files."
	},
	"WPFInstallbitwarden": {
		"winget": "Bitwarden.Bitwarden",
		"choco": "bitwarden",
		"category": "Utilities",
		"panel": "4",
		"content": "Bitwarden",
		"link": "https://bitwarden.com/",
		"description": "Bitwarden is an open-source password management solution. It allows users to store and manage their passwords in a secure and encrypted vault, accessible across multiple devices."
	},
	"WPFInstallbulkcrapuninstaller": {
		"winget": "Klocman.BulkCrapUninstaller",
		"choco": "bulk-crap-uninstaller",
		"category": "Utilities",
		"panel": "4",
		"content": "Bulk Crap Uninstaller",
		"link": "https://www.bcuninstaller.com/",
		"description": "Bulk Crap Uninstaller is a free and open-source uninstaller utility for Windows. It helps users remove unwanted programs and clean up their system by uninstalling multiple applications at once."
	},
	"WPFInstallcarnac": {
		"winget": "code52.Carnac",
		"choco": "carnac",
		"category": "Utilities",
		"panel": "4",
		"content": "Carnac",
		"link": "https://github.com/Code52/carnac",
		"description": "Carnac is a keystroke visualizer for Windows. It displays keystrokes in an overlay, making it useful for presentations, tutorials, and live demonstrations."
	},
	"WPFInstallcpuz": {
		"winget": "CPUID.CPU-Z",
		"choco": "cpu-z",
		"category": "Utilities",
		"panel": "4",
		"content": "CPU-Z",
		"link": "https://www.cpuid.com/softwares/cpu-z.html",
		"description": "CPU-Z is a system monitoring and diagnostic tool for Windows. It provides detailed information about the computer's hardware components, including the CPU, memory, and motherboard."
	},
	"WPFInstallcrystaldiskinfo": {
		"winget": "CrystalDewWorld.CrystalDiskInfo",
		"choco": "crystaldiskinfo",
		"category": "Utilities",
		"panel": "4",
		"content": "Crystal Disk Info",
		"link": "https://crystalmark.info/en/software/crystaldiskinfo/",
		"description": "Crystal Disk Info is a disk health monitoring tool that provides information about the status and performance of hard drives. It helps users anticipate potential issues and monitor drive health."
	},
	"WPFInstallcrystaldiskmark": {
		"winget": "CrystalDewWorld.CrystalDiskMark",
		"choco": "crystaldiskmark",
		"category": "Utilities",
		"panel": "4",
		"content": "Crystal Disk Mark",
		"link": "https://crystalmark.info/en/software/crystaldiskmark/",
		"description": "Crystal Disk Mark is a disk benchmarking tool that measures the read and write speeds of storage devices. It helps users assess the performance of their hard drives and SSDs."
	},
	"WPFInstallddu": {
		"winget": "ddu",
		"choco": "ddu",
		"category": "Utilities",
		"panel": "4",
		"content": "Display Driver Uninstaller",
		"link": "https://www.wagnardsoft.com/",
		"description": "Display Driver Uninstaller (DDU) is a tool for completely uninstalling graphics drivers from NVIDIA, AMD, and Intel. It is useful for troubleshooting graphics driver-related issues."
	},
	"WPFInstalldeluge": {
		"winget": "DelugeTeam.Deluge",
		"choco": "deluge",
		"category": "Utilities",
		"panel": "4",
		"content": "Deluge",
		"link": "https://deluge-torrent.org/",
		"description": "Deluge is a free and open-source BitTorrent client. It features a user-friendly interface, support for plugins, and the ability to manage torrents remotely."
	},
	"WPFInstallduplicati": {
		"winget": "Duplicati.Duplicati",
		"choco": "duplicati",
		"category": "Utilities",
		"panel": "4",
		"content": "Duplicati 2",
		"link": "https://www.duplicati.com/",
		"description": "Duplicati is an open-source backup solution that supports encrypted, compressed, and incremental backups. It is designed to securely store data on cloud storage services."
	},
	"WPFInstalldevtoys": {
		"winget": "devtoys",
		"choco": "devToys",
		"category": "Utilities",
		"panel": "4",
		"content": "Devtoys",
		"link": "https://dev.to/devtoys",
		"description": "Devtoys is a collection of development-related utilities and tools for Windows. It includes tools for file management, code formatting, and productivity enhancements for developers."
	},
	"WPFInstallwintoys": {
		"winget": "9P8LTPGCBZXD",
		"choco": "na",
		"category": "Utilities",
		"panel": "4",
		"content": "Wintoys",
		"link": "https://apps.microsoft.com/detail/9P8LTPGCBZXD?hl=en-US&gl=US",
		"description": "Wintoys is here to help you set up, debloat, optimize, repair, and tweak your operating system in a simple, time-saving, yet safe approach."
	},
	"WPFInstallerrorlookup": {
		"winget": "Henry++.ErrorLookup",
		"choco": "na",
		"category": "Utilities",
		"panel": "4",
		"content": "Windows Error Code Lookup",
		"link": "https://github.com/HenryPP/ErrorLookup",
		"description": "ErrorLookup is a tool for looking up Windows error codes and their descriptions."
	},
	"WPFInstalletcher": {
		"winget": "Balena.Etcher",
		"choco": "etcher",
		"category": "Utilities",
		"panel": "4",
		"content": "Etcher USB Creator",
		"link": "https://www.balena.io/etcher/",
		"description": "Etcher is a powerful tool for creating bootable USB drives with ease."
	},
	"WPFInstallesearch": {
		"winget": "voidtools.Everything",
		"choco": "everything",
		"category": "Utilities",
		"panel": "4",
		"content": "Everything Search",
		"link": "https://www.voidtools.com/",
		"description": "Everything Search is a fast and efficient file search utility for Windows."
	},
	"WPFInstallfileconverter": {
		"winget": "AdrienAllard.FileConverter",
		"choco": "files",
		"category": "Utilities",
		"panel": "4",
		"content": "File Converter",
		"link": "https://file-converter.org/",
		"description": "File Converter is a very simple tool which allows you to convert and compress one or several file(s) using the context menu in windows explorer."
	},
	"WPFInstallflux": {
		"winget": "flux.flux",
		"choco": "flux",
		"category": "Utilities",
		"panel": "4",
		"content": "f.lux Redshift",
		"link": "https://justgetflux.com/",
		"description": "f.lux Redshift adjusts the color temperature of your screen to reduce eye strain during nighttime use."
	},
	"WPFInstallglaryutilities": {
		"winget": "Glarysoft.GlaryUtilities",
		"choco": "glaryutilities-free",
		"category": "Utilities",
		"panel": "4",
		"content": "Glary Utilities",
		"link": "https://www.glarysoft.com/glary-utilities/",
		"description": "Glary Utilities is a comprehensive system optimization and maintenance tool for Windows."
	},
	"WPFInstallgpuz": {
		"winget": "TechPowerUp.GPU-Z",
		"choco": "gpu-z",
		"category": "Utilities",
		"panel": "4",
		"content": "GPU-Z",
		"link": "https://www.techpowerup.com/gpuz/",
		"description": "GPU-Z provides detailed information about your graphics card and GPU."
	},
	"WPFInstallgsudo": {
		"winget": "gerardog.gsudo",
		"choco": "gsudo",
		"category": "Utilities",
		"panel": "4",
		"content": "Gsudo",
		"link": "https://github.com/gerardog/gsudo",
		"description": "Gsudo is a sudo implementation for Windows, allowing elevated privilege execution."
	},
	"WPFInstallhwinfo": {
		"winget": "REALiX.HWiNFO",
		"choco": "hwinfo",
		"category": "Utilities",
		"panel": "4",
		"content": "HWInfo",
		"link": "https://www.hwinfo.com/",
		"description": "HWInfo provides comprehensive hardware information and diagnostics for Windows."
	},
	"WPFInstalljdownloader": {
		"winget": "AppWork.JDownloader",
		"choco": "jdownloader",
		"category": "Utilities",
		"panel": "4",
		"content": "J Download Manager",
		"link": "http://jdownloader.org/",
		"description": "JDownloader is a feature-rich download manager with support for various file hosting services."
	},
	"WPFInstallkdeconnect": {
		"winget": "KDE.KDEConnect",
		"choco": "kdeconnect-kde",
		"category": "Utilities",
		"panel": "4",
		"content": "KDE Connect",
		"link": "https://community.kde.org/KDEConnect",
		"description": "KDE Connect allows seamless integration between your KDE desktop and mobile devices."
	},
	"WPFInstallkeepass": {
		"winget": "KeePassXCTeam.KeePassXC",
		"choco": "keepassxc",
		"category": "Utilities",
		"panel": "4",
		"content": "KeePassXC",
		"link": "https://keepassxc.org/",
		"description": "KeePassXC is a cross-platform, open-source password manager with strong encryption features."
	},
	"WPFInstallmalwarebytes": {
		"winget": "Malwarebytes.Malwarebytes",
		"choco": "malwarebytes",
		"category": "Utilities",
		"panel": "4",
		"content": "MalwareBytes",
		"link": "https://www.malwarebytes.com/",
		"description": "MalwareBytes is an anti-malware software that provides real-time protection against threats."
	},
	"WPFInstallmanictime": {
		"winget": "ManicTime.ManicTime",
		"choco": "manictime.install",
		"category": "Utilities",
		"panel": "4",
		"content": "ManicTime",
		"link": "https://www.manictime.com/",
		"description": "ManicTime is a time-tracking software that automatically records your computer usage to help track work hours and productivity."
	},
	"WPFInstallmeld": {
		"winget": "Meld.Meld",
		"choco": "meld",
		"category": "Utilities",
		"panel": "4",
		"content": "Meld",
		"link": "https://meldmerge.org/",
		"description": "Meld is a visual diff and merge tool for files and directories."
	},
	"WPFInstallmonitorian": {
		"winget": "emoacht.Monitorian",
		"choco": "monitorian",
		"category": "Utilities",
		"panel": "4",
		"content": "Monitorian",
		"link": "https://www.monitorian.com/",
		"description": "Monitorian is a utility for adjusting monitor brightness and contrast on Windows."
	},
	"WPFInstallMotrix": {
		"winget": "agalwood.Motrix",
		"choco": "motrix",
		"category": "Utilities",
		"panel": "4",
		"content": "Motrix Download Manager",
		"link": "https://github.com/agalwood/Motrix",
		"description": "A full-featured download manager."
	},
	"WPFInstallmsiafterburner": {
		"winget": "Guru3D.Afterburner",
		"choco": "msiafterburner",
		"category": "Utilities",
		"panel": "4",
		"content": "MSI Afterburner",
		"link": "https://www.msi.com/Landing/afterburner",
		"description": "MSI Afterburner is a graphics card overclocking utility with advanced features."
	},
	"WPFInstallnanazip": {
		"winget": "M2Team.NanaZip",
		"choco": "nanazip",
		"category": "Utilities",
		"panel": "4",
		"content": "NanaZip",
		"link": "https://nanazip.codeplex.com/",
		"description": "NanaZip is a fast and efficient file compression and decompression tool."
	},
	"WPFInstallneofetchwin": {
		"winget": "nepnep.neofetch-win",
		"choco": "na",
		"category": "Utilities",
		"panel": "4",
		"content": "Neofetch",
		"link": "https://github.com/dylanaraps/neofetch",
		"description": "Neofetch is a command-line utility for displaying system information in a visually appealing way."
	},
	"WPFInstallnextclouddesktop": {
		"winget": "Nextcloud.NextcloudDesktop",
		"choco": "nextcloud-client",
		"category": "Utilities",
		"panel": "4",
		"content": "Nextcloud Desktop",
		"link": "https://nextcloud.com/install/#install-clients",
		"description": "Nextcloud Desktop is the official desktop client for the Nextcloud file synchronization and sharing platform."
	},
	"WPFInstallnushell": {
		"winget": "Nushell.Nushell",
		"choco": "nushell",
		"category": "Utilities",
		"panel": "4",
		"content": "Nushell",
		"link": "https://www.nushell.sh/",
		"description": "Nushell is a new shell that takes advantage of modern hardware and systems to provide a powerful, expressive, and fast experience."
	},
	"WPFInstallnvclean": {
		"winget": "TechPowerUp.NVCleanstall",
		"choco": "na",
		"category": "Utilities",
		"panel": "4",
		"content": "NVCleanstall",
		"link": "https://www.techpowerup.com/nvcleanstall/",
		"description": "NVCleanstall is a tool designed to customize NVIDIA driver installations, allowing advanced users to control more aspects of the installation process."
	},
	"WPFInstallOVirtualBox": {
		"winget": "Oracle.VirtualBox",
		"choco": "virtualbox",
		"category": "Utilities",
		"panel": "4",
		"content": "Oracle VirtualBox",
		"link": "https://www.virtualbox.org/",
		"description": "Oracle VirtualBox is a powerful and free open-source virtualization tool for x86 and AMD64/Intel64 architectures."
	},
	"WPFInstallopenrgb": {
		"winget": "CalcProgrammer1.OpenRGB",
		"choco": "openrgb",
		"category": "Utilities",
		"panel": "4",
		"content": "OpenRGB",
		"link": "https://openrgb.org/",
		"description": "OpenRGB is an open-source RGB lighting control software designed to manage and control RGB lighting for various components and peripherals."
	},
	"WPFInstallopenshell": {
		"winget": "Open-Shell.Open-Shell-Menu",
		"choco": "open-shell",
		"category": "Utilities",
		"panel": "4",
		"content": "Open Shell (Start Menu)",
		"link": "https://github.com/Open-Shell/Open-Shell-Menu",
		"description": "Open Shell is a Windows Start Menu replacement with enhanced functionality and customization options."
	},
	"WPFInstallownclouddesktop": {
		"winget": "ownCloud.ownCloudDesktop",
		"choco": "owncloud-client",
		"category": "Utilities",
		"panel": "4",
		"content": "ownCloud Desktop",
		"link": "https://owncloud.com/desktop-app/",
		"description": "ownCloud Desktop is the official desktop client for the ownCloud file synchronization and sharing platform."
	},
	"WPFInstallOPAutoClicker": {
		"winget": "OPAutoClicker.OPAutoClicker",
		"choco": "autoclicker",
		"category": "Utilities",
		"panel": "5",
		"content": "OPAutoClicker",
		"link": "https://www.opautoclicker.com",
		"description": "A full-fledged autoclicker with two modes of autoclicking, at your dynamic cursor location or at a prespecified location."
	},
	"WPFInstallparsec": {
		"winget": "Parsec.parsec",
		"choco": "parsec",
		"category": "Utilities",
		"panel": "4",
		"content": "Parsec",
		"link": "https://parsec.app/",
		"description": "Parsec is a low-latency, high-quality remote desktop sharing application for collaborating and gaming across devices."
	},
	"WPFInstallpeazip": {
		"winget": "Giorgiotani.Peazip",
		"choco": "peazip",
		"category": "Utilities",
		"panel": "4",
		"content": "Peazip",
		"link": "https://peazip.github.io/",
		"description": "Peazip is a free, open-source file archiver utility that supports multiple archive formats and provides encryption features."
	},
	"WPFInstallprocesslasso": {
		"winget": "BitSum.ProcessLasso",
		"choco": "plasso",
		"category": "Utilities",
		"panel": "4",
		"content": "Process Lasso",
		"link": "https://bitsum.com/",
		"description": "Process Lasso is a system optimization and automation tool that improves system responsiveness and stability by adjusting process priorities and CPU affinities."
	},
	"WPFInstallprucaslicer": {
		"winget": "Prusa3d.PrusaSlicer",
		"choco": "prusaslicer",
		"category": "Utilities",
		"panel": "4",
		"content": "Prusa Slicer",
		"link": "https://www.prusa3d.com/prusaslicer/",
		"description": "Prusa Slicer is a powerful and easy-to-use slicing software for 3D printing with Prusa 3D printers."
	},
	"WPFInstallqbittorrent": {
		"winget": "qBittorrent.qBittorrent",
		"choco": "qbittorrent",
		"category": "Utilities",
		"panel": "4",
		"content": "qBittorrent",
		"link": "https://www.qbittorrent.org/",
		"description": "qBittorrent is a free and open-source BitTorrent client that aims to provide a feature-rich and lightweight alternative to other torrent clients."
	},
	"WPFInstallqFlipper": {
		"winget": "qflipper",
		"choco": "qflipper",
		"category": "Utilities",
		"panel": "4",
		"content": "qFlipper",
		"link": "https://flipperzero.one/update",
		"description": "qFlipper is a desktop application for updating Flipper Zero firmware via PC."
	},
	"WPFInstallrainmeter": {
		"winget": "Rainmeter.Rainmeter",
		"choco": "na",
		"category": "Utilities",
		"panel": "4",
		"content": "Rainmeter",
		"link": "https://www.rainmeter.net/",
		"description": "Rainmeter is a desktop customization tool that allows you to create and share customizable skins for your desktop."
	},
	"WPFInstallrevo": {
		"winget": "RevoUninstaller.RevoUninstaller",
		"choco": "revo-uninstaller",
		"category": "Utilities",
		"panel": "4",
		"content": "RevoUninstaller",
		"link": "https://www.revouninstaller.com/",
		"description": "RevoUninstaller is an advanced uninstaller tool that helps you remove unwanted software and clean up your system."
	},
	"WPFInstallrufus": {
		"winget": "Rufus.Rufus",
		"choco": "rufus",
		"category": "Utilities",
		"panel": "4",
		"content": "Rufus Imager",
		"link": "https://rufus.ie/",
		"description": "Rufus is a utility that helps format and create bootable USB drives, such as USB keys or pen drives."
	},
	"WPFInstallsandboxie": {
		"winget": "Sandboxie.Plus",
		"choco": "sandboxie",
		"category": "Utilities",
		"panel": "4",
		"content": "Sandboxie Plus",
		"link": "https://www.sandboxie.com/",
		"description": "Sandboxie Plus is a sandbox-based isolation program that provides enhanced security by running applications in an isolated environment."
	},
	"WPFInstallshell": {
		"winget": "Nilesoft.Shell",
		"choco": "nilesoft-shell",
		"category": "Utilities",
		"panel": "4",
		"content": "Shell (Expanded Context Menu)",
		"link": "https://www.nilesoft.com/shell/",
		"description": "Shell is an expanded context menu tool that adds extra functionality and customization options to the Windows context menu."
	},
	"WPFInstallstartallback": {
		"winget": "startallback",
		"choco": "na",
		"category": "Utilities",
		"panel": "4",
		"content": "StartAllBack",
		"link": "https://www.startallback.com/",
		"description": "StartAllBack is a Tool that can be used to edit the Windows appearance by your liking (Taskbar, Start Menu, File Explorer, Control Panel, Context Menu ...)"
	},
	"WPFInstallsdio": {
		"winget": "GlennDelahoy.SnappyDriverInstallerOrigin",
		"choco": "sdio",
		"category": "Utilities",
		"panel": "4",
		"content": "Snappy Driver Installer Origin",
		"link": "https://sourceforge.net/projects/snappy-driver-installer-origin",
		"description": "Snappy Driver Installer Origin is a free and open-source driver updater with a vast driver database for Windows."
	},
	"WPFInstallspacedrive": {
		"winget": "spacedrive.Spacedrive",
		"choco": "na",
		"category": "Utilities",
		"panel": "4",
		"content": "Spacedrive File Manager",
		"link": "https://github.com/spacedriveapp/spacedrive",
		"description": "Spacedrive is a file manager that offers cloud storage integration and file synchronization across devices. *Currently in Alpha 0.2.0, may be unstable*"
	},
	"WPFInstallsuperf4": {
		"winget": "StefanSundin.Superf4",
		"choco": "superf4",
		"category": "Utilities",
		"panel": "4",
		"content": "SuperF4",
		"link": "https://stefansundin.github.io/superf4/",
		"description": "SuperF4 is a utility that allows you to terminate programs instantly by pressing a customizable hotkey."
	},
	"WPFInstalltailscale": {
		"winget": "tailscale.tailscale",
		"choco": "tailscale",
		"category": "Utilities",
		"panel": "4",
		"content": "Tailscale",
		"link": "https://tailscale.com/",
		"description": "Tailscale is a secure and easy-to-use VPN solution for connecting your devices and networks."
	},
	"WPFInstallteamviewer": {
		"winget": "TeamViewer.TeamViewer",
		"choco": "teamviewer9",
		"category": "Utilities",
		"panel": "4",
		"content": "TeamViewer",
		"link": "https://www.teamviewer.com/",
		"description": "TeamViewer is a popular remote access and support software that allows you to connect to and control remote devices."
	},
	"WPFInstallttaskbar": {
		"winget": "9PF4KZ2VN4W9",
		"choco": "translucenttb",
		"category": "Utilities",
		"panel": "4",
		"content": "Translucent Taskbar",
		"link": "https://github.com/TranslucentTB/TranslucentTB",
		"description": "Translucent Taskbar is a tool that allows you to customize the transparency of the Windows taskbar."
	},
	"WPFInstalltreesize": {
		"winget": "JAMSoftware.TreeSize.Free",
		"choco": "treesizefree",
		"category": "Utilities",
		"panel": "4",
		"content": "TreeSize Free",
		"link": "https://www.jam-software.com/treesize_free/",
		"description": "TreeSize Free is a disk space manager that helps you analyze and visualize the space usage on your drives."
	},
	"WPFInstalltwinkletray": {
		"winget": "xanderfrangos.twinkletray",
		"choco": "twinkle-tray",
		"category": "Utilities",
		"panel": "4",
		"content": "Twinkle Tray",
		"link": "https://twinkletray.com/",
		"description": "Twinkle Tray lets you easily manage the brightness levels of multiple monitors."
	},
	"WPFInstallwindirstat": {
		"winget": "WinDirStat.WinDirStat",
		"choco": "windirstat",
		"category": "Utilities",
		"panel": "4",
		"content": "WinDirStat",
		"link": "https://windirstat.net/",
		"description": "WinDirStat is a disk usage statistics viewer and cleanup tool for Windows."
	},
	"WPFInstallwingetui": {
		"winget": "SomePythonThings.WingetUIStore",
		"choco": "wingetui",
		"category": "Utilities",
		"panel": "4",
		"content": "WingetUI",
		"link": "https://github.com/marticliment/WingetUI",
		"description": "WingetUI is a graphical user interface for Microsoft's Windows Package Manager (winget)."
	},
	"WPFInstallwiztree": {
		"winget": "AntibodySoftware.WizTree",
		"choco": "wiztree",
		"category": "Utilities",
		"panel": "4",
		"content": "WizTree",
		"link": "https://wiztreefree.com/",
		"description": "WizTree is a fast disk space analyzer that helps you quickly find the files and folders consuming the most space on your hard drive."
	},
	"WPFInstallwinrar": {
		"winget": "RARLab.WinRAR",
		"choco": "winrar",
		"category": "Utilities",
		"panel": "4",
		"content": "WinRAR",
		"link": "https://www.win-rar.com/",
		"description": "WinRAR is a powerful archive manager that allows you to create, manage, and extract compressed files."
	},
	"WPFInstallwinpaletter": {
		"winget": "Abdelrhman-AK.WinPaletter",
		"choco": "WinPaletter",
		"category": "Utilities",
		"panel": "4",
		"content": "WinPaletter",
		"link": "https://github.com/Abdelrhman-AK/WinPaletter",
		"description": "WinPaletter is a tool for adjusting the color palette of Windows 10, providing customization options for window colors."
	},
	"WPFInstallwisetoys": {
		"winget": "WiseCleaner.WiseToys",
		"choco": "na",
		"category": "Utilities",
		"panel": "4",
		"content": "WiseToys",
		"link": "https://toys.wisecleaner.com/",
		"description": "WiseToys is a set of utilities and tools designed to enhance and optimize your Windows experience."
	},
	"WPFInstallxdm": {
		"winget": "subhra74.XtremeDownloadManager",
		"choco": "xdm",
		"category": "Utilities",
		"panel": "4",
		"content": "Xtreme Download Manager",
		"link": "https://github.com/subhra74/xdm",
		"description": "Xtreme Download Manager is an advanced download manager with support for various protocols and browsers.*Browser integration deprecated by google store. No official release.*"
	},
	"WPFInstallzerotierone": {
		"winget": "ZeroTier.ZeroTierOne",
		"choco": "zerotier-one",
		"category": "Utilities",
		"panel": "4",
		"content": "ZeroTier One",
		"link": "https://zerotier.com/",
		"description": "ZeroTier One is a software-defined networking tool that allows you to create secure and scalable networks."
	},
	"WPFInstallzoxide": {
		"winget": "ajeetdsouza.zoxide",
		"choco": "zoxide",
		"category": "Utilities",
		"panel": "4",
		"content": "Zoxide",
		"link": "https://github.com/ajeetdsouza/zoxide",
		"description": "Zoxide is a fast and efficient directory changer (cd) that helps you navigate your file system with ease."
	},
	"WPFInstallwindowspchealth": {
		"winget": "Microsoft.WindowsPCHealthCheck",
		"choco": "na",
		"category": "Utilities",
		"panel": "4",
		"content": "Windows PC Health Check",
		"link": "https://support.microsoft.com/en-us/windows/how-to-use-the-pc-health-check-app-9c8abd9b-03ba-4e67-81ef-36f37caa7844",
		"description": "Windows PC Health Check is a tool that helps you check if your PC meets the system requirements for Windows 11."
	},
	"WPFInstallsamsungmagician": {
		"winget": "Samsung.SamsungMagician",
		"choco": "samsung-magician",
		"category": "Utilities",
		"panel": "4",
		"content": "Samsung Magician",
		"link": "https://semiconductor.samsung.com/consumer-storage/magician/",
		"description": "Samsung Magician is a utility for managing and optimizing Samsung SSDs."
	},
	"WPFInstallbitcomet": {
		"winget": "CometNetwork.BitComet",
		"choco": "bitcomet",
		"category": "Utilities",
		"panel": "4",
		"content": "BitComet",
		"link": "https://www.bitcomet.com/",
		"description": "BitComet is a free and open-source BitTorrent client that supports HTTP/FTP downloads and provides download management features."
	},
	"WPFInstallpiimager": {
		"winget": "RaspberryPiFoundation.RaspberryPiImager",
		"choco": "rpi-imager",
		"category": "Utilities",
		"panel": "4",
		"content": "Raspberry Pi Imager",
		"link": "https://www.raspberrypi.com/software/",
		"description": "Raspberry Pi Imager is a utility for writing operating system images to SD cards for Raspberry Pi devices."
	},
	"WPFInstall1password": {
		"winget": "AgileBits.1Password",
		"choco": "1password",
		"category": "Utilities",
		"panel": "4",
		"content": "1Password",
		"link": "https://1password.com/",
		"description": "1Password is a password manager that allows you to store and manage your passwords securely."
	},
	"WPFInstalltotalcommander": {
		"winget": "Ghisler.TotalCommander",
		"choco": "TotalCommander",
		"category": "Utilities",
		"panel": "4",
		"content": "Total Commander",
		"link": "https://www.ghisler.com/",
		"description": "Total Commander is a file manager for Windows that provides a powerful and intuitive interface for file management."
	},
	"WPFInstalllivelywallpaper": {
		"winget": "rocksdanister.LivelyWallpaper",
		"choco": "lively",
		"category": "Utilities",
		"panel": "4",
		"content": "Lively Wallpaper",
		"link": "https://www.rocksdanister.com/lively/",
		"description": "Free and open-source software that allows users to set animated desktop wallpapers and screensavers."
	},
	"WPFInstalllocalsend": {
		"winget": "LocalSend.LocalSend",
		"choco": "localsend.install",
		"category": "Utilities",
		"panel": "4",
		"content": "LocalSend",
		"link": "https://localsend.org/",
		"description": "An open source cross-platform alternative to AirDrop."
	},
	"WPFInstallopenhashtab": {
		"winget": "namazso.OpenHashTab",
		"choco": "openhashtab",
		"category": "Utilities",
		"panel": "4",
		"content": "OpenHashTab",
		"link": "https://github.com/namazso/OpenHashTab/",
		"description": "OpenHashTab is a shell extension for conveniently calculating and checking file hashes from file properties."
	},
	"WPFInstallvencord": {
		"winget": "Vendicated.Vencord",
		"choco": "na",
		"category": "Communications",
		"panel": "0",
		"content": "Vencord",
		"link": "https://vencord.dev/",
		"description": "Vencord is a modification for Discord that adds plugins, custom styles, and more!"
	},
	"WPFInstallvesktop": {
		"winget": "Vencord.Vesktop",
		"choco": "na",
		"category": "Communications",
		"panel": "0",
		"content": "Vesktop",
		"link": "https://github.com/Vencord/Vesktop",
		"description": "A cross platform electron-based desktop app aiming to give you a snappier Discord experience with Vencord pre-installed."
		}
}<|MERGE_RESOLUTION|>--- conflicted
+++ resolved
@@ -1654,8 +1654,7 @@
 		"content": "Plex Media Server",
 		"link": "https://www.plex.tv/your-media/",
 		"description": "Plex Media Server is a media server software that allows you to organize and stream your media library. It supports various media formats and offers a wide range of features."
-<<<<<<< HEAD
-		},
+	},
 	"WPFInstallzoomit": {
 		"winget": "zoomit",
 		"choco": "zoomit",
@@ -1664,10 +1663,7 @@
 		"content": "ZoomIt",
 		"link": "https://learn.microsoft.com/en-us/sysinternals/downloads/zoomit",
 		"description": "ZoomIt is a screen zoom, annotation, drawing and recording tool that uses customizable shortcuts for usage."
-		},
-=======
-	},
->>>>>>> 491eae84
+	},
 	"WPFInstalladvancedip": {
 		"winget": "Famatech.AdvancedIPScanner",
 		"choco": "advanced-ip-scanner",
