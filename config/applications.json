{
	"WPFInstall1password": {
		"category": "Utilities",
		"choco": "1password",
		"content": "1Password",
		"description": "1Password is a password manager that allows you to store and manage your passwords securely.",
		"link": "https://1password.com/",
		"winget": "AgileBits.1Password"
	},
	"WPFInstall7zip": {
		"category": "Utilities",
		"choco": "7zip",
		"content": "7-Zip",
		"description": "7-Zip is a free and open-source file archiver utility. It supports several compression formats and provides a high compression ratio, making it a popular choice for file compression.",
		"link": "https://www.7-zip.org/",
		"winget": "7zip.7zip"
	},
	"WPFInstalladobe": {
		"category": "Document",
		"choco": "adobereader",
		"content": "Adobe Acrobat Reader",
		"description": "Adobe Acrobat Reader is a free PDF viewer with essential features for viewing, printing, and annotating PDF documents.",
		"link": "https://www.adobe.com/acrobat/pdf-reader.html",
		"winget": "Adobe.Acrobat.Reader.64-bit"
	},
	"WPFInstalladvancedip": {
		"category": "Pro Tools",
		"choco": "advanced-ip-scanner",
		"content": "Advanced IP Scanner",
		"description": "Advanced IP Scanner is a fast and easy-to-use network scanner. It is designed to analyze LAN networks and provides information about connected devices.",
		"link": "https://www.advanced-ip-scanner.com/",
		"winget": "Famatech.AdvancedIPScanner"
	},
	"WPFInstallaimp": {
		"category": "Multimedia Tools",
		"choco": "aimp",
		"content": "AIMP (Music Player)",
		"description": "AIMP is a feature-rich music player with support for various audio formats, playlists, and customizable user interface.",
		"link": "https://www.aimp.ru/",
		"winget": "AIMP.AIMP"
	},
	"WPFInstallalacritty": {
		"category": "Utilities",
		"choco": "alacritty",
		"content": "Alacritty Terminal",
		"description": "Alacritty is a fast, cross-platform, and GPU-accelerated terminal emulator. It is designed for performance and aims to be the fastest terminal emulator available.",
		"link": "https://alacritty.org/",
		"winget": "Alacritty.Alacritty"
	},
	"WPFInstallanaconda3": {
		"category": "Development",
		"choco": "anaconda3",
		"content": "Anaconda",
		"description": "Anaconda is a distribution of the Python and R programming languages for scientific computing.",
		"link": "https://www.anaconda.com/products/distribution",
		"winget": "Anaconda.Anaconda3"
	},
	"WPFInstallangryipscanner": {
		"category": "Pro Tools",
		"choco": "angryip",
		"content": "Angry IP Scanner",
		"description": "Angry IP Scanner is an open-source and cross-platform network scanner. It is used to scan IP addresses and ports, providing information about network connectivity.",
		"link": "https://angryip.org/",
		"winget": "angryziber.AngryIPScanner"
	},
	"WPFInstallanki": {
		"category": "Document",
		"choco": "anki",
		"content": "Anki",
		"description": "Anki is a flashcard application that helps you memorize information with intelligent spaced repetition.",
		"link": "https://apps.ankiweb.net/",
		"winget": "Anki.Anki"
	},
	"WPFInstallanydesk": {
		"category": "Utilities",
		"choco": "anydesk",
		"content": "AnyDesk",
		"description": "AnyDesk is a remote desktop software that enables users to access and control computers remotely. It is known for its fast connection and low latency.",
		"link": "https://anydesk.com/",
		"winget": "AnyDeskSoftwareGmbH.AnyDesk"
	},
	"WPFInstallATLauncher": {
		"category": "Games",
		"choco": "na",
		"content": "ATLauncher",
		"description": "ATLauncher is a Launcher for Minecraft which integrates multiple different ModPacks to allow you to download and install ModPacks easily and quickly.",
		"link": "https://github.com/ATLauncher/ATLauncher",
		"winget": "ATLauncher.ATLauncher"
	},
	"WPFInstallaudacity": {
		"category": "Multimedia Tools",
		"choco": "audacity",
		"content": "Audacity",
		"description": "Audacity is a free and open-source audio editing software known for its powerful recording and editing capabilities.",
		"link": "https://www.audacityteam.org/",
		"winget": "Audacity.Audacity"
	},
	"WPFInstallautoruns": {
		"category": "Microsoft Tools",
		"choco": "autoruns",
		"content": "Autoruns",
		"description": "This utility shows you what programs are configured to run during system bootup or login",
		"link": "https://learn.microsoft.com/en-us/sysinternals/downloads/autoruns",
		"winget": "Microsoft.Sysinternals.Autoruns"
	},
	"WPFInstallrdcman": {
		"category": "Microsoft Tools",
		"choco": "rdcman",
		"content": "Remote Desktop Connection Manager (RDCMan)",
		"description": "RDCMan manages multiple remote desktop connections. It is useful for managing server labs where you need regular access to each machine such as automated checkin systems and data centers.",
		"link": "https://learn.microsoft.com/en-us/sysinternals/downloads/rdcman",
		"winget": "Microsoft.Sysinternals.RDCMan"
	},
	"WPFInstallautohotkey": {
		"category": "Utilities",
		"choco": "autohotkey",
		"content": "AutoHotkey",
		"description": "AutoHotkey is a scripting language for Windows that allows users to create custom automation scripts and macros. It is often used for automating repetitive tasks and customizing keyboard shortcuts.",
		"link": "https://www.autohotkey.com/",
		"winget": "AutoHotkey.AutoHotkey"
	},
	"WPFInstallazuredatastudio": {
		"category": "Microsoft Tools",
		"choco": "azure-data-studio",
		"content": "Microsoft Azure Data Studio",
		"description": "Azure Data Studio is a data management tool that enables you to work with SQL Server, Azure SQL DB and SQL DW from Windows, macOS and Linux.",
		"link": "https://docs.microsoft.com/sql/azure-data-studio/what-is-azure-data-studio",
		"winget": "Microsoft.AzureDataStudio"
	},	
	"WPFInstallbarrier": {
		"category": "Utilities",
		"choco": "barrier",
		"content": "Barrier",
		"description": "Barrier is an open-source software KVM (keyboard, video, and mouseswitch). It allows users to control multiple computers with a single keyboard and mouse, even if they have different operating systems.",
		"link": "https://github.com/debauchee/barrier",
		"winget": "DebaucheeOpenSourceGroup.Barrier"
	},
	"WPFInstallbat": {
		"category": "Utilities",
		"choco": "bat",
		"content": "Bat (Cat)",
		"description": "Bat is a cat command clone with syntax highlighting. It provides a user-friendly and feature-rich alternative to the traditional cat command for viewing and concatenating files.",
		"link": "https://github.com/sharkdp/bat",
		"winget": "sharkdp.bat"
	},
	"WPFInstallbitcomet": {
		"category": "Utilities",
		"choco": "bitcomet",
		"content": "BitComet",
		"description": "BitComet is a free and open-source BitTorrent client that supports HTTP/FTP downloads and provides download management features.",
		"link": "https://www.bitcomet.com/",
		"winget": "CometNetwork.BitComet"
	},
	"WPFInstallbitwarden": {
		"category": "Utilities",
		"choco": "bitwarden",
		"content": "Bitwarden",
		"description": "Bitwarden is an open-source password management solution. It allows users to store and manage their passwords in a secure and encrypted vault, accessible across multiple devices.",
		"link": "https://bitwarden.com/",
		"winget": "Bitwarden.Bitwarden"
	},
	"WPFInstallbleachbit": {
		"category": "Utilities",
		"choco": "bleachbit",
		"content": "BleachBit",
		"description": "Clean Your System and Free Disk Space",
		"link": "https://www.bleachbit.org/",
		"winget": "BleachBit.BleachBit"
	},
	"WPFInstallblender": {
		"category": "Multimedia Tools",
		"choco": "blender",
		"content": "Blender (3D Graphics)",
		"description": "Blender is a powerful open-source 3D creation suite, offering modeling, sculpting, animation, and rendering tools.",
		"link": "https://www.blender.org/",
		"winget": "BlenderFoundation.Blender"
	},
	"WPFInstallbluestacks": {
		"category": "Games",
		"choco": "bluestacks",
		"content": "Bluestacks",
		"description": "Bluestacks is an Android emulator for running mobile apps and games on a PC.",
		"link": "https://www.bluestacks.com/",
		"winget": "BlueStack.BlueStacks"
	},
	"WPFInstallbrave": {
		"category": "Browsers",
		"choco": "brave",
		"content": "Brave",
		"description": "Brave is a privacy-focused web browser that blocks ads and trackers, offering a faster and safer browsing experience.",
		"link": "https://www.brave.com",
		"winget": "Brave.Brave"
	},
	"WPFInstallbulkcrapuninstaller": {
		"category": "Utilities",
		"choco": "bulk-crap-uninstaller",
		"content": "Bulk Crap Uninstaller",
		"description": "Bulk Crap Uninstaller is a free and open-source uninstaller utility for Windows. It helps users remove unwanted programs and clean up their system by uninstalling multiple applications at once.",
		"link": "https://www.bcuninstaller.com/",
		"winget": "Klocman.BulkCrapUninstaller"
	},
	"WPFInstallbulkrenameutility": {
		"category": "Utilities",
		"choco": "bulkrenameutility",
		"content": "Bulk Rename Utility",
		"description": "Bulk Rename Utility allows you to easily rename files and folders recursively based upon find-replace, character place, fields, sequences, regular expressions, EXIF data, and more.",
		"link": "https://www.bulkrenameutility.co.uk",
		"winget": "TGRMNSoftware.BulkRenameUtility"
	},
	"WPFInstallcalibre": {
		"category": "Document",
		"choco": "calibre",
		"content": "Calibre",
		"description": "Calibre is a powerful and easy-to-use e-book manager, viewer, and converter.",
		"link": "https://calibre-ebook.com/",
		"winget": "calibre.calibre"
	},
	"WPFInstallcarnac": {
		"category": "Utilities",
		"choco": "carnac",
		"content": "Carnac",
		"description": "Carnac is a keystroke visualizer for Windows. It displays keystrokes in an overlay, making it useful for presentations, tutorials, and live demonstrations.",
		"link": "https://carnackeys.com/",
		"winget": "code52.Carnac"
	},
	"WPFInstallcemu": {
		"category": "Games",
		"choco": "cemu",
		"content": "Cemu",
		"description": "Cemu is a highly experimental software to emulate Wii U applications on PC.",
		"link": "https://cemu.info/",
		"winget": "Cemu.Cemu"
	},
	"WPFInstallchatterino": {
		"category": "Communications",
		"choco": "chatterino",
		"content": "Chatterino",
		"description": "Chatterino is a chat client for Twitch chat that offers a clean and customizable interface for a better streaming experience.",
		"link": "https://www.chatterino.com/",
		"winget": "ChatterinoTeam.Chatterino"
	},
	"WPFInstallchrome": {
		"category": "Browsers",
		"choco": "googlechrome",
		"content": "Chrome",
		"description": "Google Chrome is a widely used web browser known for its speed, simplicity, and seamless integration with Google services.",
		"link": "https://www.google.com/chrome/",
		"winget": "Google.Chrome"
	},
	"WPFInstallchromium": {
		"category": "Browsers",
		"choco": "chromium",
		"content": "Chromium",
		"description": "Chromium is the open-source project that serves as the foundation for various web browsers, including Chrome.",
		"link": "https://github.com/Hibbiki/chromium-win64",
		"winget": "Hibbiki.Chromium"
	},
	"WPFInstallclementine": {
		"category": "Multimedia Tools",
		"choco": "clementine",
		"content": "Clementine",
		"description": "Clementine is a modern music player and library organizer, supporting various audio formats and online radio services.",
		"link": "https://www.clementine-player.org/",
		"winget": "Clementine.Clementine"
	},
	"WPFInstallclink": {
		"category": "Development",
		"choco": "clink",
		"content": "Clink",
		"description": "Clink is a powerful Bash-compatible command-line interface (CLIenhancement for Windows, adding features like syntax highlighting and improved history).",
		"link": "https://mridgers.github.io/clink/",
		"winget": "chrisant996.Clink"
	},
	"WPFInstallclonehero": {
		"category": "Games",
		"choco": "na",
		"content": "Clone Hero",
		"description": "Clone Hero is a free rhythm game, which can be played with any 5 or 6 button guitar controller.",
		"link": "https://clonehero.net/",
		"winget": "CloneHeroTeam.CloneHero"
	},
	"WPFInstallcmake": {
		"category": "Development",
		"choco": "cmake",
		"content": "CMake",
		"description": "CMake is an open-source, cross-platform family of tools designed to build, test and package software.",
		"link": "https://cmake.org/",
		"winget": "Kitware.CMake"
	},
	"WPFInstallcopyq": {
		"category": "Utilities",
		"choco": "copyq",
		"content": "CopyQ (Clipboard Manager)",
		"description": "CopyQ is a clipboard manager with advanced features, allowing you to store, edit, and retrieve clipboard history.",
		"link": "https://copyq.readthedocs.io/",
		"winget": "hluk.CopyQ"
	},
	"WPFInstallditto": {
		"category": "Utilities",
		"choco": "ditto",
		"content": "Ditto (Clipboard Manager)",
		"description": "Ditto is an extension to the Windows Clipboard. You copy something to the Clipboard and Ditto takes what you copied and stores it in a database to retrieve at a later time.",
		"link": "https://github.com/sabrogden/Ditto",
		"winget": "Ditto.Ditto"
	},
	"WPFInstallcpuz": {
		"category": "Utilities",
		"choco": "cpu-z",
		"content": "CPU-Z",
		"description": "CPU-Z is a system monitoring and diagnostic tool for Windows. It provides detailed information about the computer's hardware components, including the CPU, memory, and motherboard.",
		"link": "https://www.cpuid.com/softwares/cpu-z.html",
		"winget": "CPUID.CPU-Z"
	},
	"WPFInstallcrystaldiskinfo": {
		"category": "Utilities",
		"choco": "crystaldiskinfo",
		"content": "Crystal Disk Info",
		"description": "Crystal Disk Info is a disk health monitoring tool that provides information about the status and performance of hard drives. It helps users anticipate potential issues and monitor drive health.",
		"link": "https://crystalmark.info/en/software/crystaldiskinfo/",
		"winget": "CrystalDewWorld.CrystalDiskInfo"
	},
	"WPFInstallcapframex": {
		"category": "Utilities",
		"choco": "na",
		"content": "CapFrameX",
		"description": "Frametimes capture and analysis tool based on Intel's PresentMon. Overlay provided by Rivatuner Statistics Server.",
		"link": "https://www.capframex.com/",
		"winget": "CXWorld.CapFrameX"
	},
	"WPFInstallcrystaldiskmark": {
		"category": "Utilities",
		"choco": "crystaldiskmark",
		"content": "Crystal Disk Mark",
		"description": "Crystal Disk Mark is a disk benchmarking tool that measures the read and write speeds of storage devices. It helps users assess the performance of their hard drives and SSDs.",
		"link": "https://crystalmark.info/en/software/crystaldiskmark/",
		"winget": "CrystalDewWorld.CrystalDiskMark"
	},
	"WPFInstalldarktable": {
		"category": "Multimedia Tools",
		"choco": "darktable",
		"content": "darktable",
		"description": "Open-source photo editing tool, offering an intuitive interface, advanced editing capabilities, and a non-destructive workflow for seamless image enhancement.",
		"link": "https://www.darktable.org/install/",
		"winget": "darktable.darktable"
	},
	"WPFInstallDaxStudio": {
		"category": "Development",
		"choco": "daxstudio",
		"content": "DaxStudio",
		"description": "DAX (Data Analysis eXpressions) Studio is the ultimate tool for executing and analyzing DAX queries against Microsoft Tabular models.",
		"link": "https://daxstudio.org/",
		"winget": "DaxStudio.DaxStudio"
	},
	"WPFInstallddu": {
		"category": "Utilities",
		"choco": "ddu",
		"content": "Display Driver Uninstaller",
		"description": "Display Driver Uninstaller (DDU) is a tool for completely uninstalling graphics drivers from NVIDIA, AMD, and Intel. It is useful for troubleshooting graphics driver-related issues.",
		"link": "https://www.wagnardsoft.com/display-driver-uninstaller-DDU-",
		"winget": "ddu"
	},
	"WPFInstalldeluge": {
		"category": "Utilities",
		"choco": "deluge",
		"content": "Deluge",
		"description": "Deluge is a free and open-source BitTorrent client. It features a user-friendly interface, support for plugins, and the ability to manage torrents remotely.",
		"link": "https://deluge-torrent.org/",
		"winget": "DelugeTeam.Deluge"
	},
	"WPFInstalldevtoys": {
		"category": "Utilities",
		"choco": "devtoys",
		"content": "DevToys",
		"description": "DevToys is a collection of development-related utilities and tools for Windows. It includes tools for file management, code formatting, and productivity enhancements for developers.",
		"link": "https://devtoys.app/",
		"winget": "9PGCV4V3BK4W"
	},
	"WPFInstalldigikam": {
		"category": "Multimedia Tools",
		"choco": "digikam",
		"content": "digiKam",
		"description": "digiKam is an advanced open-source photo management software with features for organizing, editing, and sharing photos.",
		"link": "https://www.digikam.org/",
		"winget": "KDE.digikam"
	},
	"WPFInstalldiscord": {
		"category": "Communications",
		"choco": "discord",
		"content": "Discord",
		"description": "Discord is a popular communication platform with voice, video, and text chat, designed for gamers but used by a wide range of communities.",
		"link": "https://discord.com/",
		"winget": "Discord.Discord"
	},
	"WPFInstalldockerdesktop": {
		"category": "Development",
		"choco": "docker-desktop",
		"content": "Docker Desktop",
		"description": "Docker Desktop is a powerful tool for containerized application development and deployment.",
		"link": "https://www.docker.com/products/docker-desktop",
		"winget": "Docker.DockerDesktop"
	},
	"WPFInstalldotnet3": {
		"category": "Microsoft Tools",
		"choco": "dotnetcore3-desktop-runtime",
		"content": ".NET Desktop Runtime 3.1",
		"description": ".NET Desktop Runtime 3.1 is a runtime environment required for running applications developed with .NET Core 3.1.",
		"link": "https://dotnet.microsoft.com/download/dotnet/3.1",
		"winget": "Microsoft.DotNet.DesktopRuntime.3_1"
	},
	"WPFInstalldotnet5": {
		"category": "Microsoft Tools",
		"choco": "dotnet-5.0-runtime",
		"content": ".NET Desktop Runtime 5",
		"description": ".NET Desktop Runtime 5 is a runtime environment required for running applications developed with .NET 5.",
		"link": "https://dotnet.microsoft.com/download/dotnet/5.0",
		"winget": "Microsoft.DotNet.DesktopRuntime.5"
	},
	"WPFInstalldotnet6": {
		"category": "Microsoft Tools",
		"choco": "dotnet-6.0-runtime",
		"content": ".NET Desktop Runtime 6",
		"description": ".NET Desktop Runtime 6 is a runtime environment required for running applications developed with .NET 6.",
		"link": "https://dotnet.microsoft.com/download/dotnet/6.0",
		"winget": "Microsoft.DotNet.DesktopRuntime.6"
	},
	"WPFInstalldotnet7": {
		"category": "Microsoft Tools",
		"choco": "dotnet-7.0-runtime",
		"content": ".NET Desktop Runtime 7",
		"description": ".NET Desktop Runtime 7 is a runtime environment required for running applications developed with .NET 7.",
		"link": "https://dotnet.microsoft.com/download/dotnet/7.0",
		"winget": "Microsoft.DotNet.DesktopRuntime.7"
	},
	"WPFInstalldotnet8": {
		"category": "Microsoft Tools",
		"choco": "dotnet-8.0-runtime",
		"content": ".NET Desktop Runtime 8",
		"description": ".NET Desktop Runtime 8 is a runtime environment required for running applications developed with .NET 8.",
		"link": "https://dotnet.microsoft.com/download/dotnet/8.0",
		"winget": "Microsoft.DotNet.DesktopRuntime.8"
	},
	"WPFInstalldmt": {
		"winget": "GNE.DualMonitorTools",
		"choco": "dual-monitor-tools",
		"category": "Utilities",
		"content": "Dual Monitor Tools",
		"link": "https://dualmonitortool.sourceforge.net/",
		"description": "Dual Monitor Tools (DMT) is a FOSS app that customize handling multiple monitors and even lock the mouse on specific monitor. Useful for full screen games and apps that does not handle well a second monitor or helps the workflow."
	},
	"WPFInstallduplicati": {
		"category": "Utilities",
		"choco": "duplicati",
		"content": "Duplicati",
		"description": "Duplicati is an open-source backup solution that supports encrypted, compressed, and incremental backups. It is designed to securely store data on cloud storage services.",
		"link": "https://www.duplicati.com/",
		"winget": "Duplicati.Duplicati"
	},
	"WPFInstalleaapp": {
		"category": "Games",
		"choco": "ea-app",
		"content": "EA App",
		"description": "EA App is a platform for accessing and playing Electronic Arts games.",
		"link": "https://www.ea.com/ea-app",
		"winget": "ElectronicArts.EADesktop"
	},
	"WPFInstalleartrumpet": {
		"category": "Multimedia Tools",
		"choco": "eartrumpet",
		"content": "EarTrumpet (Audio)",
		"description": "EarTrumpet is an audio control app for Windows, providing a simple and intuitive interface for managing sound settings.",
		"link": "https://eartrumpet.app/",
		"winget": "File-New-Project.EarTrumpet"
	},
	"WPFInstalledge": {
		"category": "Browsers",
		"choco": "microsoft-edge",
		"content": "Edge",
		"description": "Microsoft Edge is a modern web browser built on Chromium, offering performance, security, and integration with Microsoft services.",
		"link": "https://www.microsoft.com/edge",
		"winget": "Microsoft.Edge"
	},
	"WPFInstallefibooteditor": {
		"category": "Pro Tools",
		"choco": "na",
		"content": "EFI Boot Editor",
		"description": "EFI Boot Editor is a tool for managing the EFI/UEFI boot entries on your system. It allows you to customize the boot configuration of your computer.",
		"link": "https://www.easyuefi.com/",
		"winget": "EFIBootEditor.EFIBootEditor"
	},
	"WPFInstallemulationstation": {
		"category": "Games",
		"choco": "emulationstation",
		"content": "Emulation Station",
		"description": "Emulation Station is a graphical and themeable emulator front-end that allows you to access all your favorite games in one place.",
		"link": "https://emulationstation.org/",
		"winget": "Emulationstation.Emulationstation"
	},
	"WPFInstallepicgames": {
		"category": "Games",
		"choco": "epicgameslauncher",
		"content": "Epic Games Launcher",
		"description": "Epic Games Launcher is the client for accessing and playing games from the Epic Games Store.",
		"link": "https://www.epicgames.com/store/en-US/",
		"winget": "EpicGames.EpicGamesLauncher"
	},
	"WPFInstallerrorlookup": {
		"category": "Utilities",
		"choco": "na",
		"content": "Windows Error Code Lookup",
		"description": "ErrorLookup is a tool for looking up Windows error codes and their descriptions.",
		"link": "https://github.com/HenryPP/ErrorLookup",
		"winget": "Henry++.ErrorLookup"
	},
	"WPFInstallesearch": {
		"category": "Utilities",
		"choco": "everything",
		"content": "Everything Search",
		"description": "Everything Search is a fast and efficient file search utility for Windows.",
		"link": "https://www.voidtools.com/",
		"winget": "voidtools.Everything"
	},
	"WPFInstallespanso": {
		"category": "Utilities",
		"choco": "espanso",
		"content": "Espanso",
		"description": "Cross-platform and open-source Text Expander written in Rust",
		"link": "https://espanso.org/",
		"winget": "Espanso.Espanso"
	},
	"WPFInstalletcher": {
		"category": "Utilities",
		"choco": "etcher",
		"content": "Etcher USB Creator",
		"description": "Etcher is a powerful tool for creating bootable USB drives with ease.",
		"link": "https://www.balena.io/etcher/",
		"winget": "Balena.Etcher"
	},
	"WPFInstallfalkon": {
		"category": "Browsers",
		"choco": "falkon",
		"content": "Falkon",
		"description": "Falkon is a lightweight and fast web browser with a focus on user privacy and efficiency.",
		"link": "https://www.falkon.org/",
		"winget": "KDE.Falkon"
	},
	"WPFInstallferdium": {
		"category": "Communications",
		"choco": "ferdium",
		"content": "Ferdium",
		"description": "Ferdium is a messaging application that combines multiple messaging services into a single app for easy management.",
		"link": "https://ferdium.org/",
		"winget": "Ferdium.Ferdium"
	},
	"WPFInstallffmpeg": {
		"category": "Multimedia Tools",
		"choco": "ffmpeg-full",
		"content": "FFmpeg (full)",
		"description": "FFmpeg is a powerful multimedia processing tool that enables users to convert, edit, and stream audio and video files with a vast range of codecs and formats.",
		"link": "https://ffmpeg.org/",
		"winget": "Gyan.FFmpeg"
	},
	"WPFInstallfileconverter": {
		"category": "Utilities",
		"choco": "files",
		"content": "File-Converter",
		"description": "File Converter is a very simple tool which allows you to convert and compress one or several file(s) using the context menu in windows explorer.",
		"link": "https://file-converter.io/",
		"winget": "AdrienAllard.FileConverter"
	},
	"WPFInstallfirealpaca": {
		"category": "Multimedia Tools",
		"choco": "firealpaca",
		"content": "Fire Alpaca",
		"description": "Fire Alpaca is a free digital painting software that provides a wide range of drawing tools and a user-friendly interface.",
		"link": "https://firealpaca.com/",
		"winget": "FireAlpaca.FireAlpaca"
	},
	"WPFInstallfirefox": {
		"category": "Browsers",
		"choco": "firefox",
		"content": "Firefox",
		"description": "Mozilla Firefox is an open-source web browser known for its customization options, privacy features, and extensions.",
		"link": "https://www.mozilla.org/en-US/firefox/new/",
		"winget": "Mozilla.Firefox"
	},
	"WPFInstallfirefoxesr": {
		"category": "Browsers",
		"choco": "FirefoxESR",
		"content": "Firefox ESR",
		"description": "Mozilla Firefox is an open-source web browser known for its customization options, privacy features, and extensions. Firefox ESR (Extended Support Release) receives major updates every 42 weeks with minor updates such as crash fixes, security fixes and policy updates as needed, but at least every four weeks.",
		"link": "https://www.mozilla.org/en-US/firefox/enterprise/",
		"winget": "Mozilla.Firefox.ESR"
	},
	"WPFInstallflameshot": {
		"category": "Multimedia Tools",
		"choco": "flameshot",
		"content": "Flameshot (Screenshots)",
		"description": "Flameshot is a powerful yet simple to use screenshot software, offering annotation and editing features.",
		"link": "https://flameshot.org/",
		"winget": "Flameshot.Flameshot"
	},
	"WPFInstalllightshot": {
		"category": "Multimedia Tools",
		"choco": "lightshot",
		"content": "Lightshot (Screenshots)",
		"description": "Ligthshot is an Easy-to-use, light-weight screenshot software tool, where you can optionally edit your screenshots using different tools, share them via Internet and/or save to disk, and customize the available options.",
		"link": "https://app.prntscr.com/",
		"winget": "Skillbrains.Lightshot"
	},
	"WPFInstallfloorp": {
		"category": "Browsers",
		"choco": "na",
		"content": "Floorp",
		"description": "Floorp is an open-source web browser project that aims to provide a simple and fast browsing experience.",
		"link": "https://floorp.app/",
		"winget": "Ablaze.Floorp"
	},
	"WPFInstallflow": {
		"category": "Utilities",
		"choco": "flow-launcher",
		"content": "Flow launcher",
		"description": "Keystroke launcher for Windows to search, manage and launch files, folders bookmarks, websites and more.",
		"link": "https://www.flowlauncher.com/",
		"winget": "Flow-Launcher.Flow-Launcher"
	},
	"WPFInstallflux": {
		"category": "Utilities",
		"choco": "flux",
		"content": "F.lux",
		"description": "f.lux adjusts the color temperature of your screen to reduce eye strain during nighttime use.",
		"link": "https://justgetflux.com/",
		"winget": "flux.flux"
	},
	"WPFInstallfoobar": {
		"category": "Multimedia Tools",
		"choco": "foobar2000",
		"content": "foobar2000 (Music Player)",
		"description": "foobar2000 is a highly customizable and extensible music player for Windows, known for its modular design and advanced features.",
		"link": "https://www.foobar2000.org/",
		"winget": "PeterPawlowski.foobar2000"
	},
	"WPFInstallfoxpdfeditor": {
		"category": "Document",
		"choco": "na",
		"content": "Foxit PDF Editor",
		"description": "Foxit PDF Editor is a feature-rich PDF editor and viewer with a familiar ribbon-style interface.",
		"link": "https://www.foxit.com/pdf-editor/",
		"winget": "Foxit.PhantomPDF"
	},
	"WPFInstallfoxpdfreader": {
		"category": "Document",
		"choco": "foxitreader",
		"content": "Foxit PDF Reader",
		"description": "Foxit PDF Reader is a free PDF viewer with a familiar ribbon-style interface.",
		"link": "https://www.foxit.com/pdf-reader/",
		"winget": "Foxit.FoxitReader"
	},
	"WPFInstallfreecad": {
		"category": "Multimedia Tools",
		"choco": "freecad",
		"content": "FreeCAD",
		"description": "FreeCAD is a parametric 3D CAD modeler, designed for product design and engineering tasks, with a focus on flexibility and extensibility.",
		"link": "https://www.freecadweb.org/",
		"winget": "FreeCAD.FreeCAD"
	},
	"WPFInstallorcaslicer": {
		"category": "Multimedia Tools",
		"choco": "orcaslicer",
		"content": "OrcaSlicer",
		"description": "G-code generator for 3D printers (Bambu, Prusa, Voron, VzBot, RatRig, Creality, etc.)",
		"link": "https://github.com/SoftFever/OrcaSlicer",
		"winget": "SoftFever.OrcaSlicer"
	},
	"WPFInstallfxsound": {
		"category": "Multimedia Tools",
		"choco": "fxsound",
		"content": "FxSound",
		"description": "FxSound is a cutting-edge audio enhancement software that elevates your listening experience across all media.",
		"link": "https://www.fxsound.com/",
		"winget": "FxSoundLLC.FxSound"
	},
	"WPFInstallfzf": {
		"category": "Utilities",
		"choco": "fzf",
		"content": "Fzf",
		"description": "A command-line fuzzy finder",
		"link": "https://github.com/junegunn/fzf/",
		"winget": "junegunn.fzf"
	},
	"WPFInstallgeforcenow": {
		"category": "Games",
		"choco": "nvidia-geforce-now",
		"content": "GeForce NOW",
		"description": "GeForce NOW is a cloud gaming service that allows you to play high-quality PC games on your device.",
		"link": "https://www.nvidia.com/en-us/geforce-now/",
		"winget": "Nvidia.GeForceNow"
	},
	"WPFInstallgimp": {
		"category": "Multimedia Tools",
		"choco": "gimp",
		"content": "GIMP (Image Editor)",
		"description": "GIMP is a versatile open-source raster graphics editor used for tasks such as photo retouching, image editing, and image composition.",
		"link": "https://www.gimp.org/",
		"winget": "GIMP.GIMP"
	},
	"WPFInstallgit": {
		"category": "Development",
		"choco": "git",
		"content": "Git",
		"description": "Git is a distributed version control system widely used for tracking changes in source code during software development.",
		"link": "https://git-scm.com/",
		"winget": "Git.Git"
	},
	"WPFInstallgitextensions": {
		"category": "Development",
		"choco": "git;gitextensions",
		"content": "Git Extensions",
		"description": "Git Extensions is a graphical user interface for Git, providing additional features for easier source code management.",
		"link": "https://gitextensions.github.io/",
		"winget": "Git.Git;GitExtensionsTeam.GitExtensions"
	},
	"WPFInstallgithubcli": {
		"category": "Development",
		"choco": "git;gh",
		"content": "GitHub CLI",
		"description": "GitHub CLI is a command-line tool that simplifies working with GitHub directly from the terminal.",
		"link": "https://cli.github.com/",
		"winget": "Git.Git;GitHub.cli"
	},
	"WPFInstallgithubdesktop": {
		"category": "Development",
		"choco": "git;github-desktop",
		"content": "GitHub Desktop",
		"description": "GitHub Desktop is a visual Git client that simplifies collaboration on GitHub repositories with an easy-to-use interface.",
		"link": "https://desktop.github.com/",
		"winget": "Git.Git;GitHub.GitHubDesktop"
	},
	"WPFInstallglaryutilities": {
		"category": "Utilities",
		"choco": "glaryutilities-free",
		"content": "Glary Utilities",
		"description": "Glary Utilities is a comprehensive system optimization and maintenance tool for Windows.",
		"link": "https://www.glarysoft.com/glary-utilities/",
		"winget": "Glarysoft.GlaryUtilities"
	},
	"WPFInstallgog": {
		"category": "Games",
		"choco": "goggalaxy",
		"content": "GOG Galaxy",
		"description": "GOG Galaxy is a gaming client that offers DRM-free games, additional content, and more.",
		"link": "https://www.gog.com/galaxy",
		"winget": "GOG.Galaxy"
	},
	"WPFInstallgolang": {
		"category": "Development",
		"choco": "golang",
		"content": "GoLang",
		"description": "GoLang (or Golang) is a statically typed, compiled programming language designed for simplicity, reliability, and efficiency.",
		"link": "https://golang.org/",
		"winget": "GoLang.Go"
	},
	"WPFInstallgoogledrive": {
		"category": "Utilities",
		"choco": "googledrive",
		"content": "Google Drive",
		"description": "File syncing across devices all tied to your google account",
		"link": "https://www.google.com/drive/",
		"winget": "Google.Drive"
	},
	"WPFInstallgpuz": {
		"category": "Utilities",
		"choco": "gpu-z",
		"content": "GPU-Z",
		"description": "GPU-Z provides detailed information about your graphics card and GPU.",
		"link": "https://www.techpowerup.com/gpuz/",
		"winget": "TechPowerUp.GPU-Z"
	},
	"WPFInstallgreenshot": {
		"category": "Multimedia Tools",
		"choco": "greenshot",
		"content": "Greenshot (Screenshots)",
		"description": "Greenshot is a light-weight screenshot software tool with built-in image editor and customizable capture options.",
		"link": "https://getgreenshot.org/",
		"winget": "Greenshot.Greenshot"
	},
	"WPFInstallgsudo": {
		"category": "Utilities",
		"choco": "gsudo",
		"content": "Gsudo",
		"description": "Gsudo is a sudo implementation for Windows, allowing elevated privilege execution.",
		"link": "https://gerardog.github.io/gsudo/",
		"winget": "gerardog.gsudo"
	},
	"WPFInstallguilded": {
		"category": "Communications",
		"choco": "na",
		"content": "Guilded",
		"description": "Guilded is a communication and productivity platform that includes chat, scheduling, and collaborative tools for gaming and communities.",
		"link": "https://www.guilded.gg/",
		"winget": "Guilded.Guilded"
	},
	"WPFInstallhandbrake": {
		"category": "Multimedia Tools",
		"choco": "handbrake",
		"content": "HandBrake",
		"description": "HandBrake is an open-source video transcoder, allowing you to convert video from nearly any format to a selection of widely supported codecs.",
		"link": "https://handbrake.fr/",
		"winget": "HandBrake.HandBrake"
	},
	"WPFInstallharmonoid": {
		"category": "Multimedia Tools",
		"choco": "na",
		"content": "Harmonoid",
		"description": "Plays and manages your music library. Looks beautiful and juicy. Playlists, visuals, synced lyrics, pitch shift, volume boost and more.",
		"link": "https://harmonoid.com/",
		"winget": "Harmonoid.Harmonoid"
	},
	"WPFInstallheidisql": {
		"category": "Pro Tools",
		"choco": "heidisql",
		"content": "HeidiSQL",
		"description": "HeidiSQL is a powerful and easy-to-use client for MySQL, MariaDB, Microsoft SQL Server, and PostgreSQL databases. It provides tools for database management and development.",
		"link": "https://www.heidisql.com/",
		"winget": "HeidiSQL.HeidiSQL"
	},
	"WPFInstallhelix": {
		"category": "Development",
		"choco": "helix",
		"content": "Helix",
		"description": "Helix is a neovim alternative built in rust.",
		"link": "https://helix-editor.com/",
		"winget": "Helix.Helix"
	},
	"WPFInstallheroiclauncher": {
		"category": "Games",
		"choco": "na",
		"content": "Heroic Games Launcher",
		"description": "Heroic Games Launcher is an open-source alternative game launcher for Epic Games Store.",
		"link": "https://heroicgameslauncher.com/",
		"winget": "HeroicGamesLauncher.HeroicGamesLauncher"
	},
	"WPFInstallhexchat": {
		"category": "Communications",
		"choco": "hexchat",
		"content": "Hexchat",
		"description": "HexChat is a free, open-source IRC (Internet Relay Chat) client with a graphical interface for easy communication.",
		"link": "https://hexchat.github.io/",
		"winget": "HexChat.HexChat"
	},
	"WPFInstallhwinfo": {
		"category": "Utilities",
		"choco": "hwinfo",
		"content": "HWiNFO",
		"description": "HWiNFO provides comprehensive hardware information and diagnostics for Windows.",
		"link": "https://www.hwinfo.com/",
		"winget": "REALiX.HWiNFO"
	},
	"WPFInstallhwmonitor": {
		"category": "Utilities",
		"choco": "hwmonitor",
		"content": "HWMonitor",
		"description": "HWMonitor is a hardware monitoring program that reads PC systems main health sensors.",
		"link": "https://www.cpuid.com/softwares/hwmonitor.html",
		"winget": "CPUID.HWMonitor"
	},
	"WPFInstallimageglass": {
		"category": "Multimedia Tools",
		"choco": "imageglass",
		"content": "ImageGlass (Image Viewer)",
		"description": "ImageGlass is a versatile image viewer with support for various image formats and a focus on simplicity and speed.",
		"link": "https://imageglass.org/",
		"winget": "DuongDieuPhap.ImageGlass"
	},
	"WPFInstallimgburn": {
		"category": "Multimedia Tools",
		"choco": "imgburn",
		"content": "ImgBurn",
		"description": "ImgBurn is a lightweight CD, DVD, HD-DVD, and Blu-ray burning application with advanced features for creating and burning disc images.",
		"link": "http://www.imgburn.com/",
		"winget": "LIGHTNINGUK.ImgBurn"
	},
	"WPFInstallinkscape": {
		"category": "Multimedia Tools",
		"choco": "inkscape",
		"content": "Inkscape",
		"description": "Inkscape is a powerful open-source vector graphics editor, suitable for tasks such as illustrations, icons, logos, and more.",
		"link": "https://inkscape.org/",
		"winget": "Inkscape.Inkscape"
	},
	"WPFInstallitch": {
		"category": "Games",
		"choco": "itch",
		"content": "Itch.io",
		"description": "Itch.io is a digital distribution platform for indie games and creative projects.",
		"link": "https://itch.io/",
		"winget": "ItchIo.Itch"
	},
	"WPFInstallitunes": {
		"category": "Multimedia Tools",
		"choco": "itunes",
		"content": "iTunes",
		"description": "iTunes is a media player, media library, and online radio broadcaster application developed by Apple Inc.",
		"link": "https://www.apple.com/itunes/",
		"winget": "Apple.iTunes"
	},
	"WPFInstalljami": {
		"category": "Communications",
		"choco": "jami",
		"content": "Jami",
		"description": "Jami is a secure and privacy-focused communication platform that offers audio and video calls, messaging, and file sharing.",
		"link": "https://jami.net/",
		"winget": "SFLinux.Jami"
	},
	"WPFInstalljava16": {
		"category": "Development",
		"choco": "temurin16jre",
		"content": "OpenJDK Java 16",
		"description": "OpenJDK Java 16 is the latest version of the open-source Java development kit.",
		"link": "https://adoptopenjdk.net/",
		"winget": "AdoptOpenJDK.OpenJDK.16"
	},
	"WPFInstalljava18": {
		"category": "Development",
		"choco": "temurin18jre",
		"content": "Oracle Java 18",
		"description": "Oracle Java 18 is the latest version of the official Java development kit from Oracle.",
		"link": "https://www.oracle.com/java/",
		"winget": "EclipseAdoptium.Temurin.18.JRE"
	},
	"WPFInstalljava20": {
		"category": "Development",
		"choco": "na",
		"content": "Azul Zulu JDK 20",
		"description": "Azul Zulu JDK 20 is a distribution of the OpenJDK with long-term support, performance enhancements, and security updates.",
		"link": "https://www.azul.com/downloads/zulu-community/",
		"winget": "Azul.Zulu.20.JDK"
	},
	"WPFInstalljava21": {
		"category": "Development",
		"choco": "na",
		"content": "Azul Zulu JDK 21",
		"description": "Azul Zulu JDK 21 is a distribution of the OpenJDK with long-term support, performance enhancements, and security updates.",
		"link": "https://www.azul.com/downloads/zulu-community/",
		"winget": "Azul.Zulu.21.JDK"
	},
	"WPFInstalljava8": {
		"category": "Development",
		"choco": "temurin8jre",
		"content": "OpenJDK Java 8",
		"description": "OpenJDK Java 8 is an open-source implementation of the Java Platform, Standard Edition.",
		"link": "https://adoptopenjdk.net/",
		"winget": "EclipseAdoptium.Temurin.8.JRE"
	},
	"WPFInstalljava11runtime": {
		"category": "Development",
		"choco": "na",
		"content": "Eclipse Temurin JRE 11",
		"description": "Eclipse Temurin JRE is the open source Java SE build based upon OpenJRE.",
		"link": "https://adoptium.net/",
		"winget": "EclipseAdoptium.Temurin.11.JRE"
	},
	"WPFInstalljava17runtime": {
		"category": "Development",
		"choco": "na",
		"content": "Eclipse Temurin JRE 17",
		"description": "Eclipse Temurin JRE is the open source Java SE build based upon OpenJRE.",
		"link": "https://adoptium.net/",
		"winget": "EclipseAdoptium.Temurin.17.JRE"
	},
	"WPFInstalljava18runtime": {
		"category": "Development",
		"choco": "na",
		"content": "Eclipse Temurin JRE 18",
		"description": "Eclipse Temurin JRE is the open source Java SE build based upon OpenJRE.",
		"link": "https://adoptium.net/",
		"winget": "EclipseAdoptium.Temurin.18.JRE"
	},
	"WPFInstalljava19runtime": {
		"category": "Development",
		"choco": "na",
		"content": "Eclipse Temurin JRE 19",
		"description": "Eclipse Temurin JRE is the open source Java SE build based upon OpenJRE.",
		"link": "https://adoptium.net/",
		"winget": "EclipseAdoptium.Temurin.19.JRE"
	},
	"WPFInstalljdownloader": {
		"category": "Utilities",
		"choco": "jdownloader",
		"content": "JDownloader",
		"description": "JDownloader is a feature-rich download manager with support for various file hosting services.",
		"link": "http://jdownloader.org/",
		"winget": "AppWork.JDownloader"
	},
	"WPFInstalljellyfinmediaplayer": {
		"category": "Multimedia Tools",
		"choco": "jellyfin-media-player",
		"content": "Jellyfin Media Player",
		"description": "Jellyfin Media Player is a client application for the Jellyfin media server, providing access to your media library.",
		"link": "https://github.com/jellyfin/jellyfin-media-playerf",
		"winget": "Jellyfin.JellyfinMediaPlayer"
	},
	"WPFInstalljellyfinserver": {
		"category": "Multimedia Tools",
		"choco": "jellyfin",
		"content": "Jellyfin Server",
		"description": "Jellyfin Server is an open-source media server software, allowing you to organize and stream your media library.",
		"link": "https://jellyfin.org/",
		"winget": "Jellyfin.Server"
	},
	"WPFInstalljetbrains": {
		"category": "Development",
		"choco": "jetbrainstoolbox",
		"content": "Jetbrains Toolbox",
		"description": "Jetbrains Toolbox is a platform for easy installation and management of JetBrains developer tools.",
		"link": "https://www.jetbrains.com/toolbox/",
		"winget": "JetBrains.Toolbox"
	},
	"WPFInstalljoplin": {
		"category": "Document",
		"choco": "joplin",
		"content": "Joplin (FOSS Notes)",
		"description": "Joplin is an open-source note-taking and to-do application with synchronization capabilities.",
		"link": "https://joplinapp.org/",
		"winget": "Joplin.Joplin"
	},
	"WPFInstalljpegview": {
		"category": "Utilities",
		"choco": "jpegview",
		"content": "JPEG View",
		"description": "JPEGView is a lean, fast and highly configurable viewer/editor for JPEG, BMP, PNG, WEBP, TGA, GIF, JXL, HEIC, HEIF, AVIF and TIFF images with a minimal GUI",
		"link": "https://github.com/sylikc/jpegview",
		"winget": "sylikc.JPEGView"
	},
	"WPFInstallkdeconnect": {
		"category": "Utilities",
		"choco": "kdeconnect-kde",
		"content": "KDE Connect",
		"description": "KDE Connect allows seamless integration between your KDE desktop and mobile devices.",
		"link": "https://community.kde.org/KDEConnect",
		"winget": "KDE.KDEConnect"
	},
	"WPFInstallkdenlive": {
		"category": "Multimedia Tools",
		"choco": "kdenlive",
		"content": "Kdenlive (Video Editor)",
		"description": "Kdenlive is an open-source video editing software with powerful features for creating and editing professional-quality videos.",
		"link": "https://kdenlive.org/",
		"winget": "KDE.Kdenlive"
	},
	"WPFInstallkeepass": {
		"category": "Utilities",
		"choco": "keepassxc",
		"content": "KeePassXC",
		"description": "KeePassXC is a cross-platform, open-source password manager with strong encryption features.",
		"link": "https://keepassxc.org/",
		"winget": "KeePassXCTeam.KeePassXC"
	},
	"WPFInstallklite": {
		"category": "Multimedia Tools",
		"choco": "k-litecodecpack-standard",
		"content": "K-Lite Codec Standard",
		"description": "K-Lite Codec Pack Standard is a collection of audio and video codecs and related tools, providing essential components for media playback.",
		"link": "https://www.codecguide.com/",
		"winget": "CodecGuide.K-LiteCodecPack.Standard"
	},
	"WPFInstallkodi": {
		"category": "Multimedia Tools",
		"choco": "kodi",
		"content": "Kodi Media Center",
		"description": "Kodi is an open-source media center application that allows you to play and view most videos, music, podcasts, and other digital media files.",
		"link": "https://kodi.tv/",
		"winget": "XBMCFoundation.Kodi"
	},
	"WPFInstallkrita": {
		"category": "Multimedia Tools",
		"choco": "krita",
		"content": "Krita (Image Editor)",
		"description": "Krita is a powerful open-source painting application. It is designed for concept artists, illustrators, matte and texture artists, and the VFX industry.",
		"link": "https://krita.org/en/features/",
		"winget": "KDE.Krita"
	},
	"WPFInstalllazygit": {
		"category": "Development",
		"choco": "lazygit",
		"content": "Lazygit",
		"description": "Simple terminal UI for git commands",
		"link": "https://github.com/jesseduffield/lazygit/",
		"winget": "JesseDuffield.lazygit"
	},
	"WPFInstalllibreoffice": {
		"category": "Document",
		"choco": "libreoffice-fresh",
		"content": "LibreOffice",
		"description": "LibreOffice is a powerful and free office suite, compatible with other major office suites.",
		"link": "https://www.libreoffice.org/",
		"winget": "TheDocumentFoundation.LibreOffice"
	},
	"WPFInstalllibrewolf": {
		"category": "Browsers",
		"choco": "librewolf",
		"content": "LibreWolf",
		"description": "LibreWolf is a privacy-focused web browser based on Firefox, with additional privacy and security enhancements.",
		"link": "https://librewolf-community.gitlab.io/",
		"winget": "LibreWolf.LibreWolf"
	},
	"WPFInstalllinkshellextension": {
		"category": "Utilities",
		"choco": "linkshellextension",
		"content": "Link Shell extension",
		"description": "Link Shell Extension (LSE) provides for the creation of Hardlinks, Junctions, Volume Mountpoints, Symbolic Links, a folder cloning process that utilises Hardlinks or Symbolic Links and a copy process taking care of Junctions, Symbolic Links, and Hardlinks. LSE, as its name implies is implemented as a Shell extension and is accessed from Windows Explorer, or similar file/folder managers.",
		"link": "https://schinagl.priv.at/nt/hardlinkshellext/hardlinkshellext.html",
		"winget": "HermannSchinagl.LinkShellExtension"
	},
	"WPFInstalllinphone": {
		"category": "Communications",
		"choco": "linphone",
		"content": "Linphone",
		"description": "Linphone is an open-source voice over IP (VoIPservice that allows for audio and video calls, messaging, and more.",
		"link": "https://www.linphone.org/",
		"winget": "BelledonneCommunications.Linphone"
	},
	"WPFInstalllivelywallpaper": {
		"category": "Utilities",
		"choco": "lively",
		"content": "Lively Wallpaper",
		"description": "Free and open-source software that allows users to set animated desktop wallpapers and screensavers.",
		"link": "https://www.rocksdanister.com/lively/",
		"winget": "rocksdanister.LivelyWallpaper"
	},
	"WPFInstalllocalsend": {
		"category": "Utilities",
		"choco": "localsend.install",
		"content": "LocalSend",
		"description": "An open source cross-platform alternative to AirDrop.",
		"link": "https://localsend.org/",
		"winget": "LocalSend.LocalSend"
	},
	"WPFInstalllockhunter": {
		"category": "Utilities",
		"choco": "lockhunter",
		"content": "LockHunter",
		"description": "LockHunter is a free tool to delete files blocked by something you do not know.",
		"link": "https://lockhunter.com/",
		"winget": "CrystalRich.LockHunter"
	},
	"WPFInstalllogseq": {
		"category": "Document",
		"choco": "logseq",
		"content": "Logseq",
		"description": "Logseq is a versatile knowledge management and note-taking application designed for the digital thinker. With a focus on the interconnectedness of ideas, Logseq allows users to seamlessly organize their thoughts through a combination of hierarchical outlines and bi-directional linking. It supports both structured and unstructured content, enabling users to create a personalized knowledge graph that adapts to their evolving ideas and insights.",
		"link": "https://logseq.com/",
		"winget": "Logseq.Logseq"
	},
	"WPFInstallmalwarebytes": {
		"category": "Utilities",
		"choco": "malwarebytes",
		"content": "Malwarebytes",
		"description": "Malwarebytes is an anti-malware software that provides real-time protection against threats.",
		"link": "https://www.malwarebytes.com/",
		"winget": "Malwarebytes.Malwarebytes"
	},
	"WPFInstallmasscode": {
		"category": "Document",
		"choco": "na",
		"content": "massCode (Snippet Manager)",
		"description": "massCode is a fast and efficient open-source code snippet manager for developers.",
		"link": "https://masscode.io/",
		"winget": "antonreshetov.massCode"
	},
	"WPFInstallmatrix": {
		"category": "Communications",
		"choco": "element-desktop",
		"content": "Matrix",
		"description": "Matrix is an open network for secure, decentralized communication with features like chat, VoIP, and collaboration tools.",
		"link": "https://element.io/",
		"winget": "Element.Element"
	},
	"WPFInstallmeld": {
		"category": "Utilities",
		"choco": "meld",
		"content": "Meld",
		"description": "Meld is a visual diff and merge tool for files and directories.",
		"link": "https://meldmerge.org/",
		"winget": "Meld.Meld"
	},
	"WPFInstallmonitorian": {
		"category": "Utilities",
		"choco": "monitorian",
		"content": "Monitorian",
		"description": "Monitorian is a utility for adjusting monitor brightness and contrast on Windows.",
		"link": "https://github.com/emoacht/Monitorian",
		"winget": "emoacht.Monitorian"
	},
	"WPFInstallmoonlight": {
		"category": "Games",
		"choco": "moonlight-qt",
		"content": "Moonlight/GameStream Client",
		"description": "Moonlight/GameStream Client allows you to stream PC games to other devices over your local network.",
		"link": "https://moonlight-stream.org/",
		"winget": "MoonlightGameStreamingProject.Moonlight"
	},
	"WPFInstallMotrix": {
		"category": "Utilities",
		"choco": "motrix",
		"content": "Motrix Download Manager",
		"description": "A full-featured download manager.",
		"link": "https://motrix.app/",
		"winget": "agalwood.Motrix"
	},
	"WPFInstallmpc": {
		"category": "Multimedia Tools",
		"choco": "mpc-hc",
		"content": "Media Player Classic (Video Player)",
		"description": "Media Player Classic is a lightweight, open-source media player that supports a wide range of audio and video formats. It includes features like customizable toolbars and support for subtitles.",
		"link": "https://mpc-hc.org/",
		"winget": "clsid2.mpc-hc"
	},
	"WPFInstallmremoteng": {
		"category": "Pro Tools",
		"choco": "mremoteng",
		"content": "mRemoteNG",
		"description": "mRemoteNG is a free and open-source remote connections manager. It allows you to view and manage multiple remote sessions in a single interface.",
		"link": "https://mremoteng.org/",
		"winget": "mRemoteNG.mRemoteNG"
	},
	"WPFInstallmsedgeredirect": {
		"category": "Utilities",
		"choco": "msedgeredirect",
		"content": "MSEdgeRedirect",
		"description": "A Tool to Redirect News, Search, Widgets, Weather, and More to Your Default Browser.",
		"link": "https://github.com/rcmaehl/MSEdgeRedirect",
		"winget": "rcmaehl.MSEdgeRedirect"
	},
	"WPFInstallmsiafterburner": {
		"category": "Utilities",
		"choco": "msiafterburner",
		"content": "MSI Afterburner",
		"description": "MSI Afterburner is a graphics card overclocking utility with advanced features.",
		"link": "https://www.msi.com/Landing/afterburner",
		"winget": "Guru3D.Afterburner"
	},
	"WPFInstallmullvadbrowser": {
		"category": "Browsers",
		"choco": "na",
		"content": "Mullvad Browser",
		"description": "Mullvad Browser is a privacy-focused web browser, developed in partnership with the Tor Project.",
		"link": "https://mullvad.net/browser",
		"winget": "MullvadVPN.MullvadBrowser"
	},
	"WPFInstallmusescore": {
		"category": "Multimedia Tools",
		"choco": "musescore",
		"content": "MuseScore",
		"description": "Create, play back and print beautiful sheet music with free and easy to use music notation software MuseScore.",
		"link": "https://musescore.org/en",
		"winget": "Musescore.Musescore"
	},
	"WPFInstallmusicbee": {
		"category": "Multimedia Tools",
		"choco": "musicbee",
		"content": "MusicBee (Music Player)",
		"description": "MusicBee is a customizable music player with support for various audio formats. It includes features like an integrated search function, tag editing, and more.",
		"link": "https://getmusicbee.com/",
		"winget": "MusicBee.MusicBee"
	},
	"WPFInstallmp3tag": {
		"category": "Multimedia Tools",
		"choco": "mp3tag",
		"content": "Mp3tag (Metadata Audio Editor)",
		"description": "Mp3tag is a powerful and yet easy-to-use tool to edit metadata of common audio formats.",
		"link": "https://www.mp3tag.de/en/",
		"winget": "Mp3tag.Mp3tag"
	},
	"WPFInstallnanazip": {
		"category": "Utilities",
		"choco": "nanazip",
		"content": "NanaZip",
		"description": "NanaZip is a fast and efficient file compression and decompression tool.",
		"link": "https://github.com/M2Team/NanaZip",
		"winget": "M2Team.NanaZip"
	},
	"WPFInstallnetbird": {
		"category": "Pro Tools",
		"choco": "netbird",
		"content": "NetBird",
		"description": "NetBird is a Open Source alternative comparable to TailScale that can be connected to a selfhosted Server.",
		"link": "https://netbird.io/",
		"winget": "netbird"
	},
	"WPFInstallnaps2": {
		"category": "Document",
		"choco": "naps2",
		"content": "NAPS2 (Document Scanner)",
		"description": "NAPS2 is a document scanning application that simplifies the process of creating electronic documents.",
		"link": "https://www.naps2.com/",
		"winget": "Cyanfish.NAPS2"
	},
	"WPFInstallneofetchwin": {
		"category": "Utilities",
		"choco": "na",
		"content": "Neofetch",
		"description": "Neofetch is a command-line utility for displaying system information in a visually appealing way.",
		"link": "https://github.com/nepnep39/neofetch-win",
		"winget": "nepnep.neofetch-win"
	},
	"WPFInstallneovim": {
		"category": "Development",
		"choco": "neovim",
		"content": "Neovim",
		"description": "Neovim is a highly extensible text editor and an improvement over the original Vim editor.",
		"link": "https://neovim.io/",
		"winget": "Neovim.Neovim"
	},
	"WPFInstallnextclouddesktop": {
		"category": "Utilities",
		"choco": "nextcloud-client",
		"content": "Nextcloud Desktop",
		"description": "Nextcloud Desktop is the official desktop client for the Nextcloud file synchronization and sharing platform.",
		"link": "https://nextcloud.com/install/#install-clients",
		"winget": "Nextcloud.NextcloudDesktop"
	},
	"WPFInstallnglide": {
		"category": "Multimedia Tools",
		"choco": "na",
		"content": "nGlide (3dfx compatibility)",
		"description": "nGlide is a 3Dfx Voodoo Glide wrapper. It allows you to play games that use Glide API on modern graphics cards without the need for a 3Dfx Voodoo graphics card.",
		"link": "http://www.zeus-software.com/downloads/nglide",
		"winget": "ZeusSoftware.nGlide"
	},
	"WPFInstallnmap": {
		"category": "Pro Tools",
		"choco": "nmap",
		"content": "Nmap",
		"description": "Nmap (Network Mapper) is an open-source tool for network exploration and security auditing. It discovers devices on a network and provides information about their ports and services.",
		"link": "https://nmap.org/",
		"winget": "Insecure.Nmap"
	},
	"WPFInstallnodejs": {
		"category": "Development",
		"choco": "nodejs",
		"content": "NodeJS",
		"description": "NodeJS is a JavaScript runtime built on Chrome's V8 JavaScript engine for building server-side and networking applications.",
		"link": "https://nodejs.org/",
		"winget": "OpenJS.NodeJS"
	},
	"WPFInstallnodejslts": {
		"category": "Development",
		"choco": "nodejs-lts",
		"content": "NodeJS LTS",
		"description": "NodeJS LTS provides Long-Term Support releases for stable and reliable server-side JavaScript development.",
		"link": "https://nodejs.org/",
		"winget": "OpenJS.NodeJS.LTS"
	},
	"WPFInstallnomacs": {
		"category": "Multimedia Tools",
		"choco": "nomacs",
		"content": "Nomacs (Image viewer)",
		"description": "Nomacs is a free, open-source image viewer that supports multiple platforms. It features basic image editing capabilities and supports a variety of image formats.",
		"link": "https://nomacs.org/",
		"winget": "nomacs.nomacs"
	},
	"WPFInstallnotepadplus": {
		"category": "Document",
		"choco": "notepadplusplus",
		"content": "Notepad++",
		"description": "Notepad++ is a free, open-source code editor and Notepad replacement with support for multiple languages.",
		"link": "https://notepad-plus-plus.org/",
		"winget": "Notepad++.Notepad++"
	},
	"WPFInstallnuget": {
		"category": "Microsoft Tools",
		"choco": "nuget.commandline",
		"content": "NuGet",
		"description": "NuGet is a package manager for the .NET framework, enabling developers to manage and share libraries in their .NET applications.",
		"link": "https://www.nuget.org/",
		"winget": "Microsoft.NuGet"
	},
	"WPFInstallnushell": {
		"category": "Utilities",
		"choco": "nushell",
		"content": "Nushell",
		"description": "Nushell is a new shell that takes advantage of modern hardware and systems to provide a powerful, expressive, and fast experience.",
		"link": "https://www.nushell.sh/",
		"winget": "Nushell.Nushell"
	},
	"WPFInstallnvclean": {
		"category": "Utilities",
		"choco": "na",
		"content": "NVCleanstall",
		"description": "NVCleanstall is a tool designed to customize NVIDIA driver installations, allowing advanced users to control more aspects of the installation process.",
		"link": "https://www.techpowerup.com/nvcleanstall/",
		"winget": "TechPowerUp.NVCleanstall"
	},
	"WPFInstallnvm": {
		"category": "Development",
		"choco": "nvm",
		"content": "Node Version Manager",
		"description": "Node Version Manager (NVM) for Windows allows you to easily switch between multiple Node.js versions.",
		"link": "https://github.com/coreybutler/nvm-windows",
		"winget": "CoreyButler.NVMforWindows"
	},
	"WPFInstallobs": {
		"category": "Multimedia Tools",
		"choco": "obs-studio",
		"content": "OBS Studio",
		"description": "OBS Studio is a free and open-source software for video recording and live streaming. It supports real-time video/audio capturing and mixing, making it popular among content creators.",
		"link": "https://obsproject.com/",
		"winget": "OBSProject.OBSStudio"
	},
	"WPFInstallobsidian": {
		"category": "Document",
		"choco": "obsidian",
		"content": "Obsidian",
		"description": "Obsidian is a powerful note-taking and knowledge management application.",
		"link": "https://obsidian.md/",
		"winget": "Obsidian.Obsidian"
	},
	"WPFInstallokular": {
		"category": "Document",
		"choco": "okular",
		"content": "Okular",
		"description": "Okular is a versatile document viewer with advanced features.",
		"link": "https://okular.kde.org/",
		"winget": "KDE.Okular"
	},
	"WPFInstallonedrive": {
		"category": "Microsoft Tools",
		"choco": "onedrive",
		"content": "OneDrive",
		"description": "OneDrive is a cloud storage service provided by Microsoft, allowing users to store and share files securely across devices.",
		"link": "https://onedrive.live.com/",
		"winget": "Microsoft.OneDrive"
	},
	"WPFInstallonlyoffice": {
		"category": "Document",
		"choco": "onlyoffice",
		"content": "ONLYOffice Desktop",
		"description": "ONLYOffice Desktop is a comprehensive office suite for document editing and collaboration.",
		"link": "https://www.onlyoffice.com/desktop.aspx",
		"winget": "ONLYOFFICE.DesktopEditors"
	},
	"WPFInstallOPAutoClicker": {
		"category": "Utilities",
		"choco": "autoclicker",
		"content": "OPAutoClicker",
		"description": "A full-fledged autoclicker with two modes of autoclicking, at your dynamic cursor location or at a prespecified location.",
		"link": "https://www.opautoclicker.com",
		"winget": "OPAutoClicker.OPAutoClicker"
	},
	"WPFInstallopenhashtab": {
		"category": "Utilities",
		"choco": "openhashtab",
		"content": "OpenHashTab",
		"description": "OpenHashTab is a shell extension for conveniently calculating and checking file hashes from file properties.",
		"link": "https://github.com/namazso/OpenHashTab/",
		"winget": "namazso.OpenHashTab"
	},
	"WPFInstallopenoffice": {
		"category": "Document",
		"choco": "openoffice",
		"content": "Apache OpenOffice",
		"description": "Apache OpenOffice is an open-source office software suite for word processing, spreadsheets, presentations, and more.",
		"link": "https://www.openoffice.org/",
		"winget": "Apache.OpenOffice"
	},
	"WPFInstallopenrgb": {
		"category": "Utilities",
		"choco": "openrgb",
		"content": "OpenRGB",
		"description": "OpenRGB is an open-source RGB lighting control software designed to manage and control RGB lighting for various components and peripherals.",
		"link": "https://openrgb.org/",
		"winget": "CalcProgrammer1.OpenRGB"
	},
	"WPFInstallopenscad": {
		"category": "Multimedia Tools",
		"choco": "openscad",
		"content": "OpenSCAD",
		"description": "OpenSCAD is a free and open-source script-based 3D CAD modeler. It is especially useful for creating parametric designs for 3D printing.",
		"link": "https://www.openscad.org/",
		"winget": "OpenSCAD.OpenSCAD"
	},
	"WPFInstallopenshell": {
		"category": "Utilities",
		"choco": "open-shell",
		"content": "Open Shell (Start Menu)",
		"description": "Open Shell is a Windows Start Menu replacement with enhanced functionality and customization options.",
		"link": "https://github.com/Open-Shell/Open-Shell-Menu",
		"winget": "Open-Shell.Open-Shell-Menu"
	},
	"WPFInstallOpenVPN": {
		"category": "Pro Tools",
		"choco": "openvpn-connect",
		"content": "OpenVPN Connect",
		"description": "OpenVPN Connect is an open-source VPN client that allows you to connect securely to a VPN server. It provides a secure and encrypted connection for protecting your online privacy.",
		"link": "https://openvpn.net/",
		"winget": "OpenVPNTechnologies.OpenVPNConnect"
	},
	"WPFInstallOVirtualBox": {
		"category": "Utilities",
		"choco": "virtualbox",
		"content": "Oracle VirtualBox",
		"description": "Oracle VirtualBox is a powerful and free open-source virtualization tool for x86 and AMD64/Intel64 architectures.",
		"link": "https://www.virtualbox.org/",
		"winget": "Oracle.VirtualBox"
	},
	"WPFInstallownclouddesktop": {
		"category": "Utilities",
		"choco": "owncloud-client",
		"content": "ownCloud Desktop",
		"description": "ownCloud Desktop is the official desktop client for the ownCloud file synchronization and sharing platform.",
		"link": "https://owncloud.com/desktop-app/",
		"winget": "ownCloud.ownCloudDesktop"
	},
	"WPFInstallPaintdotnet": {
		"category": "Multimedia Tools",
		"choco": "paint.net",
		"content": "Paint.NET",
		"description": "Paint.NET is a free image and photo editing software for Windows. It features an intuitive user interface and supports a wide range of powerful editing tools.",
		"link": "https://www.getpaint.net/",
		"winget": "dotPDN.PaintDotNet"
	},
	"WPFInstallparsec": {
		"category": "Utilities",
		"choco": "parsec",
		"content": "Parsec",
		"description": "Parsec is a low-latency, high-quality remote desktop sharing application for collaborating and gaming across devices.",
		"link": "https://parsec.app/",
		"winget": "Parsec.Parsec"
	},
	"WPFInstallpdf24creator": {
		"category": "Document",
		"choco": "pdf24",
		"content": "PDF24 creator",
		"description": "Free and easy-to-use online/desktop PDF tools that make you more productive",
		"link": "https://tools.pdf24.org/en/",
		"winget": "geeksoftwareGmbH.PDF24Creator"
	},
	"WPFInstallpdfsam": {
		"category": "Document",
		"choco": "pdfsam",
		"content": "PDFsam Basic",
		"description": "PDFsam Basic is a free and open-source tool for splitting, merging, and rotating PDF files.",
		"link": "https://pdfsam.org/",
		"winget": "PDFsam.PDFsam"
	},
	"WPFInstallpeazip": {
		"category": "Utilities",
		"choco": "peazip",
		"content": "PeaZip",
		"description": "PeaZip is a free, open-source file archiver utility that supports multiple archive formats and provides encryption features.",
		"link": "https://peazip.github.io/",
		"winget": "Giorgiotani.Peazip"
	},
	"WPFInstallpiimager": {
		"category": "Utilities",
		"choco": "rpi-imager",
		"content": "Raspberry Pi Imager",
		"description": "Raspberry Pi Imager is a utility for writing operating system images to SD cards for Raspberry Pi devices.",
		"link": "https://www.raspberrypi.com/software/",
		"winget": "RaspberryPiFoundation.RaspberryPiImager"
	},
	"WPFInstallplaynite": {
		"category": "Games",
		"choco": "playnite",
		"content": "Playnite",
		"description": "Playnite is an open-source video game library manager with one simple goal: To provide a unified interface for all of your games.",
		"link": "https://playnite.link/",
		"winget": "Playnite.Playnite"
	},
	"WPFInstallplex": {
		"category": "Multimedia Tools",
		"choco": "plexmediaserver",
		"content": "Plex Media Server",
		"description": "Plex Media Server is a media server software that allows you to organize and stream your media library. It supports various media formats and offers a wide range of features.",
		"link": "https://www.plex.tv/your-media/",
		"winget": "Plex.PlexMediaServer"
	},
	"WPFInstallPortmaster": {
		"category": "Pro Tools",
		"choco": "portmaster",
		"content": "Portmaster",
		"description": "Portmaster is a free and open-source application that puts you back in charge over all your computers network connections.",
		"link": "https://safing.io/",
		"winget": "Safing.Portmaster"
	},
	"WPFInstallposh": {
		"category": "Development",
		"choco": "oh-my-posh",
		"content": "Oh My Posh (Prompt)",
		"description": "Oh My Posh is a cross-platform prompt theme engine for any shell.",
		"link": "https://ohmyposh.dev/",
		"winget": "JanDeDobbeleer.OhMyPosh"
	},
	"WPFInstallpostman": {
		"category": "Development",
		"choco": "postman",
		"content": "Postman",
		"description": "Postman is a collaboration platform for API development that simplifies the process of developing APIs.",
		"link": "https://www.postman.com/",
		"winget": "Postman.Postman"
	},
	"WPFInstallpowerautomate": {
		"category": "Microsoft Tools",
		"choco": "powerautomatedesktop",
		"content": "Power Automate",
		"description": "Using Power Automate Desktop you can automate tasks on the desktop as well as the Web.",
		"link": "https://www.microsoft.com/en-us/power-platform/products/power-automate",
		"winget": "Microsoft.PowerAutomateDesktop"
	},
	"WPFInstallpowerbi": {
		"category": "Microsoft Tools",
		"choco": "powerbi",
		"content": "Power BI",
		"description": "Create stunning reports and visualizations with Power BI Desktop. It puts visual analytics at your fingertips with intuitive report authoring. Drag-and-drop to place content exactly where you want it on the flexible and fluid canvas. Quickly discover patterns as you explore a single unified view of linked, interactive visualizations.",
		"link": "https://www.microsoft.com/en-us/power-platform/products/power-bi/",
		"winget": "Microsoft.PowerBI"
	},
	"WPFInstallpowershell": {
		"category": "Microsoft Tools",
		"choco": "powershell-core",
		"content": "PowerShell",
		"description": "PowerShell is a task automation framework and scripting language designed for system administrators, offering powerful command-line capabilities.",
		"link": "https://github.com/PowerShell/PowerShell",
		"winget": "Microsoft.PowerShell"
	},
	"WPFInstallpowertoys": {
		"category": "Microsoft Tools",
		"choco": "powertoys",
		"content": "PowerToys",
		"description": "PowerToys is a set of utilities for power users to enhance productivity, featuring tools like FancyZones, PowerRename, and more.",
		"link": "https://github.com/microsoft/PowerToys",
		"winget": "Microsoft.PowerToys"
	},
	"WPFInstallprismlauncher": {
		"category": "Games",
		"choco": "prismlauncher",
		"content": "Prism Launcher",
		"description": "Prism Launcher is a game launcher and manager designed to provide a clean and intuitive interface for organizing and launching your games.",
		"link": "https://prismlauncher.org/",
		"winget": "PrismLauncher.PrismLauncher"
	},
	"WPFInstallprocesslasso": {
		"category": "Utilities",
		"choco": "plasso",
		"content": "Process Lasso",
		"description": "Process Lasso is a system optimization and automation tool that improves system responsiveness and stability by adjusting process priorities and CPU affinities.",
		"link": "https://bitsum.com/",
		"winget": "BitSum.ProcessLasso"
	},
	"WPFInstallprocessmonitor": {
		"category": "Microsoft Tools",
		"choco": "procexp",
		"content": "SysInternals Process Monitor",
		"description": "SysInternals Process Monitor is an advanced monitoring tool that shows real-time file system, registry, and process/thread activity.",
		"link": "https://docs.microsoft.com/en-us/sysinternals/downloads/procmon",
		"winget": "Microsoft.Sysinternals.ProcessMonitor"
	},
	"WPFInstallprucaslicer": {
		"category": "Utilities",
		"choco": "prusaslicer",
		"content": "PrusaSlicer",
		"description": "PrusaSlicer is a powerful and easy-to-use slicing software for 3D printing with Prusa 3D printers.",
		"link": "https://www.prusa3d.com/prusaslicer/",
		"winget": "Prusa3d.PrusaSlicer"
	},
	"WPFInstallpsremoteplay": {
		"category": "Games",
		"choco": "ps-remote-play",
		"content": "PS Remote Play",
		"description": "PS Remote Play is a free application that allows you to stream games from your PlayStation console to a PC or mobile device.",
		"link": "https://remoteplay.dl.playstation.net/remoteplay/lang/gb/",
		"winget": "PlayStation.PSRemotePlay"
	},
	"WPFInstallputty": {
		"category": "Pro Tools",
		"choco": "putty",
		"content": "PuTTY",
		"description": "PuTTY is a free and open-source terminal emulator, serial console, and network file transfer application. It supports various network protocols such as SSH, Telnet, and SCP.",
		"link": "https://www.chiark.greenend.org.uk/~sgtatham/putty/",
		"winget": "PuTTY.PuTTY"
	},
	"WPFInstallpython3": {
		"category": "Development",
		"choco": "python",
		"content": "Python3",
		"description": "Python is a versatile programming language used for web development, data analysis, artificial intelligence, and more.",
		"link": "https://www.python.org/",
		"winget": "Python.Python.3.12"
	},
	"WPFInstallqbittorrent": {
		"category": "Utilities",
		"choco": "qbittorrent",
		"content": "qBittorrent",
		"description": "qBittorrent is a free and open-source BitTorrent client that aims to provide a feature-rich and lightweight alternative to other torrent clients.",
		"link": "https://www.qbittorrent.org/",
		"winget": "qBittorrent.qBittorrent"
	},
	"WPFInstalltixati": {
		"category": "Utilities",
		"choco": "tixati.portable",
		"content": "Tixati",
		"description": "Tixati is a cross-platform BitTorrent client written in C++ that has been designed to be light on system resources.",
		"link": "https://www.tixati.com/",
		"winget": "Tixati.Tixati.Portable"
	},
	"WPFInstallqtox": {
		"category": "Communications",
		"choco": "qtox",
		"content": "QTox",
		"description": "QTox is a free and open-source messaging app that prioritizes user privacy and security in its design.",
		"link": "https://qtox.github.io/",
		"winget": "Tox.qTox"
	},
	"WPFInstallquicklook": {
		"category": "Utilities",
		"choco": "quicklook",
		"content": "Quicklook",
		"description": "Bring macOS “Quick Look” feature to Windows",
		"link": "https://github.com/QL-Win/QuickLook",
		"winget": "QL-Win.QuickLook"
	},
	"WPFInstallrainmeter": {
		"category": "Utilities",
		"choco": "na",
		"content": "Rainmeter",
		"description": "Rainmeter is a desktop customization tool that allows you to create and share customizable skins for your desktop.",
		"link": "https://www.rainmeter.net/",
		"winget": "Rainmeter.Rainmeter"
	},
	"WPFInstallrevo": {
		"category": "Utilities",
		"choco": "revo-uninstaller",
		"content": "Revo Uninstaller",
		"description": "Revo Uninstaller is an advanced uninstaller tool that helps you remove unwanted software and clean up your system.",
		"link": "https://www.revouninstaller.com/",
		"winget": "RevoUninstaller.RevoUninstaller"
	},
	"WPFInstallrevolt": {
		"category": "Communications",
		"choco": "na",
		"content": "Revolt",
		"description": "Find your community, connect with the world. Revolt is one of the best ways to stay connected with your friends and community without sacrificing any usability.",
		"link": "https://revolt.chat/",
		"winget": "Revolt.RevoltDesktop"
	},
	"WPFInstallripgrep": {
		"category": "Utilities",
		"choco": "ripgrep",
		"content": "Ripgrep",
		"description": "Fast and powerful commandline search tool",
		"link": "https://github.com/BurntSushi/ripgrep/",
		"winget": "BurntSushi.ripgrep.MSVC"
	},
	"WPFInstallrufus": {
		"category": "Utilities",
		"choco": "rufus",
		"content": "Rufus Imager",
		"description": "Rufus is a utility that helps format and create bootable USB drives, such as USB keys or pen drives.",
		"link": "https://rufus.ie/",
		"winget": "Rufus.Rufus"
	},
	"WPFInstallrustdesk": {
		"category": "Pro Tools",
		"choco": "rustdesk.portable",
		"content": "RustDesk",
		"description": "RustDesk is a free and open-source remote desktop application. It provides a secure way to connect to remote machines and access desktop environments.",
		"link": "https://rustdesk.com/",
		"winget": "RustDesk.RustDesk"
	},
	"WPFInstallrustlang": {
		"category": "Development",
		"choco": "rust",
		"content": "Rust",
		"description": "Rust is a programming language designed for safety and performance, particularly focused on systems programming.",
		"link": "https://www.rust-lang.org/",
		"winget": "Rustlang.Rust.MSVC"
	},
	"WPFInstallsamsungmagician": {
		"category": "Utilities",
		"choco": "samsung-magician",
		"content": "Samsung Magician",
		"description": "Samsung Magician is a utility for managing and optimizing Samsung SSDs.",
		"link": "https://semiconductor.samsung.com/consumer-storage/magician/",
		"winget": "Samsung.SamsungMagician"
	},
	"WPFInstallsandboxie": {
		"category": "Utilities",
		"choco": "sandboxie",
		"content": "Sandboxie Plus",
		"description": "Sandboxie Plus is a sandbox-based isolation program that provides enhanced security by running applications in an isolated environment.",
		"link": "https://github.com/sandboxie-plus/Sandboxie",
		"winget": "Sandboxie.Plus"
	},
	"WPFInstallsdio": {
		"category": "Utilities",
		"choco": "sdio",
		"content": "Snappy Driver Installer Origin",
		"description": "Snappy Driver Installer Origin is a free and open-source driver updater with a vast driver database for Windows.",
		"link": "https://sourceforge.net/projects/snappy-driver-installer-origin",
		"winget": "GlennDelahoy.SnappyDriverInstallerOrigin"
	},
	"WPFInstallsession": {
		"category": "Communications",
		"choco": "session",
		"content": "Session",
		"description": "Session is a private and secure messaging app built on a decentralized network for user privacy and data protection.",
		"link": "https://getsession.org/",
		"winget": "Oxen.Session"
	},
	"WPFInstallsharex": {
		"category": "Multimedia Tools",
		"choco": "sharex",
		"content": "ShareX (Screenshots)",
		"description": "ShareX is a free and open-source screen capture and file sharing tool. It supports various capture methods and offers advanced features for editing and sharing screenshots.",
		"link": "https://getsharex.com/",
		"winget": "ShareX.ShareX"
	},
	"WPFInstallnilesoftShel": {
		"category": "Utilities",
		"choco": "nilesoft-shell",
		"content": "Shell (Expanded Context Menu)",
		"description": "Shell is an expanded context menu tool that adds extra functionality and customization options to the Windows context menu.",
		"link": "https://nilesoft.org/",
		"winget": "Nilesoft.Shell"
	},
	"WPFInstallsidequest": {
		"category": "Games",
		"choco": "sidequest",
		"content": "SideQuestVR",
		"description": "SideQuestVR is a community-driven platform that enables users to discover, install, and manage virtual reality content on Oculus Quest devices.",
		"link": "https://sidequestvr.com/",
		"winget": "SideQuestVR.SideQuest"
	},
	"WPFInstallsignal": {
		"category": "Communications",
		"choco": "signal",
		"content": "Signal",
		"description": "Signal is a privacy-focused messaging app that offers end-to-end encryption for secure and private communication.",
		"link": "https://signal.org/",
		"winget": "OpenWhisperSystems.Signal"
	},
	"WPFInstallsignalrgb": {
		"category": "Utilities",
		"choco": "na",
		"content": "SignalRGB",
		"description": "SignalRGB lets you control and sync your favorite RGB devices with one free application.",
		"link": "https://www.signalrgb.com/",
		"winget": "WhirlwindFX.SignalRgb"
	},
	"WPFInstallsimplenote": {
		"category": "Document",
		"choco": "simplenote",
		"content": "simplenote",
		"description": "Simplenote is an easy way to keep notes, lists, ideas and more.",
		"link": "https://simplenote.com/",
		"winget": "Automattic.Simplenote"
	},
	"WPFInstallsimplewall": {
		"category": "Pro Tools",
		"choco": "simplewall",
		"content": "Simplewall",
		"description": "Simplewall is a free and open-source firewall application for Windows. It allows users to control and manage the inbound and outbound network traffic of applications.",
		"link": "https://github.com/henrypp/simplewall",
		"winget": "Henry++.simplewall"
	},
	"WPFInstallskype": {
		"category": "Communications",
		"choco": "skype",
		"content": "Skype",
		"description": "Skype is a widely used communication platform offering video calls, voice calls, and instant messaging services.",
		"link": "https://www.skype.com/",
		"winget": "Microsoft.Skype"
	},
	"WPFInstallslack": {
		"category": "Communications",
		"choco": "slack",
		"content": "Slack",
		"description": "Slack is a collaboration hub that connects teams and facilitates communication through channels, messaging, and file sharing.",
		"link": "https://slack.com/",
		"winget": "SlackTechnologies.Slack"
	},
	"WPFInstallspacedrive": {
		"category": "Utilities",
		"choco": "na",
		"content": "Spacedrive File Manager",
		"description": "Spacedrive is a file manager that offers cloud storage integration and file synchronization across devices.",
		"link": "https://www.spacedrive.com/",
		"winget": "spacedrive.Spacedrive"
	},
	"WPFInstallspacesniffer": {
		"category": "Utilities",
		"choco": "spacesniffer",
		"content": "SpaceSniffer",
		"description": "A tool application that lets you understand how folders and files are structured on your disks",
		"link": "http://www.uderzo.it/main_products/space_sniffer/",
		"winget": "UderzoSoftware.SpaceSniffer"
	},
	"WPFInstallstarship": {
		"category": "Development",
		"choco": "starship",
		"content": "Starship (Shell Prompt)",
		"description": "Starship is a minimal, fast, and customizable prompt for any shell.",
		"link": "https://starship.rs/",
		"winget": "starship"
	},
	"WPFInstallsteam": {
		"category": "Games",
		"choco": "steam-client",
		"content": "Steam",
		"description": "Steam is a digital distribution platform for purchasing and playing video games, offering multiplayer gaming, video streaming, and more.",
		"link": "https://store.steampowered.com/about/",
		"winget": "Valve.Steam"
	},
	"WPFInstallstrawberry": {
		"category": "Multimedia Tools",
		"choco": "strawberrymusicplayer",
		"content": "Strawberry (Music Player)",
		"description": "Strawberry is an open-source music player that focuses on music collection management and audio quality. It supports various audio formats and features a clean user interface.",
		"link": "https://www.strawberrymusicplayer.org/",
		"winget": "StrawberryMusicPlayer.Strawberry"
	},
	"WPFInstallstremio": {
		"winget": "Stremio.Stremio",
		"choco": "stremio",
		"category": "Multimedia Tools",
		"content": "Stremio",
		"link": "https://www.stremio.com/",
		"description": "Stremio is a media center application that allows users to organize and stream their favorite movies, TV shows, and video content."
	},
	"WPFInstallsublimemerge": {
		"category": "Development",
		"choco": "sublimemerge",
		"content": "Sublime Merge",
		"description": "Sublime Merge is a Git client with advanced features and a beautiful interface.",
		"link": "https://www.sublimemerge.com/",
		"winget": "SublimeHQ.SublimeMerge"
	},
	"WPFInstallsublimetext": {
		"category": "Development",
		"choco": "sublimetext4",
		"content": "Sublime Text",
		"description": "Sublime Text is a sophisticated text editor for code, markup, and prose.",
		"link": "https://www.sublimetext.com/",
		"winget": "SublimeHQ.SublimeText.4"
	},
	"WPFInstallsumatra": {
		"category": "Document",
		"choco": "sumatrapdf",
		"content": "Sumatra PDF",
		"description": "Sumatra PDF is a lightweight and fast PDF viewer with minimalistic design.",
		"link": "https://www.sumatrapdfreader.org/free-pdf-reader.html",
		"winget": "SumatraPDF.SumatraPDF"
	},
	"WPFInstallpdfgear": {
		"category": "Document",
		"choco": "na",
		"content": "PDFgear",
		"description": "PDFgear is a piece of full-featured PDF management software for Windows, Mac, and mobile, and it's completely free to use.",
		"link": "https://www.pdfgear.com/",
		"winget": "PDFgear.PDFgear"
	},
	"WPFInstallsunshine": {
		"category": "Games",
		"choco": "sunshine",
		"content": "Sunshine/GameStream Server",
		"description": "Sunshine is a GameStream server that allows you to remotely play PC games on Android devices, offering low-latency streaming.",
		"link": "https://github.com/LizardByte/Sunshine",
		"winget": "LizardByte.Sunshine"
	},
	"WPFInstallsuperf4": {
		"category": "Utilities",
		"choco": "superf4",
		"content": "SuperF4",
		"description": "SuperF4 is a utility that allows you to terminate programs instantly by pressing a customizable hotkey.",
		"link": "https://stefansundin.github.io/superf4/",
		"winget": "StefanSundin.Superf4"
	},
	"WPFInstallswift": {
		"category": "Development",
		"choco": "na",
		"content": "Swift toolchain",
		"description": "Swift is a general-purpose programming language that's approachable for newcomers and powerful for experts.",
		"link": "https://www.swift.org/",
		"winget": "Swift.Toolchain"
	},
	"WPFInstallsynctrayzor": {
		"category": "Utilities",
		"choco": "synctrayzor",
		"content": "SyncTrayzor",
		"description": "Windows tray utility / filesystem watcher / launcher for Syncthing",
		"link": "https://github.com/canton7/SyncTrayzor/",
		"winget": "SyncTrayzor.SyncTrayzor"
	},
	"WPFInstallsqlmanagementstudio": {
		"category": "Microsoft Tools",
		"choco": "sql-server-management-studio",
		"content": "Microsoft SQL Server Management Studio",
		"description": "SQL Server Management Studio (SSMS) is an integrated environment for managing any SQL infrastructure, from SQL Server to Azure SQL Database. SSMS provides tools to configure, monitor, and administer instances of SQL Server and databases.",
		"link": "https://learn.microsoft.com/en-us/sql/ssms/download-sql-server-management-studio-ssms?view=sql-server-ver16",
		"winget": "Microsoft.SQLServerManagementStudio"
	},
	"WPFInstalltabby": {
		"category": "Utilities",
		"choco": "tabby",
		"content": "Tabby.sh",
		"description": "Tabby is a highly configurable terminal emulator, SSH and serial client for Windows, macOS and Linux",
		"link": "https://tabby.sh/",
		"winget": "Eugeny.Tabby"
	},
	"WPFInstalltailscale": {
		"category": "Utilities",
		"choco": "tailscale",
		"content": "Tailscale",
		"description": "Tailscale is a secure and easy-to-use VPN solution for connecting your devices and networks.",
		"link": "https://tailscale.com/",
		"winget": "tailscale.tailscale"
	},
	"WPFInstallTcNoAccSwitcher": {
		"category": "Games",
		"choco": "tcno-acc-switcher",
		"content": "TCNO Account Switcher",
		"description": "A Super-fast account switcher for Steam, Battle.net, Epic Games, Origin, Riot, Ubisoft and many others!",
		"link": "https://github.com/TCNOco/TcNo-Acc-Switcher",
		"winget": "TechNobo.TcNoAccountSwitcher"
	},
	"WPFInstalltcpview": {
		"category": "Microsoft Tools",
		"choco": "tcpview",
		"content": "SysInternals TCPView",
		"description": "SysInternals TCPView is a network monitoring tool that displays a detailed list of all TCP and UDP endpoints on your system.",
		"link": "https://docs.microsoft.com/en-us/sysinternals/downloads/tcpview",
		"winget": "Microsoft.Sysinternals.TCPView"
	},
	"WPFInstallteams": {
		"category": "Communications",
		"choco": "microsoft-teams",
		"content": "Teams",
		"description": "Microsoft Teams is a collaboration platform that integrates with Office 365 and offers chat, video conferencing, file sharing, and more.",
		"link": "https://www.microsoft.com/en-us/microsoft-teams/group-chat-software",
		"winget": "Microsoft.Teams"
	},
	"WPFInstallteamviewer": {
		"category": "Utilities",
		"choco": "teamviewer9",
		"content": "TeamViewer",
		"description": "TeamViewer is a popular remote access and support software that allows you to connect to and control remote devices.",
		"link": "https://www.teamviewer.com/",
		"winget": "TeamViewer.TeamViewer"
	},
	"WPFInstalltelegram": {
		"category": "Communications",
		"choco": "telegram",
		"content": "Telegram",
		"description": "Telegram is a cloud-based instant messaging app known for its security features, speed, and simplicity.",
		"link": "https://telegram.org/",
		"winget": "Telegram.TelegramDesktop"
	},
	"WPFInstallunigram": {
		"category": "Communications",
		"choco": "na",
		"content": "Unigram",
		"description": "Unigram - Telegram for Windows",
		"link": "https://unigramdev.github.io/",
		"winget": "Telegram.Unigram"
	},
	"WPFInstallterminal": {
		"category": "Microsoft Tools",
		"choco": "microsoft-windows-terminal",
		"content": "Windows Terminal",
		"description": "Windows Terminal is a modern, fast, and efficient terminal application for command-line users, supporting multiple tabs, panes, and more.",
		"link": "https://aka.ms/terminal",
		"winget": "Microsoft.WindowsTerminal"
	},
	"WPFInstallThonny": {
		"category": "Development",
		"choco": "thonny",
		"content": "Thonny Python IDE",
		"description": "Python IDE for beginners.",
		"link": "https://github.com/thonny/thonny",
		"winget": "AivarAnnamaa.Thonny"
	},
	"WPFInstallthorium": {
		"category": "Browsers",
		"choco": "na",
		"content": "Thorium Browser AVX2",
		"description": "Browser built for speed over vanilla chromium. It is built with AVX2 optimizations and is the fastest browser on the market.",
		"link": "http://thorium.rocks/",
		"winget": "Alex313031.Thorium.AVX2"
	},
	"WPFInstallthunderbird": {
		"category": "Communications",
		"choco": "thunderbird",
		"content": "Thunderbird",
		"description": "Mozilla Thunderbird is a free and open-source email client, news client, and chat client with advanced features.",
		"link": "https://www.thunderbird.net/",
		"winget": "Mozilla.Thunderbird"
	},
	"WPFInstallbetterbird": {
		"category": "Communications",
		"choco": "betterbird",
		"content": "Betterbird",
		"description": "Betterbird is a fork of Mozilla Thunderbird with additional features and bugfixes.",
		"link": "https://www.betterbird.eu/",
		"winget": "Betterbird.Betterbird"
	},
	"WPFInstalltidal": {
		"category": "Multimedia Tools",
		"choco": "na",
		"content": "Tidal",
		"description": "Tidal is a music streaming service known for its high-fidelity audio quality and exclusive content. It offers a vast library of songs and curated playlists.",
		"link": "https://tidal.com/",
		"winget": "9NNCB5BS59PH"
	},
	"WPFInstalltor": {
		"category": "Browsers",
		"choco": "tor-browser",
		"content": "Tor Browser",
		"description": "Tor Browser is designed for anonymous web browsing, utilizing the Tor network to protect user privacy and security.",
		"link": "https://www.torproject.org/",
		"winget": "TorProject.TorBrowser"
	},
	"WPFInstalltotalcommander": {
		"category": "Utilities",
		"choco": "TotalCommander",
		"content": "Total Commander",
		"description": "Total Commander is a file manager for Windows that provides a powerful and intuitive interface for file management.",
		"link": "https://www.ghisler.com/",
		"winget": "Ghisler.TotalCommander"
	},
	"WPFInstalltreesize": {
		"category": "Utilities",
		"choco": "treesizefree",
		"content": "TreeSize Free",
		"description": "TreeSize Free is a disk space manager that helps you analyze and visualize the space usage on your drives.",
		"link": "https://www.jam-software.com/treesize_free/",
		"winget": "JAMSoftware.TreeSize.Free"
	},
	"WPFInstallttaskbar": {
		"category": "Utilities",
		"choco": "translucenttb",
		"content": "Translucent Taskbar",
		"description": "Translucent Taskbar is a tool that allows you to customize the transparency of the Windows taskbar.",
		"link": "https://github.com/TranslucentTB/TranslucentTB",
		"winget": "9PF4KZ2VN4W9"
	},
	"WPFInstalltwinkletray": {
		"category": "Utilities",
		"choco": "twinkle-tray",
		"content": "Twinkle Tray",
		"description": "Twinkle Tray lets you easily manage the brightness levels of multiple monitors.",
		"link": "https://twinkletray.com/",
		"winget": "xanderfrangos.twinkletray"
	},
	"WPFInstallubisoft": {
		"category": "Games",
		"choco": "ubisoft-connect",
		"content": "Ubisoft Connect",
		"description": "Ubisoft Connect is Ubisoft's digital distribution and online gaming service, providing access to Ubisoft's games and services.",
		"link": "https://ubisoftconnect.com/",
		"winget": "Ubisoft.Connect"
	},
	"WPFInstallungoogled": {
		"category": "Browsers",
		"choco": "ungoogled-chromium",
		"content": "Ungoogled",
		"description": "Ungoogled Chromium is a version of Chromium without Google's integration for enhanced privacy and control.",
		"link": "https://github.com/Eloston/ungoogled-chromium",
		"winget": "eloston.ungoogled-chromium"
	},
	"WPFInstallunity": {
		"category": "Development",
		"choco": "unityhub",
		"content": "Unity Game Engine",
		"description": "Unity is a powerful game development platform for creating 2D, 3D, augmented reality, and virtual reality games.",
		"link": "https://unity.com/",
		"winget": "Unity.UnityHub"
	},
	"WPFInstallvagrant": {
		"category": "Development",
		"choco": "vagrant",
		"content": "Vagrant",
		"description": "Vagrant is an open-source tool for building and managing virtualized development environments.",
		"link": "https://www.vagrantup.com/",
		"winget": "Hashicorp.Vagrant"
	},
	"WPFInstallvc2015_32": {
		"category": "Microsoft Tools",
		"choco": "na",
		"content": "Visual C++ 2015-2022 32-bit",
		"description": "Visual C++ 2015-2022 32-bit redistributable package installs runtime components of Visual C++ libraries required to run 32-bit applications.",
		"link": "https://support.microsoft.com/en-us/help/2977003/the-latest-supported-visual-c-downloads",
		"winget": "Microsoft.VCRedist.2015+.x86"
	},
	"WPFInstallvc2015_64": {
		"category": "Microsoft Tools",
		"choco": "na",
		"content": "Visual C++ 2015-2022 64-bit",
		"description": "Visual C++ 2015-2022 64-bit redistributable package installs runtime components of Visual C++ libraries required to run 64-bit applications.",
		"link": "https://support.microsoft.com/en-us/help/2977003/the-latest-supported-visual-c-downloads",
		"winget": "Microsoft.VCRedist.2015+.x64"
	},
	"WPFInstallvencord": {
		"category": "Communications",
		"choco": "na",
		"content": "Vencord",
		"description": "Vencord is a modification for Discord that adds plugins, custom styles, and more!",
		"link": "https://vencord.dev/",
		"winget": "Vendicated.Vencord"
	},
	"WPFInstallventoy": {
		"category": "Pro Tools",
		"choco": "ventoy",
		"content": "Ventoy",
		"description": "Ventoy is an open-source tool for creating bootable USB drives. It supports multiple ISO files on a single USB drive, making it a versatile solution for installing operating systems.",
		"link": "https://www.ventoy.net/",
		"winget": "Ventoy.Ventoy"
	},
	"WPFInstallvesktop": {
		"category": "Communications",
		"choco": "na",
		"content": "Vesktop",
		"description": "A cross platform electron-based desktop app aiming to give you a snappier Discord experience with Vencord pre-installed.",
		"link": "https://github.com/Vencord/Vesktop",
		"winget": "Vencord.Vesktop"
	},
	"WPFInstallviber": {
		"category": "Communications",
		"choco": "viber",
		"content": "Viber",
		"description": "Viber is a free messaging and calling app with features like group chats, video calls, and more.",
		"link": "https://www.viber.com/",
		"winget": "Viber.Viber"
	},
	"WPFInstallvideomass": {
		"category": "Multimedia Tools",
		"choco": "na",
		"content": "Videomass",
		"description": "Videomass by GianlucaPernigotto is a cross-platform GUI for FFmpeg, streamlining multimedia file processing with batch conversions and user-friendly features.",
		"link": "https://jeanslack.github.io/Videomass/",
		"winget": "GianlucaPernigotto.Videomass"
	},
	"WPFInstallvisualstudio": {
		"category": "Development",
		"choco": "visualstudio2022community",
		"content": "Visual Studio 2022",
		"description": "Visual Studio 2022 is an integrated development environment (IDE) for building, debugging, and deploying applications.",
		"link": "https://visualstudio.microsoft.com/",
		"winget": "Microsoft.VisualStudio.2022.Community"
	},
	"WPFInstallvivaldi": {
		"category": "Browsers",
		"choco": "vivaldi",
		"content": "Vivaldi",
		"description": "Vivaldi is a highly customizable web browser with a focus on user personalization and productivity features.",
		"link": "https://vivaldi.com/",
		"winget": "Vivaldi.Vivaldi"
	},
	"WPFInstallvlc": {
		"category": "Multimedia Tools",
		"choco": "vlc",
		"content": "VLC (Video Player)",
		"description": "VLC Media Player is a free and open-source multimedia player that supports a wide range of audio and video formats. It is known for its versatility and cross-platform compatibility.",
		"link": "https://www.videolan.org/vlc/",
		"winget": "VideoLAN.VLC"
	},
	"WPFInstallvoicemeeter": {
		"category": "Multimedia Tools",
		"choco": "voicemeeter",
		"content": "Voicemeeter (Audio)",
		"description": "Voicemeeter is a virtual audio mixer that allows you to manage and enhance audio streams on your computer. It is commonly used for audio recording and streaming purposes.",
		"link": "https://www.vb-audio.com/Voicemeeter/",
		"winget": "VB-Audio.Voicemeeter"
	},
	"WPFInstallvrdesktopstreamer": {
		"category": "Games",
		"choco": "na",
		"content": "Virtual Desktop Streamer",
		"description": "Virtual Desktop Streamer is a tool that allows you to stream your desktop screen to VR devices.",
		"link": "https://www.vrdesktop.net/",
		"winget": "VirtualDesktop.Streamer"
	},
	"WPFInstallvscode": {
		"category": "Development",
		"choco": "vscode",
		"content": "VS Code",
		"description": "Visual Studio Code is a free, open-source code editor with support for multiple programming languages.",
		"link": "https://code.visualstudio.com/",
		"winget": "Git.Git;Microsoft.VisualStudioCode"
	},
	"WPFInstallvscodium": {
		"category": "Development",
		"choco": "vscodium",
		"content": "VS Codium",
		"description": "VSCodium is a community-driven, freely-licensed binary distribution of Microsoft's VS Code.",
		"link": "https://vscodium.com/",
		"winget": "Git.Git;VSCodium.VSCodium"
	},
	"WPFInstallwaterfox": {
		"category": "Browsers",
		"choco": "waterfox",
		"content": "Waterfox",
		"description": "Waterfox is a fast, privacy-focused web browser based on Firefox, designed to preserve user choice and privacy.",
		"link": "https://www.waterfox.net/",
		"winget": "Waterfox.Waterfox"
	},
	"WPFInstallwezterm": {
		"category": "Development",
		"choco": "wezterm",
		"content": "Wezterm",
		"description": "WezTerm is a powerful cross-platform terminal emulator and multiplexer",
		"link": "https://wezfurlong.org/wezterm/index.html",
		"winget": "wez.wezterm"
	},
	"WPFInstallwindirstat": {
		"category": "Utilities",
		"choco": "windirstat",
		"content": "WinDirStat",
		"description": "WinDirStat is a disk usage statistics viewer and cleanup tool for Windows.",
		"link": "https://windirstat.net/",
		"winget": "WinDirStat.WinDirStat"
	},
	"WPFInstallwindowspchealth": {
		"category": "Utilities",
		"choco": "na",
		"content": "Windows PC Health Check",
		"description": "Windows PC Health Check is a tool that helps you check if your PC meets the system requirements for Windows 11.",
		"link": "https://support.microsoft.com/en-us/windows/how-to-use-the-pc-health-check-app-9c8abd9b-03ba-4e67-81ef-36f37caa7844",
		"winget": "Microsoft.WindowsPCHealthCheck"
	},
	"WPFInstallwingetui": {
		"category": "Utilities",
		"choco": "wingetui",
		"content": "WingetUI",
		"description": "WingetUI is a graphical user interface for Microsoft's Windows Package Manager (winget).",
		"link": "https://www.marticliment.com/wingetui/",
		"winget": "SomePythonThings.WingetUIStore"
	},
	"WPFInstallwinmerge": {
		"category": "Document",
		"choco": "winmerge",
		"content": "WinMerge",
		"description": "WinMerge is a visual text file and directory comparison tool for Windows.",
		"link": "https://winmerge.org/",
		"winget": "WinMerge.WinMerge"
	},
	"WPFInstallwinpaletter": {
		"category": "Utilities",
		"choco": "WinPaletter",
		"content": "WinPaletter",
		"description": "WinPaletter is a tool for adjusting the color palette of Windows 10, providing customization options for window colors.",
		"link": "https://github.com/Abdelrhman-AK/WinPaletter",
		"winget": "Abdelrhman-AK.WinPaletter"
	},
	"WPFInstallwinrar": {
		"category": "Utilities",
		"choco": "winrar",
		"content": "WinRAR",
		"description": "WinRAR is a powerful archive manager that allows you to create, manage, and extract compressed files.",
		"link": "https://www.win-rar.com/",
		"winget": "RARLab.WinRAR"
	},
	"WPFInstallwinscp": {
		"category": "Pro Tools",
		"choco": "winscp",
		"content": "WinSCP",
		"description": "WinSCP is a popular open-source SFTP, FTP, and SCP client for Windows. It allows secure file transfers between a local and a remote computer.",
		"link": "https://winscp.net/",
		"winget": "WinSCP.WinSCP"
	},
	"WPFInstallwireguard": {
		"category": "Pro Tools",
		"choco": "wireguard",
		"content": "WireGuard",
		"description": "WireGuard is a fast and modern VPN (Virtual Private Network) protocol. It aims to be simpler and more efficient than other VPN protocols, providing secure and reliable connections.",
		"link": "https://www.wireguard.com/",
		"winget": "WireGuard.WireGuard"
	},
	"WPFInstallwireshark": {
		"category": "Pro Tools",
		"choco": "wireshark",
		"content": "Wireshark",
		"description": "Wireshark is a widely-used open-source network protocol analyzer. It allows users to capture and analyze network traffic in real-time, providing detailed insights into network activities.",
		"link": "https://www.wireshark.org/",
		"winget": "WiresharkFoundation.Wireshark"
	},
	"WPFInstallwisetoys": {
		"category": "Utilities",
		"choco": "na",
		"content": "WiseToys",
		"description": "WiseToys is a set of utilities and tools designed to enhance and optimize your Windows experience.",
		"link": "https://toys.wisecleaner.com/",
		"winget": "WiseCleaner.WiseToys"
	},
	"WPFInstallwizfile": {
		"category": "Utilities",
		"choco": "na",
		"content": "WizFile",
		"description": "Find files by name on your hard drives almost instantly.",
		"link": "https://antibody-software.com/wizfile/",
		"winget": "AntibodySoftware.WizFile"
	},
	"WPFInstallwiztree": {
		"category": "Utilities",
		"choco": "wiztree",
		"content": "WizTree",
		"description": "WizTree is a fast disk space analyzer that helps you quickly find the files and folders consuming the most space on your hard drive.",
		"link": "https://wiztreefree.com/",
		"winget": "AntibodySoftware.WizTree"
	},
	"WPFInstallxdm": {
		"category": "Utilities",
		"choco": "xdm",
		"content": "Xtreme Download Manager",
		"description": "Xtreme Download Manager is an advanced download manager with support for various protocols and browsers.*Browser integration deprecated by google store. No official release.*",
		"link": "https://xtremedownloadmanager.com/",
		"winget": "subhra74.XtremeDownloadManager"
	},
	"WPFInstallxeheditor": {
		"category": "Utilities",
		"choco": "HxD",
		"content": "HxD Hex Editor",
		"description": "HxD is a free hex editor that allows you to edit, view, search, and analyze binary files.",
		"link": "https://mh-nexus.de/en/hxd/",
		"winget": "MHNexus.HxD"
	},
	"WPFInstallxemu": {
		"category": "Games",
		"choco": "na",
		"content": "XEMU",
		"description": "XEMU is an open-source Xbox emulator that allows you to play Xbox games on your PC, aiming for accuracy and compatibility.",
		"link": "https://xemu.app/",
		"winget": "xemu-project.xemu"
	},
	"WPFInstallxnview": {
		"category": "Utilities",
		"choco": "xnview",
		"content": "XnView classic",
		"description": "XnView is an efficient image viewer, browser and converter for Windows.",
		"link": "https://www.xnview.com/en/xnview/",
		"winget": "XnSoft.XnView.Classic"
	},
	"WPFInstallxournal": {
		"category": "Document",
		"choco": "xournalplusplus",
		"content": "Xournal++",
		"description": "Xournal++ is an open-source handwriting notetaking software with PDF annotation capabilities.",
		"link": "https://xournalpp.github.io/",
		"winget": "Xournal++.Xournal++"
	},
	"WPFInstallxpipe": {
		"category": "Pro Tools",
		"choco": "xpipe",
		"content": "XPipe",
		"description": "XPipe is an open-source tool for orchestrating containerized applications. It simplifies the deployment and management of containerized services in a distributed environment.",
		"link": "https://xpipe.io/",
		"winget": "xpipe-io.xpipe"
	},
	"WPFInstallyarn": {
		"category": "Development",
		"choco": "yarn",
		"content": "Yarn",
		"description": "Yarn is a fast, reliable, and secure dependency management tool for JavaScript projects.",
		"link": "https://yarnpkg.com/",
		"winget": "Yarn.Yarn"
	},
	"WPFInstallytdlp": {
		"category": "Multimedia Tools",
		"choco": "yt-dlp",
		"content": "Yt-dlp",
		"description": "Command-line tool that allows you to download videos from YouTube and other supported sites. It is an improved version of the popular youtube-dl.",
		"link": "https://github.com/yt-dlp/yt-dlp",
		"winget": "yt-dlp.yt-dlp"
	},
	"WPFInstallzerotierone": {
		"category": "Utilities",
		"choco": "zerotier-one",
		"content": "ZeroTier One",
		"description": "ZeroTier One is a software-defined networking tool that allows you to create secure and scalable networks.",
		"link": "https://zerotier.com/",
		"winget": "ZeroTier.ZeroTierOne"
	},
	"WPFInstallzim": {
		"category": "Document",
		"choco": "zim",
		"content": "Zim Desktop Wiki",
		"description": "Zim Desktop Wiki is a graphical text editor used to maintain a collection of wiki pages.",
		"link": "https://zim-wiki.org/",
		"winget": "Zimwiki.Zim"
	},
	"WPFInstallznote": {
		"category": "Document",
		"choco": "na",
		"content": "Znote",
		"description": "Znote is a note-taking application.",
		"link": "https://znote.io/",
		"winget": "alagrede.znote"
	},
	"WPFInstallzoom": {
		"category": "Communications",
		"choco": "zoom",
		"content": "Zoom",
		"description": "Zoom is a popular video conferencing and web conferencing service for online meetings, webinars, and collaborative projects.",
		"link": "https://zoom.us/",
		"winget": "Zoom.Zoom"
	},
	"WPFInstallzotero": {
		"category": "Document",
		"choco": "zotero",
		"content": "Zotero",
		"description": "Zotero is a free, easy-to-use tool to help you collect, organize, cite, and share your research materials.",
		"link": "https://www.zotero.org/",
		"winget": "DigitalScholar.Zotero"
	},
	"WPFInstallzoxide": {
		"category": "Utilities",
		"choco": "zoxide",
		"content": "Zoxide",
		"description": "Zoxide is a fast and efficient directory changer (cd) that helps you navigate your file system with ease.",
		"link": "https://github.com/ajeetdsouza/zoxide",
		"winget": "ajeetdsouza.zoxide"
	},
	"WPFInstallzulip": {
		"category": "Communications",
		"choco": "zulip",
		"content": "Zulip",
		"description": "Zulip is an open-source team collaboration tool with chat streams for productive and organized communication.",
		"link": "https://zulipchat.com/",
		"winget": "Zulip.Zulip"
	},
	"WPFInstallsyncthingtray": {
		"category": "Utilities",
		"choco": "syncthingtray",
		"content": "Syncthingtray",
		"description": "Might be the alternative for Synctrayzor. Windows tray utility / filesystem watcher / launcher for Syncthing",
		"link": "https://github.com/Martchus/syncthingtray",
		"winget": "Martchus.syncthingtray"
	},
	"WPFInstallminiconda": {
		"category": "Development",
		"choco": "miniconda3",
		"content": "Miniconda",
		"description": "Miniconda is a free minimal installer for conda. It is a small bootstrap version of Anaconda that includes only conda, Python, the packages they both depend on, and a small number of other useful packages (like pip, zlib, and a few others).",
		"link": "https://docs.conda.io/projects/miniconda",
		"winget": "Anaconda.Miniconda3"
	},
	"WPFInstalltemurin": {
		"category": "Development",
		"choco": "temurin",
		"content": "Eclipse Temurin",
		"description": "Eclipse Temurin is the open source Java SE build based upon OpenJDK.",
		"link": "https://adoptium.net/temurin/",
		"winget": "EclipseAdoptium.Temurin.21.JDK"
	},
	"WPFInstallintelpresentmon": {
		"category": "Utilities",
		"choco": "na",
		"content": "Intel-PresentMon",
		"description": "A new gaming performance overlay and telemetry application to monitor and measure your gaming experience.",
		"link": "https://game.intel.com/us/stories/intel-presentmon/",
		"winget": "Intel.PresentMon.Beta"
	},
	"WPFInstallpyenvwin": {
		"category": "Development",
		"choco": "pyenv-win",
		"content": "Python Version Manager (pyenv-win)",
		"description": "pyenv for Windows is a simple python version management tool. It lets you easily switch between multiple versions of Python.",
		"link": "https://pyenv-win.github.io/pyenv-win/",
		"winget": "na"
	},
	"WPFInstalltightvnc": {
		"category": "Utilities",
		"choco": "TightVNC",
		"content": "TightVNC",
		"description": "TightVNC is a free and Open Source remote desktop software that lets you access and control a computer over the network. With its intuitive interface, you can interact with the remote screen as if you were sitting in front of it. You can open files, launch applications, and perform other actions on the remote desktop almost as if you were physically there",
		"link": "https://www.tightvnc.com/",
		"winget": "GlavSoft.TightVNC"
	},
	"WPFInstallultravnc": {
		"category": "Utilities",
		"choco": "ultravnc",
		"content": "UltraVNC",
		"description": "UltraVNC is a powerful, easy to use and free - remote pc access softwares - that can display the screen of another computer (via internet or network) on your own screen. The program allows you to use your mouse and keyboard to control the other PC remotely. It means that you can work on a remote computer, as if you were sitting in front of it, right from your current location.",
		"link": "https://uvnc.com/",
		"winget": "uvncbvba.UltraVnc"
	},
	"WPFInstallwindowsfirewallcontrol": {
		"category": "Utilities",
		"choco": "windowsfirewallcontrol",
		"content": "Windows Firewall Control",
		"description": "Windows Firewall Control is a powerful tool which extends the functionality of Windows Firewall and provides new extra features which makes Windows Firewall better.",
		"link": "https://www.binisoft.org/wfc",
		"winget": "BiniSoft.WindowsFirewallControl"
	},
	"WPFInstallvistaswitcher": {
		"category": "Utilities",
		"choco": "na",
		"content": "VistaSwitcher",
		"description": "VistaSwitcher makes it easier for you to locate windows and switch focus, even on multi-monitor systems. The switcher window consists of an easy-to-read list of all tasks running with clearly shown titles and a full-sized preview of the selected task.",
		"link": "https://www.ntwind.com/freeware/vistaswitcher.html",
		"winget": "ntwind.VistaSwitcher"
	},
	"WPFInstallautodarkmode": {
		"category": "Utilities",
		"choco": "auto-dark-mode",
		"content": "Windows Auto Dark Mode",
		"description": "Automatically switches between the dark and light theme of Windows 10 and Windows 11",
		"link": "https://github.com/AutoDarkMode/Windows-Auto-Night-Mode",
		"winget": "Armin2208.WindowsAutoNightMode"
	},
	"WPFInstallmagicwormhole": {
		"category": "Utilities",
		"choco": "magic-wormhole",
		"content": "Magic Wormhole",
		"description": "get things from one computer to another, safely",
		"link": "https://github.com/magic-wormhole/magic-wormhole",
		"winget": "magic-wormhole.magic-wormhole"
	},
<<<<<<< HEAD
	"WPFInstallsmplayer": {
		"category": "Multimedia Tools",
		"choco": "smplayer",
		"content": "SMPlayer",
		"description": "SMPlayer is a free media player for Windows and Linux with built-in codecs that can play virtually all video and audio formats.",
		"link": "https://www.smplayer.info",
		"winget": "SMPlayer.SMPlayer"
=======
	"WPFInstallfancontrol": {
		"category": "Utilities",
		"choco": "na",
		"content": "FanControl",
		"description": "Fan Control is a free and open-source software that allows the user to control his CPU, GPU and case fans using temperatures.",
		"link": "https://getfancontrol.com/",
		"winget": "Rem0o.FanControl"
	},
	"WPFInstallfnm": {
		"category": "Development",
		"choco": "fnm",
		"content": "Fast Node Manager",
		"description": "Fast Node Manager (fnm) allows you to switch your Node version by using the Terminal",
		"link": "https://github.com/Schniz/fnm",
		"winget": "Schniz.fnm"
	},
	"WPFInstallWindhawk": {
		"category": "Utilities",
		"choco": "windhawk",
		"content": "Windhawk",
		"description": "The customization marketplace for Windows programs",
		"link": "https://windhawk.net",
		"winget": "RamenSoftware.Windhawk"
>>>>>>> 11b64623
	}
}<|MERGE_RESOLUTION|>--- conflicted
+++ resolved
@@ -2615,7 +2615,6 @@
 		"link": "https://github.com/magic-wormhole/magic-wormhole",
 		"winget": "magic-wormhole.magic-wormhole"
 	},
-<<<<<<< HEAD
 	"WPFInstallsmplayer": {
 		"category": "Multimedia Tools",
 		"choco": "smplayer",
@@ -2623,7 +2622,7 @@
 		"description": "SMPlayer is a free media player for Windows and Linux with built-in codecs that can play virtually all video and audio formats.",
 		"link": "https://www.smplayer.info",
 		"winget": "SMPlayer.SMPlayer"
-=======
+  },
 	"WPFInstallfancontrol": {
 		"category": "Utilities",
 		"choco": "na",
@@ -2647,6 +2646,5 @@
 		"description": "The customization marketplace for Windows programs",
 		"link": "https://windhawk.net",
 		"winget": "RamenSoftware.Windhawk"
->>>>>>> 11b64623
 	}
 }