--- conflicted
+++ resolved
@@ -2895,7 +2895,6 @@
 		"link": "https://shotcut.org/",
 		"winget": "Meltytech.Shotcut"
 	},
-<<<<<<< HEAD
 	"LenovoLegionToolkit": {
 		"category": "Utilities",
 		"choco": "na",
@@ -2903,7 +2902,7 @@
 		"description": "Lenovo Legion Toolkit (LLT) is a open-source utility created for Lenovo Legion (and similar) series laptops, that allows changing a couple of features that are only available in Lenovo Vantage or Legion Zone. It runs no background services, uses less memory, uses virtually no CPU, and contains no telemetry. Just like Lenovo Vantage, this application is Windows only.",
 		"link": "https://github.com/BartoszCichecki/LenovoLegionToolkit",
 		"winget": "BartoszCichecki.LenovoLegionToolkit"
-=======
+  },
 	"Pulsar-Edit": {
 		"category": "Development",
 		"choco": "pulsar",
@@ -2935,6 +2934,5 @@
 		"description": "Fork - a fast and friendly git client.",
 		"link": "https://git-fork.com/",
 		"winget": "Fork.Fork"
->>>>>>> 7904380c
 	}
 }