--- conflicted
+++ resolved
@@ -440,6 +440,15 @@
 		"panel": "2",
 		"winget": "Microsoft.DotNet.DesktopRuntime.8"
 	},
+  "WPFInstalldmt": {
+		"winget": "GNE.DualMonitorTools",
+		"choco": "dual-monitor-tools",
+		"category": "Utilities",
+		"panel": "4",
+		"content": "Dual Monitor Tools",
+		"link": "https://dualmonitortool.sourceforge.net/",
+		"description": "Dual Monitor Tools (DMT) is a FOSS app that customize handling multiple monitors and even lock the mouse on specific monitor. Useful for full screen games and apps that does not handle well a second monitor or helps the workflow."
+	},
 	"WPFInstallduplicati": {
 		"category": "Utilities",
 		"choco": "duplicati",
@@ -1844,35 +1853,6 @@
 		"panel": "4",
 		"winget": "spacedrive.Spacedrive"
 	},
-<<<<<<< HEAD
-	"WPFInstalldmt": {
-		"winget": "GNE.DualMonitorTools",
-		"choco": "dual-monitor-tools",
-		"category": "Utilities",
-		"panel": "4",
-		"content": "Dual Monitor Tools",
-		"link": "https://dualmonitortool.sourceforge.net/",
-		"description": "Dual Monitor Tools (DMT) is a FOSS app that customize handling multiple monitors and even lock the mouse on specific monitor. Useful for full screen games and apps that does not handle well a second monitor or helps the workflow."
-	},
-	"WPFInstallduplicati": {
-		"winget": "Duplicati.Duplicati",
-		"choco": "duplicati",
-		"category": "Utilities",
-		"panel": "4",
-		"content": "Duplicati 2",
-		"link": "https://www.duplicati.com/",
-		"description": "Duplicati is an open-source backup solution that supports encrypted, compressed, and incremental backups. It is designed to securely store data on cloud storage services."
-=======
-	"WPFInstallstarship": {
-		"category": "Development",
-		"choco": "starship",
-		"content": "Starship (Shell Prompt)",
-		"description": "Starship is a minimal, fast, and customizable prompt for any shell.",
-		"link": "https://starship.rs/",
-		"panel": "1",
-		"winget": "starship"
->>>>>>> 51a7bbe5
-	},
 	"WPFInstallstartallback": {
 		"category": "Utilities",
 		"choco": "na",
