--- conflicted
+++ resolved
@@ -134,13 +134,8 @@
 		"description": "Azure Data Studio is a data management tool that enables you to work with SQL Server, Azure SQL DB and SQL DW from Windows, macOS and Linux.",
 		"link": "https://docs.microsoft.com/sql/azure-data-studio/what-is-azure-data-studio",
 		"winget": "Microsoft.AzureDataStudio"
-<<<<<<< HEAD
-	},
-	"WPFInstallbarrier": {
-=======
-	},	
+	},
 	"barrier": {
->>>>>>> 6c49a8f2
 		"category": "Utilities",
 		"choco": "barrier",
 		"content": "Barrier",
@@ -2868,12 +2863,7 @@
 		"link": "https://joytokey.net/en/",
 		"winget": "JTKsoftware.JoyToKey"
 	},
-<<<<<<< HEAD
-
-	"WPFInstallnditools": {
-=======
 	"nditools": {
->>>>>>> 6c49a8f2
 		"category": "Multimedia Tools",
 		"choco": "na",
 		"content": "NDI Tools",
