--- conflicted
+++ resolved
@@ -2679,7 +2679,6 @@
 		"link": "https://github.com/magic-wormhole/magic-wormhole",
 		"winget": "magic-wormhole.magic-wormhole"
 	},
-<<<<<<< HEAD
 	"WPFInstallsmplayer": {
 		"category": "Multimedia Tools",
 		"choco": "smplayer",
@@ -2688,7 +2687,6 @@
 		"link": "https://www.smplayer.info",
 		"winget": "SMPlayer.SMPlayer"
 	},
-=======
 	"WPFInstalglazewm": {
 		"category": "Utilities",
 		"choco": "na",
@@ -2697,7 +2695,6 @@
 		"link": "https://github.com/glzr-io/glazewm",
 		"winget": "glzr-io.glazewm"
   },
->>>>>>> 3c2b236d
 	"WPFInstallfancontrol": {
 		"category": "Utilities",
 		"choco": "na",
