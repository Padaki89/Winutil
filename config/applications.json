{
	"WPFInstallbrave": {
		"winget": "Brave.Brave",
		"choco": "brave",
		"category": "Browsers",
		"panel": "0",
		"content": "Brave",
		"link": "https://www.brave.com",
		"description": "Brave is a privacy-focused web browser that blocks ads and trackers, offering a faster and safer browsing experience."
	},
	"WPFInstallchrome": {
		"winget": "Google.Chrome",
		"choco": "googlechrome",
		"category": "Browsers",
		"panel": "0",
		"content": "Chrome",
		"link": "https://www.google.com/chrome/",
		"description": "Google Chrome is a widely used web browser known for its speed, simplicity, and seamless integration with Google services."
	},
	"WPFInstallchromium": {
		"winget": "Hibbiki.Chromium",
		"choco": "chromium",
		"category": "Browsers",
		"panel": "0",
		"content": "Chromium",
		"link": "https://github.com/Hibbiki/chromium-win64",
		"description": "Chromium is the open-source project that serves as the foundation for various web browsers, including Chrome."
	},
	"WPFInstalledge": {
		"winget": "Microsoft.Edge",
		"choco": "microsoft-edge",
		"category": "Browsers",
		"panel": "0",
		"content": "Edge",
		"link": "https://www.microsoft.com/edge",
		"description": "Microsoft Edge is a modern web browser built on Chromium, offering performance, security, and integration with Microsoft services."
	},
	"WPFInstallfalkon": {
		"winget": "KDE.Falkon",
		"choco": "falkon",
		"category": "Browsers",
		"panel": "0",
		"content": "Falkon",
		"link": "https://www.falkon.org/",
		"description": "Falkon is a lightweight and fast web browser with a focus on user privacy and efficiency."
	},
	"WPFInstallfirefox": {
		"winget": "Mozilla.Firefox",
		"choco": "firefox",
		"category": "Browsers",
		"panel": "0",
		"content": "Firefox",
		"link": "https://www.mozilla.org/en-US/firefox/new/",
		"description": "Mozilla Firefox is an open-source web browser known for its customization options, privacy features, and extensions."
	},
	"WPFInstallfloorp": {
		"winget": "Ablaze.Floorp",
		"choco": "na",
		"category": "Browsers",
		"panel": "0",
		"content": "Floorp",
		"link": "https://github.com/Floorp-Projects/Floorp",
		"description": "Floorp is an open-source web browser project that aims to provide a simple and fast browsing experience."
	},
	"WPFInstalllibrewolf": {
		"winget": "LibreWolf.LibreWolf",
		"choco": "librewolf",
		"category": "Browsers",
		"panel": "0",
		"content": "LibreWolf",
		"link": "https://librewolf-community.gitlab.io/",
		"description": "LibreWolf is a privacy-focused web browser based on Firefox, with additional privacy and security enhancements."
	},
	"WPFInstallthorium": {
		"winget": "Alex313031.Thorium.AVX2",
		"choco": "na",
		"category": "Browsers",
		"panel": "0",
		"content": "Thorium Browser AVX2",
		"link": "http://thorium.rocks/",
		"description": "Browser built for speed over vanilla chromium. It is built with AVX2 optimizations and is the fastest browser on the market."
	},
	"WPFInstalltor": {
		"winget": "TorProject.TorBrowser",
		"choco": "tor-browser",
		"category": "Browsers",
		"panel": "0",
		"content": "Tor Browser",
		"link": "https://www.torproject.org/",
		"description": "Tor Browser is designed for anonymous web browsing, utilizing the Tor network to protect user privacy and security."
	},
	"WPFInstallungoogled": {
		"winget": "eloston.ungoogled-chromium",
		"choco": "ungoogled-chromium",
		"category": "Browsers",
		"panel": "0",
		"content": "Ungoogled",
		"link": "https://github.com/Eloston/ungoogled-chromium",
		"description": "Ungoogled Chromium is a version of Chromium without Google's integration for enhanced privacy and control."
	},
	"WPFInstallvivaldi": {
		"winget": "VivaldiTechnologies.Vivaldi",
		"choco": "vivaldi",
		"category": "Browsers",
		"panel": "0",
		"content": "Vivaldi",
		"link": "https://vivaldi.com/",
		"description": "Vivaldi is a highly customizable web browser with a focus on user personalization and productivity features."
	},
	"WPFInstallwaterfox": {
		"winget": "Waterfox.Waterfox",
		"choco": "waterfox",
		"category": "Browsers",
		"panel": "0",
		"content": "Waterfox",
		"link": "https://www.waterfox.net/",
		"description": "Waterfox is a fast, privacy-focused web browser based on Firefox, designed to preserve user choice and privacy."
	},
	"WPFInstallchatterino": {
		"winget": "ChatterinoTeam.Chatterino",
		"choco": "chatterino",
		"category": "Communications",
		"panel": "0",
		"content": "Chatterino",
		"link": "https://www.chatterino.com/",
		"description": "Chatterino is a chat client for Twitch chat that offers a clean and customizable interface for a better streaming experience."
	},
	"WPFInstalldiscord": {
		"winget": "Discord.Discord",
		"choco": "discord",
		"category": "Communications",
		"panel": "0",
		"content": "Discord",
		"link": "https://discord.com/",
		"description": "Discord is a popular communication platform with voice, video, and text chat, designed for gamers but used by a wide range of communities."
	},
	"WPFInstallferdium": {
		"winget": "Ferdium.Ferdium",
		"choco": "ferdium",
		"category": "Communications",
		"panel": "0",
		"content": "Ferdium",
		"link": "https://www.ferdiapp.com/",
		"description": "Ferdium is a messaging application that combines multiple messaging services into a single app for easy management."
	},
	"WPFInstallguilded": {
		"winget": "Guilded.Guilded",
		"choco": "na",
		"category": "Communications",
		"panel": "0",
		"content": "Guilded",
		"link": "https://www.guilded.gg/",
		"description": "Guilded is a communication and productivity platform that includes chat, scheduling, and collaborative tools for gaming and communities."
	},
	"WPFInstallhexchat": {
		"winget": "HexChat.HexChat",
		"choco": "hexchat",
		"category": "Communications",
		"panel": "0",
		"content": "Hexchat",
		"link": "https://hexchat.github.io/",
		"description": "HexChat is a free, open-source IRC (Internet Relay Chat) client with a graphical interface for easy communication."
	},
	"WPFInstalljami": {
		"winget": "SFLinux.Jami",
		"choco": "jami",
		"category": "Communications",
		"panel": "0",
		"content": "Jami",
		"link": "https://jami.net/",
		"description": "Jami is a secure and privacy-focused communication platform that offers audio and video calls, messaging, and file sharing."
	},
	"WPFInstalllinphone": {
		"winget": "BelledonneCommunications.Linphone",
		"choco": "linphone",
		"category": "Communications",
		"panel": "0",
		"content": "Linphone",
		"link": "https://www.linphone.org/",
		"description": "Linphone is an open-source voice over IP (VoIPservice that allows for audio and video calls, messaging, and more."
	},
	"WPFInstallmatrix": {
		"winget": "Element.Element",
		"choco": "element-desktop",
		"category": "Communications",
		"panel": "0",
		"content": "Matrix",
		"link": "https://element.io/",
		"description": "Matrix is an open network for secure, decentralized communication with features like chat, VoIP, and collaboration tools."
	},
	"WPFInstallsession": {
		"winget": "Oxen.Session",
		"choco": "session",
		"category": "Communications",
		"panel": "0",
		"content": "Session",
		"link": "https://getsession.org/",
		"description": "Session is a private and secure messaging app built on a decentralized network for user privacy and data protection."
	},
	"WPFInstallqtox": {
		"winget": "Tox.qTox",
		"choco": "qtox",
		"category": "Communications",
		"panel": "0",
		"content": "QTox",
		"link": "https://qtox.github.io/",
		"description": "QTox is a free and open-source messaging app that prioritizes user privacy and security in its design."
	},
	"WPFInstallsignal": {
		"winget": "OpenWhisperSystems.Signal",
		"choco": "signal",
		"category": "Communications",
		"panel": "0",
		"content": "Signal",
		"link": "https://signal.org/",
		"description": "Signal is a privacy-focused messaging app that offers end-to-end encryption for secure and private communication."
	},
	"WPFInstallskype": {
		"winget": "Microsoft.Skype",
		"choco": "skype",
		"category": "Communications",
		"panel": "0",
		"content": "Skype",
		"link": "https://www.skype.com/",
		"description": "Skype is a widely used communication platform offering video calls, voice calls, and instant messaging services."
	},
	"WPFInstallslack": {
		"winget": "SlackTechnologies.Slack",
		"choco": "slack",
		"category": "Communications",
		"panel": "0",
		"content": "Slack",
		"link": "https://slack.com/",
		"description": "Slack is a collaboration hub that connects teams and facilitates communication through channels, messaging, and file sharing."
	},
	"WPFInstallteams": {
		"winget": "Microsoft.Teams",
		"choco": "microsoft-teams",
		"category": "Communications",
		"panel": "0",
		"content": "Teams",
		"link": "https://www.microsoft.com/en-us/microsoft-teams/group-chat-software",
		"description": "Microsoft Teams is a collaboration platform that integrates with Office 365 and offers chat, video conferencing, file sharing, and more."
	},
	"WPFInstalltelegram": {
		"winget": "Telegram.TelegramDesktop",
		"choco": "telegram",
		"category": "Communications",
		"panel": "0",
		"content": "Telegram",
		"link": "https://telegram.org/",
		"description": "Telegram is a cloud-based instant messaging app known for its security features, speed, and simplicity."
	},
	"WPFInstallthunderbird": {
		"winget": "Mozilla.Thunderbird",
		"choco": "thunderbird",
		"category": "Communications",
		"panel": "0",
		"content": "Thunderbird",
		"link": "https://www.thunderbird.net/",
		"description": "Mozilla Thunderbird is a free and open-source email client, news client, and chat client with advanced features."
	},
	"WPFInstallviber": {
		"winget": "Viber.Viber",
		"choco": "viber",
		"category": "Communications",
		"panel": "0",
		"content": "Viber",
		"link": "https://www.viber.com/",
		"description": "Viber is a free messaging and calling app with features like group chats, video calls, and more."
	},
	"WPFInstallzoom": {
		"winget": "Zoom.Zoom",
		"choco": "zoom",
		"category": "Communications",
		"panel": "0",
		"content": "Zoom",
		"link": "https://zoom.us/",
		"description": "Zoom is a popular video conferencing and web conferencing service for online meetings, webinars, and collaborative projects."
	},
	"WPFInstallzulip": {
		"winget": "Zulip.Zulip",
		"choco": "zulip",
		"category": "Communications",
		"panel": "0",
		"content": "Zulip",
		"link": "https://zulipchat.com/",
		"description": "Zulip is an open-source team collaboration tool with chat streams for productive and organized communication."
	},
	"WPFInstalljava20": {
		"winget": "Azul.Zulu.20.JDK",
		"choco": "na",
		"category": "Development",
		"panel": "1",
		"content": "Azul Zulu JDK 20",
		"link": "https://www.azul.com/downloads/zulu-community/",
		"description": "Azul Zulu JDK 20 is a distribution of the OpenJDK with long-term support, performance enhancements, and security updates."
	},
	"WPFInstalljava21": {
		"winget": "Azul.Zulu.21.JDK",
		"choco": "na",
		"category": "Development",
		"panel": "1",
		"content": "Azul Zulu JDK 21",
		"link": "https://www.azul.com/downloads/zulu-community/",
		"description": "Azul Zulu JDK 21 is a distribution of the OpenJDK with long-term support, performance enhancements, and security updates."
	},
	"WPFInstallclink": {
		"winget": "chrisant996.Clink",
		"choco": "clink",
		"category": "Development",
		"panel": "1",
		"content": "Clink",
		"link": "https://mridgers.github.io/clink/",
		"description": "Clink is a powerful Bash-compatible command-line interface (CLIenhancement for Windows, adding features like syntax highlighting and improved history)."
	},
	"WPFInstalldockerdesktop": {
		"winget": "Docker.DockerDesktop",
		"choco": "docker-desktop",
		"category": "Development",
		"panel": "1",
		"content": "Docker Desktop",
		"link": "https://www.docker.com/products/docker-desktop",
		"description": "Docker Desktop is a powerful tool for containerized application development and deployment."
	},
	"WPFInstallgit": {
		"winget": "Git.Git",
		"choco": "git",
		"category": "Development",
		"panel": "1",
		"content": "Git",
		"link": "https://git-scm.com/",
		"description": "Git is a distributed version control system widely used for tracking changes in source code during software development."
	},
	"WPFInstallgitextensions": {
		"winget": "Git.Git;GitExtensionsTeam.GitExtensions",
		"choco": "git;gitextensions",
		"category": "Development",
		"panel": "1",
		"content": "Git Extensions",
		"link": "https://gitextensions.github.io/",
		"description": "Git Extensions is a graphical user interface for Git, providing additional features for easier source code management."
	},
	"WPFInstallgithubdesktop": {
		"winget": "Git.Git;GitHub.GitHubDesktop",
		"choco": "git;github-desktop",
		"category": "Development",
		"panel": "1",
		"content": "GitHub Desktop",
		"link": "https://desktop.github.com/",
		"description": "GitHub Desktop is a visual Git client that simplifies collaboration on GitHub repositories with an easy-to-use interface."
	},
	"WPFInstallgolang": {
		"winget": "GoLang.Go",
		"choco": "golang",
		"category": "Development",
		"panel": "1",
		"content": "GoLang",
		"link": "https://golang.org/",
		"description": "GoLang (or Golang) is a statically typed, compiled programming language designed for simplicity, reliability, and efficiency."
	},
	"WPFInstalljetbrains": {
		"winget": "JetBrains.Toolbox",
		"choco": "jetbrainstoolbox",
		"category": "Development",
		"panel": "1",
		"content": "Jetbrains Toolbox",
		"link": "https://www.jetbrains.com/toolbox/",
		"description": "Jetbrains Toolbox is a platform for easy installation and management of JetBrains developer tools."
	},
	"WPFInstallnano": {
		"winget": "GNU.Nano",
		"choco": "nano",
		"category": "Development",
		"panel": "1",
		"content": "Nano",
		"link": "https://www.nano-editor.org/",
		"description": "Nano is a text editor for Unix-like computing systems or operating environments using a command-line interface."
	},
	"WPFInstallneovim": {
		"winget": "Neovim.Neovim",
		"choco": "neovim",
		"category": "Development",
		"panel": "1",
		"content": "Neovim",
		"link": "https://neovim.io/",
		"description": "Neovim is a highly extensible text editor and an improvement over the original Vim editor."
	},
	"WPFInstallnodejs": {
		"winget": "OpenJS.NodeJS",
		"choco": "nodejs",
		"category": "Development",
		"panel": "1",
		"content": "NodeJS",
		"link": "https://nodejs.org/",
		"description": "NodeJS is a JavaScript runtime built on Chrome's V8 JavaScript engine for building server-side and networking applications."
	},
	"WPFInstallnodejslts": {
		"winget": "OpenJS.NodeJS.LTS",
		"choco": "nodejs-lts",
		"category": "Development",
		"panel": "1",
		"content": "NodeJS LTS",
		"link": "https://nodejs.org/",
		"description": "NodeJS LTS provides Long-Term Support releases for stable and reliable server-side JavaScript development."
	},
	"WPFInstallnvm": {
		"winget": "CoreyButler.NVMforWindows",
		"choco": "nvm",
		"category": "Development",
		"panel": "1",
		"content": "Node Version Manager",
		"link": "https://github.com/coreybutler/nvm-windows",
		"description": "Node Version Manager (NVM) for Windows allows you to easily switch between multiple Node.js versions."
	},
	"WPFInstalljava8": {
		"winget": "EclipseAdoptium.Temurin.8.JRE",
		"choco": "temurin8jre",
		"category": "Development",
		"panel": "1",
		"content": "OpenJDK Java 8",
		"link": "https://adoptopenjdk.net/",
		"description": "OpenJDK Java 8 is an open-source implementation of the Java Platform, Standard Edition."
	},
	"WPFInstalljava16": {
		"winget": "AdoptOpenJDK.OpenJDK.16",
		"choco": "temurin16jre",
		"category": "Development",
		"panel": "1",
		"content": "OpenJDK Java 16",
		"link": "https://adoptopenjdk.net/",
		"description": "OpenJDK Java 16 is the latest version of the open-source Java development kit."
	},
	"WPFInstalljava18": {
		"winget": "EclipseAdoptium.Temurin.18.JRE",
		"choco": "temurin18jre",
		"category": "Development",
		"panel": "1",
		"content": "Oracle Java 18",
		"link": "https://www.oracle.com/java/",
		"description": "Oracle Java 18 is the latest version of the official Java development kit from Oracle."
	},
	"WPFInstallposh": {
		"winget": "JanDeDobbeleer.OhMyPosh",
		"choco": "oh-my-posh",
		"category": "Development",
		"panel": "1",
		"content": "Oh My Posh (Prompt)",
		"link": "https://ohmyposh.dev/",
		"description": "Oh My Posh is a cross-platform prompt theme engine for any shell."
	},
	"WPFInstallpython3": {
		"winget": "Python.Python.3.12",
		"choco": "python",
		"category": "Development",
		"panel": "1",
		"content": "Python3",
		"link": "https://www.python.org/",
		"description": "Python is a versatile programming language used for web development, data analysis, artificial intelligence, and more."
	},
	"WPFInstallpostman": {
		"winget": "Postman.Postman",
		"choco": "postman",
		"category": "Development",
		"panel": "1",
		"content": "Postman",
		"link": "https://www.postman.com/",
		"description": "Postman is a collaboration platform for API development that simplifies the process of developing APIs."
	},
	"WPFInstallrustlang": {
		"winget": "Rustlang.Rust.MSVC",
		"choco": "rust",
		"category": "Development",
		"panel": "1",
		"content": "Rust",
		"link": "https://www.rust-lang.org/",
		"description": "Rust is a programming language designed for safety and performance, particularly focused on systems programming."
	},
	"WPFInstallstarship": {
		"winget": "starship",
		"choco": "starship",
		"category": "Development",
		"panel": "1",
		"content": "Starship (Shell Prompt)",
		"link": "https://starship.rs/",
		"description": "Starship is a minimal, fast, and customizable prompt for any shell."
	},
	"WPFInstallsublimemerge": {
		"winget": "SublimeHQ.SublimeMerge",
		"choco": "sublimemerge",
		"category": "Development",
		"panel": "1",
		"content": "Sublime Merge",
		"link": "https://www.sublimemerge.com/",
		"description": "Sublime Merge is a Git client with advanced features and a beautiful interface."
	},
	"WPFInstallsublimetext": {
		"winget": "SublimeHQ.SublimeText.4",
		"choco": "sublimetext4",
		"category": "Development",
		"panel": "1",
		"content": "Sublime Text",
		"link": "https://www.sublimetext.com/",
		"description": "Sublime Text is a sophisticated text editor for code, markup, and prose."
	},
	"WPFInstallunity": {
		"winget": "Unity.UnityHub",
		"choco": "unityhub",
		"category": "Development",
		"panel": "1",
		"content": "Unity Game Engine",
		"link": "https://unity.com/",
		"description": "Unity is a powerful game development platform for creating 2D, 3D, augmented reality, and virtual reality games."
	},
	"WPFInstallvisualstudio": {
		"winget": "Microsoft.VisualStudio.2022.Community",
		"choco": "visualstudio2022community",
		"category": "Development",
		"panel": "1",
		"content": "Visual Studio 2022",
		"link": "https://visualstudio.microsoft.com/",
		"description": "Visual Studio 2022 is an integrated development environment (IDE) for building, debugging, and deploying applications."
	},
	"WPFInstallvagrant": {
		"winget": "Hashicorp.Vagrant",
		"choco": "vagrant",
		"category": "Development",
		"panel": "1",
		"content": "Vagrant",
		"link": "https://www.vagrantup.com/",
		"description": "Vagrant is an open-source tool for building and managing virtualized development environments."
	},
	"WPFInstallvscode": {
		"winget": "Git.Git;Microsoft.VisualStudioCode",
		"choco": "vscode",
		"category": "Development",
		"panel": "1",
		"content": "VS Code",
		"link": "https://code.visualstudio.com/",
		"description": "Visual Studio Code is a free, open-source code editor with support for multiple programming languages."
	},
	"WPFInstallvscodium": {
		"winget": "Git.Git;VSCodium.VSCodium",
		"choco": "vscodium",
		"category": "Development",
		"panel": "1",
		"content": "VS Codium",
		"link": "https://vscodium.com/",
		"description": "VSCodium is a community-driven, freely-licensed binary distribution of Microsoft's VS Code."
	},
	"WPFInstallyarn": {
		"winget": "Yarn.Yarn",
		"choco": "yarn",
		"category": "Development",
		"panel": "1",
		"content": "Yarn",
		"link": "https://yarnpkg.com/",
		"description": "Yarn is a fast, reliable, and secure dependency management tool for JavaScript projects."
	},
	"WPFInstallxeheditor": {
		"winget": "MHNexus.HxD",
		"choco": "HxD",
		"category": "Development",
		"panel": "1",
		"content": "HxD Hex Editor",
		"link": "https://mh-nexus.de/en/hxd/",
		"description": "HxD is a free hex editor that allows you to edit, view, search, and analyze binary files."
		},
	"WPFInstallanki": {
		"winget": "Anki.Anki",
		"choco": "anki",
		"category": "Document",
		"panel": "1",
		"content": "Anki",
		"link": "https://apps.ankiweb.net/",
		"description": "Anki is a flashcard application that helps you memorize information with intelligent spaced repetition."
	},
	"WPFInstalladobe": {
		"winget": "Adobe.Acrobat.Reader.64-bit",
		"choco": "adobereader",
		"category": "Document",
		"panel": "1",
		"content": "Adobe Reader DC",
		"link": "https://acrobat.adobe.com/",
		"description": "Adobe Reader DC is a free PDF viewer with essential features for viewing, printing, and annotating PDF documents."
	},
	"WPFInstallopenoffice": {
		"winget": "Apache.OpenOffice",
		"choco": "openoffice",
		"category": "Document",
		"panel": "1",
		"content": "Apache OpenOffice",
		"link": "https://www.openoffice.org/",
		"description": "Apache OpenOffice is an open-source office software suite for word processing, spreadsheets, presentations, and more."
	},
	"WPFInstallcalibre": {
		"winget": "calibre.calibre",
		"choco": "calibre",
		"category": "Document",
		"panel": "1",
		"content": "Calibre",
		"link": "https://calibre-ebook.com/",
		"description": "Calibre is a powerful and easy-to-use e-book manager, viewer, and converter."
	},
	"WPFInstallfoxpdf": {
		"winget": "Foxit.PhantomPDF",
		"choco": "na",
		"category": "Document",
		"panel": "1",
		"content": "Foxit PDF",
		"link": "https://www.foxitsoftware.com/",
		"description": "Foxit PDF is a feature-rich PDF editor and viewer with a familiar ribbon-style interface."
	},
	"WPFInstalljoplin": {
		"winget": "Joplin.Joplin",
		"choco": "joplin",
		"category": "Document",
		"panel": "1",
		"content": "Joplin (FOSS Notes)",
		"link": "https://joplinapp.org/",
		"description": "Joplin is an open-source note-taking and to-do application with synchronization capabilities."
	},
	"WPFInstalllibreoffice": {
		"winget": "TheDocumentFoundation.LibreOffice",
		"choco": "libreoffice-fresh",
		"category": "Document",
		"panel": "1",
		"content": "LibreOffice",
		"link": "https://www.libreoffice.org/",
		"description": "LibreOffice is a powerful and free office suite, compatible with other major office suites."
	},
	"WPFInstallmasscode": {
		"winget": "antonreshetov.massCode",
		"choco": "na",
		"category": "Document",
		"panel": "1",
		"content": "massCode (Snippet Manager)",
		"link": "https://masscode.io/",
		"description": "massCode is a fast and efficient open-source code snippet manager for developers."
	},
	"WPFInstallnaps2": {
		"winget": "Cyanfish.NAPS2",
		"choco": "naps2",
		"category": "Document",
		"panel": "1",
		"content": "NAPS2 (Document Scanner)",
		"link": "https://www.naps2.com/",
		"description": "NAPS2 is a document scanning application that simplifies the process of creating electronic documents."
	},
	"WPFInstallnotepadplus": {
		"winget": "Notepad++.Notepad++",
		"choco": "notepadplusplus",
		"category": "Document",
		"panel": "1",
		"content": "Notepad++",
		"link": "https://notepad-plus-plus.org/",
		"description": "Notepad++ is a free, open-source code editor and Notepad replacement with support for multiple languages."
	},
	"WPFInstalllogseq": {
		"winget": "Logseq.Logseq",
		"choco": "logseq",
		"category": "Document",
		"panel": "1",
		"content": "Logseq",
		"link": "https://logseq.com/",
		"description": "Logseq is a versatile knowledge management and note-taking application designed for the digital thinker. With a focus on the interconnectedness of ideas, Logseq allows users to seamlessly organize their thoughts through a combination of hierarchical outlines and bi-directional linking. It supports both structured and unstructured content, enabling users to create a personalized knowledge graph that adapts to their evolving ideas and insights."
	},
	"WPFInstallobsidian": {
		"winget": "Obsidian.Obsidian",
		"choco": "obsidian",
		"category": "Document",
		"panel": "1",
		"content": "Obsidian",
		"link": "https://obsidian.md/",
		"description": "Obsidian is a powerful note-taking and knowledge management application."
	},
	"WPFInstallokular": {
		"winget": "KDE.Okular",
		"choco": "okular",
		"category": "Document",
		"panel": "1",
		"content": "Okular",
		"link": "https://okular.kde.org/",
		"description": "Okular is a versatile document viewer with advanced features."
	},
	"WPFInstallonlyoffice": {
		"winget": "ONLYOFFICE.DesktopEditors",
		"choco": "onlyoffice",
		"category": "Document",
		"panel": "1",
		"content": "ONLYOffice Desktop",
		"link": "https://www.onlyoffice.com/desktop.aspx",
		"description": "ONLYOffice Desktop is a comprehensive office suite for document editing and collaboration."
	},
	"WPFInstallpdfsam": {
		"winget": "PDFsam.PDFsam",
		"choco": "pdfsam",
		"category": "Document",
		"panel": "1",
		"content": "PDFsam Basic",
		"link": "https://pdfsam.org/",
		"description": "PDFsam Basic is a free and open-source tool for splitting, merging, and rotating PDF files."
	},
	"WPFInstallsumatra": {
		"winget": "SumatraPDF.SumatraPDF",
		"choco": "sumatrapdf",
		"category": "Document",
		"panel": "1",
		"content": "Sumatra PDF",
		"link": "https://www.sumatrapdfreader.org/free-pdf-reader.html",
		"description": "Sumatra PDF is a lightweight and fast PDF viewer with minimalistic design."
	},
	"WPFInstallwinmerge": {
		"winget": "WinMerge.WinMerge",
		"choco": "winmerge",
		"category": "Document",
		"panel": "1",
		"content": "WinMerge",
		"link": "https://winmerge.org/",
		"description": "WinMerge is a visual text file and directory comparison tool for Windows."
	},
	"WPFInstallxournal": {
		"winget": "Xournal++.Xournal++",
		"choco": "xournalplusplus",
		"category": "Document",
		"panel": "1",
		"content": "Xournal++",
		"link": "https://xournalpp.github.io/",
		"description": "Xournal++ is an open-source handwriting notetaking software with PDF annotation capabilities."
	},
	"WPFInstallzim": {
		"winget": "Zimwiki.Zim",
		"choco": "zim",
		"category": "Document",
		"panel": "1",
		"content": "Zim Desktop Wiki",
		"link": "https://zim-wiki.org/",
		"description": "Zim Desktop Wiki is a graphical text editor used to maintain a collection of wiki pages."
	},
	"WPFInstallznote": {
		"winget": "alagrede.znote",
		"choco": "na",
		"category": "Document",
		"panel": "1",
		"content": "Znote",
		"link": "https://znote.io/",
		"description": "Znote is a note-taking application."
	},
	"WPFInstallzotero": {
		"winget": "DigitalScholar.Zotero",
		"choco": "zotero",
		"category": "Document",
		"panel": "1",
		"content": "Zotero",
		"link": "https://www.zotero.org/",
		"description": "Zotero is a free, easy-to-use tool to help you collect, organize, cite, and share your research materials."
	},
	"WPFInstallbluestacks": {
		"winget": "BlueStack.BlueStacks",
		"choco": "bluestacks",
		"category": "Games",
		"panel": "2",
		"content": "Bluestacks",
		"link": "https://www.bluestacks.com/",
		"description": "Bluestacks is an Android emulator for running mobile apps and games on a PC."
	},
	"WPFInstallcemu": {
		"winget": "Cemu.Cemu",
		"choco": "cemu",
		"category": "Games",
		"panel": "2",
		"content": "Cemu",
		"link": "https://cemu.info/",
		"description": "Cemu is a highly experimental software to emulate Wii U applications on PC."
	},
	"WPFInstallclonehero": {
		"winget": "CloneHeroTeam.CloneHero",
		"choco": "na",
		"category": "Games",
		"panel": "2",
		"content": "Clone Hero",
		"link": "https://clonehero.net/",
		"description": "Clone Hero is a free rhythm game, which can be played with any 5 or 6 button guitar controller."
	},
	"WPFInstalleaapp": {
		"winget": "ElectronicArts.EADesktop",
		"choco": "ea-app",
		"category": "Games",
		"panel": "2",
		"content": "EA App",
		"link": "https://www.ea.com/",
		"description": "EA App is a platform for accessing and playing Electronic Arts games."
	},
	"WPFInstallemulationstation": {
		"winget": "Emulationstation.Emulationstation",
		"choco": "emulationstation",
		"category": "Games",
		"panel": "2",
		"content": "Emulation Station",
		"link": "https://emulationstation.org/",
		"description": "Emulation Station is a graphical and themeable emulator front-end that allows you to access all your favorite games in one place."
	},
	"WPFInstallepicgames": {
		"winget": "EpicGames.EpicGamesLauncher",
		"choco": "epicgameslauncher",
		"category": "Games",
		"panel": "2",
		"content": "Epic Games Launcher",
		"link": "https://www.epicgames.com/store/en-US/",
		"description": "Epic Games Launcher is the client for accessing and playing games from the Epic Games Store."
	},
	"WPFInstallgeforcenow": {
		"winget": "Nvidia.GeForceNow",
		"choco": "nvidia-geforce-now",
		"category": "Games",
		"panel": "2",
		"content": "GeForce NOW",
		"link": "https://www.nvidia.com/en-us/geforce-now/",
		"description": "GeForce NOW is a cloud gaming service that allows you to play high-quality PC games on your device."
	},
	"WPFInstallgog": {
		"winget": "GOG.Galaxy",
		"choco": "goggalaxy",
		"category": "Games",
		"panel": "2",
		"content": "GOG Galaxy",
		"link": "https://www.gog.com/galaxy",
		"description": "GOG Galaxy is a gaming client that offers DRM-free games, additional content, and more."
	},
	"WPFInstallheroiclauncher": {
		"winget": "HeroicGamesLauncher.HeroicGamesLauncher",
		"choco": "na",
		"category": "Games",
		"panel": "2",
		"content": "Heroic Games Launcher",
		"link": "https://heroicgameslauncher.com/",
		"description": "Heroic Games Launcher is an open-source alternative game launcher for Epic Games Store."
	},
	"WPFInstallitch": {
		"winget": "ItchIo.Itch",
		"choco": "itch",
		"category": "Games",
		"panel": "2",
		"content": "Itch.io",
		"link": "https://itch.io/",
		"description": "Itch.io is a digital distribution platform for indie games and creative projects."
	},
	"WPFInstallmoonlight": {
		"winget": "MoonlightGameStreamingProject.Moonlight",
		"choco": "moonlight-qt",
		"category": "Games",
		"panel": "2",
		"content": "Moonlight/GameStream Client",
		"link": "https://moonlight-stream.org/",
		"description": "Moonlight/GameStream Client allows you to stream PC games to other devices over your local network."
	},
	"WPFInstallplaynite": {
		"winget": "Playnite.Playnite",
		"choco": "playnite",
		"category": "Games",
		"panel": "2",
		"content": "Playnite",
		"description": "Playnite is an open-source video game library manager with one simple goal: To provide a unified interface for all of your games.",
		"link": "https://playnite.link/"
	},
	"WPFInstallprismlauncher": {
		"winget": "PrismLauncher.PrismLauncher",
		"choco": "prismlauncher",
		"category": "Games",
		"panel": "2",
		"content": "Prism Launcher",
		"description": "Prism Launcher is a game launcher and manager designed to provide a clean and intuitive interface for organizing and launching your games.",
		"link": "https://prismlauncher.com/"
	},
	"WPFInstallsidequest": {
		"winget": "SideQuestVR.SideQuest",
		"choco": "sidequest",
		"category": "Games",
		"panel": "2",
		"content": "SideQuestVR",
		"description": "SideQuestVR is a community-driven platform that enables users to discover, install, and manage virtual reality content on Oculus Quest devices.",
		"link": "https://sidequestvr.com/"
	},
	"WPFInstallsteam": {
		"winget": "Valve.Steam",
		"choco": "steam-client",
		"category": "Games",
		"panel": "2",
		"content": "Steam",
		"description": "Steam is a digital distribution platform for purchasing and playing video games, offering multiplayer gaming, video streaming, and more.",
		"link": "https://store.steampowered.com/"
	},
	"WPFInstallsunshine": {
		"winget": "LizardByte.Sunshine",
		"choco": "sunshine",
		"category": "Games",
		"panel": "2",
		"content": "Sunshine/GameStream Server",
		"description": "Sunshine is a GameStream server that allows you to remotely play PC games on Android devices, offering low-latency streaming.",
		"link": "https://github.com/LoLBoy25/Sunshine"
	},
	"WPFInstallubisoft": {
		"winget": "Ubisoft.Connect",
		"choco": "ubisoft-connect",
		"category": "Games",
		"panel": "2",
		"content": "Ubisoft Connect",
		"description": "Ubisoft Connect is Ubisoft's digital distribution and online gaming service, providing access to Ubisoft's games and services.",
		"link": "https://ubisoftconnect.com/"
	},
	"WPFInstallxemu": {
		"winget": "xemu-project.xemu",
		"choco": "na",
		"category": "Games",
		"panel": "2",
		"content": "XEMU",
		"description": "XEMU is an open-source Xbox emulator that allows you to play Xbox games on your PC, aiming for accuracy and compatibility.",
		"link": "https://xemu.app/"
	},
	"WPFInstallpsremoteplay": {
		"winget": "PlayStation.PSRemotePlay",
		"choco": "ps-remote-play",
		"category": "Games",
		"panel": "2",
		"content": "PS Remote Play",
		"link": "https://remoteplay.dl.playstation.net/remoteplay/lang/gb/",
		"description": "PS Remote Play is a free application that allows you to stream games from your PlayStation console to a PC or mobile device."
		},
	"WPFInstallvrdesktopstreamer": {
		"winget": "VirtualDesktop.Streamer",
		"choco": "na",
		"category": "Games",
		"panel": "2",
		"content": "Virtual Desktop Streamer",
		"link": "https://www.vrdesktop.net/",
		"description": "Virtual Desktop Streamer is a tool that allows you to stream your desktop screen to VR devices."
		},
	"WPFInstalldotnet3": {
		"winget": "Microsoft.DotNet.DesktopRuntime.3_1",
		"choco": "dotnetcore3-desktop-runtime",
		"category": "Microsoft Tools",
		"panel": "2",
		"content": ".NET Desktop Runtime 3.1",
		"description": ".NET Desktop Runtime 3.1 is a runtime environment required for running applications developed with .NET Core 3.1.",
		"link": "https://dotnet.microsoft.com/download/dotnet/3.1"
	},
	"WPFInstalldotnet5": {
		"winget": "Microsoft.DotNet.DesktopRuntime.5",
		"choco": "dotnet-5.0-runtime",
		"category": "Microsoft Tools",
		"panel": "2",
		"content": ".NET Desktop Runtime 5",
		"description": ".NET Desktop Runtime 5 is a runtime environment required for running applications developed with .NET 5.",
		"link": "https://dotnet.microsoft.com/download/dotnet/5.0"
	},
	"WPFInstalldotnet6": {
		"winget": "Microsoft.DotNet.DesktopRuntime.6",
		"choco": "dotnet-6.0-runtime",
		"category": "Microsoft Tools",
		"panel": "2",
		"content": ".NET Desktop Runtime 6",
		"description": ".NET Desktop Runtime 6 is a runtime environment required for running applications developed with .NET 6.",
		"link": "https://dotnet.microsoft.com/download/dotnet/6.0"
	},
	"WPFInstalldotnet7": {
		"winget": "Microsoft.DotNet.DesktopRuntime.7",
		"choco": "dotnet-7.0-runtime",
		"category": "Microsoft Tools",
		"panel": "2",
		"content": ".NET Desktop Runtime 7",
		"description": ".NET Desktop Runtime 7 is a runtime environment required for running applications developed with .NET 7.",
		"link": "https://dotnet.microsoft.com/download/dotnet/7.0"
	},
		"WPFInstalldotnet8": {
		"winget": "Microsoft.DotNet.DesktopRuntime.8",
		"choco": "dotnet-8.0-runtime",
		"category": "Microsoft Tools",
		"panel": "2",
		"content": ".NET Desktop Runtime 8",
		"description": ".NET Desktop Runtime 8 is a runtime environment required for running applications developed with .NET 7.",
		"link": "https://dotnet.microsoft.com/download/dotnet/8.0"
	},
	"WPFInstallnuget": {
		"winget": "Microsoft.NuGet",
		"choco": "nuget.commandline",
		"category": "Microsoft Tools",
		"panel": "2",
		"content": "NuGet",
		"description": "NuGet is a package manager for the .NET framework, enabling developers to manage and share libraries in their .NET applications.",
		"link": "https://www.nuget.org/"
	},
	"WPFInstallonedrive": {
		"winget": "Microsoft.OneDrive",
		"choco": "onedrive",
		"category": "Microsoft Tools",
		"panel": "2",
		"content": "OneDrive",
		"description": "OneDrive is a cloud storage service provided by Microsoft, allowing users to store and share files securely across devices.",
		"link": "https://onedrive.live.com/"
	},
	"WPFInstallpowershell": {
		"winget": "Microsoft.PowerShell",
		"choco": "powershell-core",
		"category": "Microsoft Tools",
		"panel": "2",
		"content": "PowerShell",
		"description": "PowerShell is a task automation framework and scripting language designed for system administrators, offering powerful command-line capabilities.",
		"link": "https://github.com/PowerShell/PowerShell"
	},
	"WPFInstallpowertoys": {
		"winget": "Microsoft.PowerToys",
		"choco": "powertoys",
		"category": "Microsoft Tools",
		"panel": "2",
		"content": "Powertoys",
		"description": "PowerToys is a set of utilities for power users to enhance productivity, featuring tools like FancyZones, PowerRename, and more.",
		"link": "https://github.com/microsoft/PowerToys"
	},
	"WPFInstallprocessmonitor": {
		"winget": "Microsoft.Sysinternals.ProcessMonitor",
		"choco": "procexp",
		"category": "Microsoft Tools",
		"panel": "2",
		"content": "SysInternals Process Monitor",
		"description": "SysInternals Process Monitor is an advanced monitoring tool that shows real-time file system, registry, and process/thread activity.",
		"link": "https://docs.microsoft.com/en-us/sysinternals/downloads/procmon"
	},
	"WPFInstalltcpview": {
		"winget": "Microsoft.Sysinternals.TCPView",
		"choco": "tcpview",
		"category": "Microsoft Tools",
		"panel": "2",
		"content": "SysInternals TCPView",
		"description": "SysInternals TCPView is a network monitoring tool that displays a detailed list of all TCP and UDP endpoints on your system.",
		"link": "https://docs.microsoft.com/en-us/sysinternals/downloads/tcpview"
	},
	"WPFInstallvc2015_64": {
		"winget": "Microsoft.VCRedist.2015+.x64",
		"choco": "na",
		"category": "Microsoft Tools",
		"panel": "2",
		"content": "Visual C++ 2015-2022 64-bit",
		"description": "Visual C++ 2015-2022 64-bit redistributable package installs runtime components of Visual C++ libraries required to run 64-bit applications.",
		"link": "https://support.microsoft.com/en-us/help/2977003/the-latest-supported-visual-c-downloads"
	},
	"WPFInstallvc2015_32": {
		"winget": "Microsoft.VCRedist.2015+.x86",
		"choco": "na",
		"category": "Microsoft Tools",
		"panel": "2",
		"content": "Visual C++ 2015-2022 32-bit",
		"description": "Visual C++ 2015-2022 32-bit redistributable package installs runtime components of Visual C++ libraries required to run 32-bit applications.",
		"link": "https://support.microsoft.com/en-us/help/2977003/the-latest-supported-visual-c-downloads"
	},
	"WPFInstallterminal": {
		"winget": "Microsoft.WindowsTerminal",
		"choco": "microsoft-windows-terminal",
		"category": "Microsoft Tools",
		"panel": "2",
		"content": "Windows Terminal",
		"description": "Windows Terminal is a modern, fast, and efficient terminal application for command-line users, supporting multiple tabs, panes, and more.",
		"link": "https://aka.ms/terminal"
	},
	"WPFInstallaimp": {
		"winget": "AIMP.AIMP",
		"choco": "aimp",
		"category": "Multimedia Tools",
		"panel": "3",
		"content": "AIMP (Music Player)",
		"description": "AIMP is a feature-rich music player with support for various audio formats, playlists, and customizable user interface.",
		"link": "https://www.aimp.ru/"
	},
	"WPFInstallaudacity": {
		"winget": "Audacity.Audacity",
		"choco": "audacity",
		"category": "Multimedia Tools",
		"panel": "3",
		"content": "Audacity",
		"description": "Audacity is a free and open-source audio editing software known for its powerful recording and editing capabilities.",
		"link": "https://www.audacityteam.org/"
	},
	"WPFInstallblender": {
		"winget": "BlenderFoundation.Blender",
		"choco": "blender",
		"category": "Multimedia Tools",
		"panel": "3",
		"content": "Blender (3D Graphics)",
		"description": "Blender is a powerful open-source 3D creation suite, offering modeling, sculpting, animation, and rendering tools.",
		"link": "https://www.blender.org/"
<<<<<<< HEAD
	}
=======
	},
>>>>>>> 3b133e70
	"WPFInstallclementine": {
		"winget": "Clementine.Clementine",
		"choco": "clementine",
		"category": "Multimedia Tools",
		"panel": "3",
		"content": "Clementine",
		"description": "Clementine is a modern music player and library organizer, supporting various audio formats and online radio services.",
		"link": "https://www.clementine-player.org/"
	},
	"WPFInstallclipgrab": {
		"winget": "na",
		"choco": "clipgrab",
		"category": "Multimedia Tools",
		"panel": "3",
		"content": "Clipgrab",
		"description": "Clipgrab is a free downloader and converter for YouTube, Vimeo, Facebook, and many other online video sites.",
		"link": "https://clipgrab.org/"
	},
	"WPFInstallcopyq": {
		"winget": "hluk.CopyQ",
		"choco": "copyq",
		"category": "Multimedia Tools",
		"panel": "3",
		"content": "Copyq (Clipboard Manager)",
		"description": "Copyq is a clipboard manager with advanced features, allowing you to store, edit, and retrieve clipboard history.",
		"link": "https://copyq.readthedocs.io/"
	},
	"WPFInstalldigikam": {
		"winget": "KDE.digikam",
		"choco": "digikam",
		"category": "Multimedia Tools",
		"panel": "3",
		"content": "DigiKam",
		"description": "DigiKam is an advanced open-source photo management software with features for organizing, editing, and sharing photos.",
		"link": "https://www.digikam.org/"
	},
	"WPFInstalleartrumpet": {
		"winget": "File-New-Project.EarTrumpet",
		"choco": "eartrumpet",
		"category": "Multimedia Tools",
		"panel": "3",
		"content": "Eartrumpet (Audio)",
		"description": "Eartrumpet is an audio control app for Windows, providing a simple and intuitive interface for managing sound settings.",
		"link": "https://eartrumpet.app/"
	},
	"WPFInstallfreecad": {
		"winget": "FreeCAD.FreeCAD",
		"choco": "freecad",
		"category": "Multimedia Tools",
		"panel": "3",
		"content": "FreeCAD",
		"description": "FreeCAD is a parametric 3D CAD modeler, designed for product design and engineering tasks, with a focus on flexibility and extensibility.",
		"link": "https://www.freecadweb.org/"
	},
	"WPFInstallfirealpaca": {
		"winget": "FireAlpaca.FireAlpaca",
		"choco": "firealpaca",
		"category": "Multimedia Tools",
		"panel": "3",
		"content": "Fire Alpaca",
		"description": "Fire Alpaca is a free digital painting software that provides a wide range of drawing tools and a user-friendly interface.",
		"link": "https://firealpaca.com/"
	},
	"WPFInstallflameshot": {
		"winget": "Flameshot.Flameshot",
		"choco": "flameshot",
		"category": "Multimedia Tools",
		"panel": "3",
		"content": "Flameshot (Screenshots)",
		"description": "Flameshot is a powerful yet simple to use screenshot software, offering annotation and editing features.",
		"link": "https://flameshot.org/"
	},
	"WPFInstallfoobar": {
		"winget": "PeterPawlowski.foobar2000",
		"choco": "foobar2000",
		"category": "Multimedia Tools",
		"panel": "3",
		"content": "Foobar2000 (Music Player)",
		"description": "Foobar2000 is a highly customizable and extensible music player for Windows, known for its modular design and advanced features.",
		"link": "https://www.foobar2000.org/"
	},
	"WPFInstallgimp": {
		"winget": "GIMP.GIMP",
		"choco": "gimp",
		"category": "Multimedia Tools",
		"panel": "3",
		"content": "GIMP (Image Editor)",
		"description": "GIMP is a versatile open-source raster graphics editor used for tasks such as photo retouching, image editing, and image composition.",
		"link": "https://www.gimp.org/"
	},
	"WPFInstallgreenshot": {
		"winget": "Greenshot.Greenshot",
		"choco": "greenshot",
		"category": "Multimedia Tools",
		"panel": "3",
		"content": "Greenshot (Screenshots)",
		"description": "Greenshot is a light-weight screenshot software tool with built-in image editor and customizable capture options.",
		"link": "https://getgreenshot.org/"
	},
	"WPFInstallhandbrake": {
		"winget": "HandBrake.HandBrake",
		"choco": "handbrake",
		"category": "Multimedia Tools",
		"panel": "3",
		"content": "HandBrake",
		"description": "HandBrake is an open-source video transcoder, allowing you to convert video from nearly any format to a selection of widely supported codecs.",
		"link": "https://handbrake.fr/"
	},
	"WPFInstallimageglass": {
		"winget": "DuongDieuPhap.ImageGlass",
		"choco": "imageglass",
		"category": "Multimedia Tools",
		"panel": "3",
		"content": "ImageGlass (Image Viewer)",
		"description": "ImageGlass is a versatile image viewer with support for various image formats and a focus on simplicity and speed.",
		"link": "https://imageglass.org/"
	},
	"WPFInstallimgburn": {
		"winget": "LIGHTNINGUK.ImgBurn",
		"choco": "imgburn",
		"category": "Multimedia Tools",
		"panel": "3",
		"content": "ImgBurn",
		"description": "ImgBurn is a lightweight CD, DVD, HD-DVD, and Blu-ray burning application with advanced features for creating and burning disc images.",
		"link": "http://www.imgburn.com/"
	},
	"WPFInstallinkscape": {
		"winget": "Inkscape.Inkscape",
		"choco": "inkscape",
		"category": "Multimedia Tools",
		"panel": "3",
		"content": "Inkscape",
		"description": "Inkscape is a powerful open-source vector graphics editor, suitable for tasks such as illustrations, icons, logos, and more.",
		"link": "https://inkscape.org/"
	},
	"WPFInstallitunes": {
		"winget": "Apple.iTunes",
		"choco": "itunes",
		"category": "Multimedia Tools",
		"panel": "3",
		"content": "iTunes",
		"description": "iTunes is a media player, media library, and online radio broadcaster application developed by Apple Inc.",
		"link": "https://www.apple.com/itunes/"
	},
	"WPFInstalljellyfinmediaplayer": {
		"winget": "Jellyfin.JellyfinMediaPlayer",
		"choco": "jellyfin-media-player",
		"category": "Multimedia Tools",
		"panel": "3",
		"content": "Jellyfin Media Player",
		"description": "Jellyfin Media Player is a client application for the Jellyfin media server, providing access to your media library.",
		"link": "https://jellyfin.org/"
	},
	"WPFInstalljellyfinserver": {
		"winget": "Jellyfin.Server",
		"choco": "jellyfin",
		"category": "Multimedia Tools",
		"panel": "3",
		"content": "Jellyfin Server",
		"description": "Jellyfin Server is an open-source media server software, allowing you to organize and stream your media library.",
		"link": "https://jellyfin.org/"
	},
	"WPFInstallkdenlive": {
		"winget": "KDE.Kdenlive",
		"choco": "kdenlive",
		"category": "Multimedia Tools",
		"panel": "3",
		"content": "Kdenlive (Video Editor)",
		"description": "Kdenlive is an open-source video editing software with powerful features for creating and editing professional-quality videos.",
		"link": "https://kdenlive.org/"
	},
	"WPFInstallkodi": {
		"winget": "XBMCFoundation.Kodi",
		"choco": "kodi",
		"category": "Multimedia Tools",
		"panel": "3",
		"content": "Kodi Media Center",
		"description": "Kodi is an open-source media center application that allows you to play and view most videos, music, podcasts, and other digital media files.",
		"link": "https://kodi.tv/"
	},
	"WPFInstallklite": {
		"winget": "CodecGuide.K-LiteCodecPack.Standard",
		"choco": "k-litecodecpack-standard",
		"category": "Multimedia Tools",
		"panel": "3",
		"content": "K-Lite Codec Standard",
		"description": "K-Lite Codec Pack Standard is a collection of audio and video codecs and related tools, providing essential components for media playback.",
		"link": "https://www.codecguide.com/"
	},
	"WPFInstallkrita": {
		"winget": "KDE.Krita",
		"choco": "krita",
		"category": "Multimedia Tools",
		"panel": "3",
		"content": "Krita (Image Editor)",
		"link": "https://krita.org/en/download/krita-desktop/",
		"description": "Krita is a powerful open-source painting application. It is designed for concept artists, illustrators, matte and texture artists, and the VFX industry."
	},
	"WPFInstallmusicbee": {
		"winget": "MusicBee.MusicBee",
		"choco": "musicbee",
		"category": "Multimedia Tools",
		"panel": "3",
		"content": "MusicBee (Music Player)",
		"link": "https://getmusicbee.com/",
		"description": "MusicBee is a customizable music player with support for various audio formats. It includes features like an integrated search function, tag editing, and more."
	},
	"WPFInstallmpc": {
		"winget": "clsid2.mpc-hc",
		"choco": "mpc-hc",
		"category": "Multimedia Tools",
		"panel": "3",
		"content": "Media Player Classic (Video Player)",
		"link": "https://mpc-hc.org/",
		"description": "Media Player Classic is a lightweight, open-source media player that supports a wide range of audio and video formats. It includes features like customizable toolbars and support for subtitles."
	},
	"WPFInstallnglide": {
		"winget": "ZeusSoftware.nGlide",
		"choco": "na",
		"category": "Multimedia Tools",
		"panel": "3",
		"content": "nGlide (3dfx compatibility)",
		"link": "http://www.zeus-software.com/downloads/nglide",
		"description": "nGlide is a 3Dfx Voodoo Glide wrapper. It allows you to play games that use Glide API on modern graphics cards without the need for a 3Dfx Voodoo graphics card."
	},
	"WPFInstallnomacs": {
		"winget": "nomacs.nomacs",
		"choco": "nomacs",
		"category": "Multimedia Tools",
		"panel": "3",
		"content": "Nomacs (Image viewer)",
		"link": "https://github.com/nomacs/nomacs/releases/",
		"description": "Nomacs is a free, open-source image viewer that supports multiple platforms. It features basic image editing capabilities and supports a variety of image formats."
	},
	"WPFInstalldarktable": {
		"winget": "darktable.darktable",
		"choco": "darktable",
		"category": "Multimedia Tools",
		"panel": "3",
		"content": "DarkTable",
		"link": "https://www.darktable.org/install/",
		"description": "Open-source photo editing tool, offering an intuitive interface, advanced editing capabilities, and a non-destructive workflow for seamless image enhancement."
	},
	"WPFInstallobs": {
		"winget": "OBSProject.OBSStudio",
		"choco": "obs-studio",
		"category": "Multimedia Tools",
		"panel": "3",
		"content": "OBS Studio",
		"link": "https://obsproject.com/",
		"description": "OBS Studio is a free and open-source software for video recording and live streaming. It supports real-time video/audio capturing and mixing, making it popular among content creators."
	},
	"WPFInstallPaintdotnet": {
		"winget": "dotPDNLLC.paintdotnet",
		"choco": "paint.net",
		"category": "Multimedia Tools",
		"panel": "3",
		"content": "Paint.net",
		"link": "https://www.getpaint.net/",
		"description": "Paint.net is a free image and photo editing software for Windows. It features an intuitive user interface and supports a wide range of powerful editing tools."
	},
	"WPFInstallopenscad": {
		"winget": "OpenSCAD.OpenSCAD",
		"choco": "openscad",
		"category": "Multimedia Tools",
		"panel": "3",
		"content": "OpenSCAD",
		"link": "https://www.openscad.org/",
		"description": "OpenSCAD is a free and open-source script-based 3D CAD modeler. It is especially useful for creating parametric designs for 3D printing."
	},
	"WPFInstallsharex": {
		"winget": "ShareX.ShareX",
		"choco": "sharex",
		"category": "Multimedia Tools",
		"panel": "3",
		"content": "ShareX (Screenshots)",
		"link": "https://getsharex.com/",
		"description": "ShareX is a free and open-source screen capture and file sharing tool. It supports various capture methods and offers advanced features for editing and sharing screenshots."
	},
	"WPFInstallstrawberry": {
		"winget": "StrawberryMusicPlayer.Strawberry",
		"choco": "strawberrymusicplayer",
		"category": "Multimedia Tools",
		"panel": "3",
		"content": "Strawberry (Music Player)",
		"link": "https://strawberry.rocks/",
		"description": "Strawberry is an open-source music player that focuses on music collection management and audio quality. It supports various audio formats and features a clean user interface."
	},
	"WPFInstalltidal": {
		"winget": "9NNCB5BS59PH",
		"choco": "na",
		"category": "Multimedia Tools",
		"panel": "3",
		"content": "Tidal",
		"link": "https://tidal.com/",
		"description": "Tidal is a music streaming service known for its high-fidelity audio quality and exclusive content. It offers a vast library of songs and curated playlists."
	},
	"WPFInstallvlc": {
		"winget": "VideoLAN.VLC",
		"choco": "vlc",
		"category": "Multimedia Tools",
		"panel": "3",
		"content": "VLC (Video Player)",
		"link": "https://www.videolan.org/vlc/",
		"description": "VLC Media Player is a free and open-source multimedia player that supports a wide range of audio and video formats. It is known for its versatility and cross-platform compatibility."
	},
	"WPFInstallvoicemeeter": {
		"winget": "VB-Audio.Voicemeeter",
		"choco": "voicemeeter",
		"category": "Multimedia Tools",
		"panel": "3",
		"content": "Voicemeeter (Audio)",
		"link": "https://www.vb-audio.com/Voicemeeter/",
		"description": "Voicemeeter is a virtual audio mixer that allows you to manage and enhance audio streams on your computer. It is commonly used for audio recording and streaming purposes."
	},
	"WPFInstallplex": {
		"winget": "Plex.PlexMediaServer",
		"choco": "plexmediaserver",
		"category": "Multimedia Tools",
		"panel": "3",
		"content": "Plex Media Server",
		"link": "https://www.plex.tv/your-media/",
		"description": "Plex Media Server is a media server software that allows you to organize and stream your media library. It supports various media formats and offers a wide range of features."
		},
	"WPFInstalladvancedip": {
		"winget": "Famatech.AdvancedIPScanner",
		"choco": "advanced-ip-scanner",
		"category": "Pro Tools",
		"panel": "3",
		"content": "Advanced IP Scanner",
		"link": "https://www.advanced-ip-scanner.com/",
		"description": "Advanced IP Scanner is a fast and easy-to-use network scanner. It is designed to analyze LAN networks and provides information about connected devices."
	},
	"WPFInstallangryipscanner": {
		"winget": "angryziber.AngryIPScanner",
		"choco": "angryip",
		"category": "Pro Tools",
		"panel": "3",
		"content": "Angry IP Scanner",
		"link": "https://angryip.org/",
		"description": "Angry IP Scanner is an open-source and cross-platform network scanner. It is used to scan IP addresses and ports, providing information about network connectivity."
	},
	"WPFInstallefibooteditor": {
		"winget": "EFIBootEditor.EFIBootEditor",
		"choco": "na",
		"category": "Pro Tools",
		"panel": "3",
		"content": "EFI Boot Editor",
		"link": "https://www.easyuefi.com/",
		"description": "EFI Boot Editor is a tool for managing the EFI/UEFI boot entries on your system. It allows you to customize the boot configuration of your computer."
	},
	"WPFInstallheidisql": {
		"winget": "HeidiSQL.HeidiSQL",
		"choco": "heidisql",
		"category": "Pro Tools",
		"panel": "3",
		"content": "HeidiSQL",
		"link": "https://www.heidisql.com/",
		"description": "HeidiSQL is a powerful and easy-to-use client for MySQL, MariaDB, Microsoft SQL Server, and PostgreSQL databases. It provides tools for database management and development."
	},
	"WPFInstallmremoteng": {
		"winget": "mRemoteNG.mRemoteNG",
		"choco": "mremoteng",
		"category": "Pro Tools",
		"panel": "3",
		"content": "mRemoteNG",
		"link": "https://mremoteng.org/",
		"description": "mRemoteNG is a free and open-source remote connections manager. It allows you to view and manage multiple remote sessions in a single interface."
	},
	"WPFInstallnmap": {
		"winget": "Insecure.Nmap",
		"choco": "nmap",
		"category": "Pro Tools",
		"panel": "3",
		"content": "Nmap",
		"link": "https://nmap.org/",
		"description": "Nmap (Network Mapper) is an open-source tool for network exploration and security auditing. It discovers devices on a network and provides information about their ports and services."
	},
	"WPFInstallOpenVPN": {
		"winget": "OpenVPNTechnologies.OpenVPNConnect",
		"choco": "openvpn-connect",
		"category": "Pro Tools",
		"panel": "3",
		"content": "OpenVPN Connect",
		"link": "https://openvpn.net/",
		"description": "OpenVPN Connect is an open-source VPN client that allows you to connect securely to a VPN server. It provides a secure and encrypted connection for protecting your online privacy."
	},
	"WPFInstallportmaster": {
		"winget": "portmaster",
		"choco": "portmaster",
		"category": "Pro Tools",
		"panel": "3",
		"content": "Portmaster",
		"link": "https://github.com/freebsd/portmaster",
		"description": "Portmaster is a FreeBSD package management tool. It simplifies the process of managing software packages and dependencies on FreeBSD systems."
	},
	"WPFInstallputty": {
		"winget": "PuTTY.PuTTY",
		"choco": "putty",
		"category": "Pro Tools",
		"panel": "3",
		"content": "Putty",
		"link": "https://www.putty.org/",
		"description": "PuTTY is a free and open-source terminal emulator, serial console, and network file transfer application. It supports various network protocols such as SSH, Telnet, and SCP."
	},
	"WPFInstallrustdesk": {
		"winget": "RustDesk.RustDesk",
		"choco": "rustdesk.portable",
		"category": "Pro Tools",
		"panel": "3",
		"content": "Rust Remote Desktop (FOSS)",
		"link": "https://rustdesk.com/",
		"description": "RustDesk is a free and open-source remote desktop application. It provides a secure way to connect to remote machines and access desktop environments."
	},
	"WPFInstallsimplewall": {
		"winget": "Henry++.simplewall",
		"choco": "simplewall",
		"category": "Pro Tools",
		"panel": "3",
		"content": "SimpleWall",
		"link": "https://www.henrypp.org/product/simplewall",
		"description": "SimpleWall is a free and open-source firewall application for Windows. It allows users to control and manage the inbound and outbound network traffic of applications."
	},
	"WPFInstallventoy": {
		"winget": "Ventoy.Ventoy",
		"choco": "ventoy",
		"category": "Pro Tools",
		"panel": "3",
		"content": "Ventoy",
		"link": "https://www.ventoy.net/",
		"description": "Ventoy is an open-source tool for creating bootable USB drives. It supports multiple ISO files on a single USB drive, making it a versatile solution for installing operating systems."
	},
	"WPFInstallwinscp": {
		"winget": "WinSCP.WinSCP",
		"choco": "winscp",
		"category": "Pro Tools",
		"panel": "3",
		"content": "WinSCP",
		"link": "https://winscp.net/",
		"description": "WinSCP is a popular open-source SFTP, FTP, and SCP client for Windows. It allows secure file transfers between a local and a remote computer."
	},
	"WPFInstallwireguard": {
		"winget": "WireGuard.WireGuard",
		"choco": "wireguard",
		"category": "Pro Tools",
		"panel": "3",
		"content": "WireGuard",
		"link": "https://www.wireguard.com/",
		"description": "WireGuard is a fast and modern VPN (Virtual Private Network) protocol. It aims to be simpler and more efficient than other VPN protocols, providing secure and reliable connections."
	},
	"WPFInstallwireshark": {
		"winget": "WiresharkFoundation.Wireshark",
		"choco": "wireshark",
		"category": "Pro Tools",
		"panel": "3",
		"content": "WireShark",
		"link": "https://www.wireshark.org/",
		"description": "Wireshark is a widely-used open-source network protocol analyzer. It allows users to capture and analyze network traffic in real-time, providing detailed insights into network activities."
	},
	"WPFInstallxpipe": {
		"winget": "xpipe-io.xpipe",
		"choco": "xpipe",
		"category": "Pro Tools",
		"panel": "3",
		"content": "X-Pipe",
		"link": "https://xpipe.io/",
		"description": "X-Pipe is an open-source tool for orchestrating containerized applications. It simplifies the deployment and management of containerized services in a distributed environment."
	},
	"WPFInstall7zip": {
		"winget": "7zip.7zip",
		"choco": "7zip",
		"category": "Utilities",
		"panel": "4",
		"content": "7-Zip",
		"link": "https://www.7-zip.org/",
		"description": "7-Zip is a free and open-source file archiver utility. It supports several compression formats and provides a high compression ratio, making it a popular choice for file compression."
	},
	"WPFInstallalacritty": {
		"winget": "Alacritty.Alacritty",
		"choco": "alacritty",
		"category": "Utilities",
		"panel": "4",
		"content": "Alacritty Terminal",
		"link": "https://github.com/alacritty/alacritty",
		"description": "Alacritty is a fast, cross-platform, and GPU-accelerated terminal emulator. It is designed for performance and aims to be the fastest terminal emulator available."
	},
	"WPFInstallanydesk": {
		"winget": "AnyDeskSoftwareGmbH.AnyDesk",
		"choco": "anydesk",
		"category": "Utilities",
		"panel": "4",
		"content": "AnyDesk",
		"link": "https://anydesk.com/",
		"description": "AnyDesk is a remote desktop software that enables users to access and control computers remotely. It is known for its fast connection and low latency."
	},
	"WPFInstallautohotkey": {
		"winget": "AutoHotkey.AutoHotkey",
		"choco": "autohotkey",
		"category": "Utilities",
		"panel": "4",
		"content": "AutoHotkey",
		"link": "https://www.autohotkey.com/",
		"description": "AutoHotkey is a scripting language for Windows that allows users to create custom automation scripts and macros. It is often used for automating repetitive tasks and customizing keyboard shortcuts."
	},
	"WPFInstallbarrier": {
		"winget": "DebaucheeOpenSourceGroup.Barrier",
		"choco": "barrier",
		"category": "Utilities",
		"panel": "4",
		"content": "Barrier",
		"link": "https://github.com/debauchee/barrier",
		"description": "Barrier is an open-source software KVM (keyboard, video, and mouseswitch). It allows users to control multiple computers with a single keyboard and mouse, even if they have different operating systems."
	},
	"WPFInstallbat": {
		"winget": "sharkdp.bat",
		"choco": "bat",
		"category": "Utilities",
		"panel": "4",
		"content": "Bat (Cat)",
		"link": "https://github.com/sharkdp/bat",
		"description": "Bat is a cat command clone with syntax highlighting. It provides a user-friendly and feature-rich alternative to the traditional cat command for viewing and concatenating files."
	},
	"WPFInstallbitwarden": {
		"winget": "Bitwarden.Bitwarden",
		"choco": "bitwarden",
		"category": "Utilities",
		"panel": "4",
		"content": "Bitwarden",
		"link": "https://bitwarden.com/",
		"description": "Bitwarden is an open-source password management solution. It allows users to store and manage their passwords in a secure and encrypted vault, accessible across multiple devices."
	},
	"WPFInstallbulkcrapuninstaller": {
		"winget": "Klocman.BulkCrapUninstaller",
		"choco": "bulk-crap-uninstaller",
		"category": "Utilities",
		"panel": "4",
		"content": "Bulk Crap Uninstaller",
		"link": "https://www.bcuninstaller.com/",
		"description": "Bulk Crap Uninstaller is a free and open-source uninstaller utility for Windows. It helps users remove unwanted programs and clean up their system by uninstalling multiple applications at once."
	},
	"WPFInstallcarnac": {
		"winget": "code52.Carnac",
		"choco": "carnac",
		"category": "Utilities",
		"panel": "4",
		"content": "Carnac",
		"link": "https://github.com/Code52/carnac",
		"description": "Carnac is a keystroke visualizer for Windows. It displays keystrokes in an overlay, making it useful for presentations, tutorials, and live demonstrations."
	},
	"WPFInstallcpuz": {
		"winget": "CPUID.CPU-Z",
		"choco": "cpu-z",
		"category": "Utilities",
		"panel": "4",
		"content": "CPU-Z",
		"link": "https://www.cpuid.com/softwares/cpu-z.html",
		"description": "CPU-Z is a system monitoring and diagnostic tool for Windows. It provides detailed information about the computer's hardware components, including the CPU, memory, and motherboard."
	},
	"WPFInstallcrystaldiskinfo": {
		"winget": "CrystalDewWorld.CrystalDiskInfo",
		"choco": "crystaldiskinfo",
		"category": "Utilities",
		"panel": "4",
		"content": "Crystal Disk Info",
		"link": "https://crystalmark.info/en/software/crystaldiskinfo/",
		"description": "Crystal Disk Info is a disk health monitoring tool that provides information about the status and performance of hard drives. It helps users anticipate potential issues and monitor drive health."
	},
	"WPFInstallcrystaldiskmark": {
		"winget": "CrystalDewWorld.CrystalDiskMark",
		"choco": "crystaldiskmark",
		"category": "Utilities",
		"panel": "4",
		"content": "Crystal Disk Mark",
		"link": "https://crystalmark.info/en/software/crystaldiskmark/",
		"description": "Crystal Disk Mark is a disk benchmarking tool that measures the read and write speeds of storage devices. It helps users assess the performance of their hard drives and SSDs."
	},
	"WPFInstallddu": {
		"winget": "ddu",
		"choco": "ddu",
		"category": "Utilities",
		"panel": "4",
		"content": "Display Driver Uninstaller",
		"link": "https://www.wagnardsoft.com/",
		"description": "Display Driver Uninstaller (DDU) is a tool for completely uninstalling graphics drivers from NVIDIA, AMD, and Intel. It is useful for troubleshooting graphics driver-related issues."
	},
	"WPFInstalldeluge": {
		"winget": "DelugeTeam.Deluge",
		"choco": "deluge",
		"category": "Utilities",
		"panel": "4",
		"content": "Deluge",
		"link": "https://deluge-torrent.org/",
		"description": "Deluge is a free and open-source BitTorrent client. It features a user-friendly interface, support for plugins, and the ability to manage torrents remotely."
	},
	"WPFInstalldolphin": {
		"winget": "KDE.Dolphin",
		"choco": "na",
		"category": "Utilities",
		"panel": "4",
		"content": "Dolphin File manager",
		"link": "https://apps.kde.org/en/dolphin/",
		"description": "Dolphin is a file manager for the KDE desktop environment. It provides a powerful and intuitive interface for managing files and folders on Linux systems."
	},
	"WPFInstallduplicati": {
		"winget": "Duplicati.Duplicati",
		"choco": "duplicati",
		"category": "Utilities",
		"panel": "4",
		"content": "Duplicati 2",
		"link": "https://www.duplicati.com/",
		"description": "Duplicati is an open-source backup solution that supports encrypted, compressed, and incremental backups. It is designed to securely store data on cloud storage services."
	},
	"WPFInstalldevtoys": {
		"winget": "devtoys",
		"choco": "devToys",
		"category": "Utilities",
		"panel": "4",
		"content": "Devtoys",
		"link": "https://dev.to/devtoys",
		"description": "Devtoys is a collection of development-related utilities and tools for Windows. It includes tools for file management, code formatting, and productivity enhancements for developers."
	},
	"WPFInstallerrorlookup": {
		"winget": "Henry++.ErrorLookup",
		"choco": "na",
		"category": "Utilities",
		"panel": "4",
		"content": "Windows Error Code Lookup",
		"link": "https://github.com/HenryPP/ErrorLookup",
		"description": "ErrorLookup is a tool for looking up Windows error codes and their descriptions."
	},
	"WPFInstalletcher": {
		"winget": "Balena.Etcher",
		"choco": "etcher",
		"category": "Utilities",
		"panel": "4",
		"content": "Etcher USB Creator",
		"link": "https://www.balena.io/etcher/",
		"description": "Etcher is a powerful tool for creating bootable USB drives with ease."
	},
	"WPFInstallesearch": {
		"winget": "voidtools.Everything",
		"choco": "everything",
		"category": "Utilities",
		"panel": "4",
		"content": "Everything Search",
		"link": "https://www.voidtools.com/",
		"description": "Everything Search is a fast and efficient file search utility for Windows."
	},
	"WPFInstallfiles": {
		"winget": "YairAichenbaum.Files",
		"choco": "files",
		"category": "Utilities",
		"panel": "4",
		"content": "Files File Explorer",
		"link": "https://www.yairaichenbaum.com/files",
		"description": "Files is a feature-rich file explorer providing a user-friendly interface for file management."
	},
	"WPFInstallflux": {
		"winget": "flux.flux",
		"choco": "flux",
		"category": "Utilities",
		"panel": "4",
		"content": "f.lux Redshift",
		"link": "https://justgetflux.com/",
		"description": "f.lux Redshift adjusts the color temperature of your screen to reduce eye strain during nighttime use."
	},
	"WPFInstallglaryutilities": {
		"winget": "Glarysoft.GlaryUtilities",
		"choco": "glaryutilities-free",
		"category": "Utilities",
		"panel": "4",
		"content": "Glary Utilities",
		"link": "https://www.glarysoft.com/glary-utilities/",
		"description": "Glary Utilities is a comprehensive system optimization and maintenance tool for Windows."
	},
	"WPFInstallgpuz": {
		"winget": "TechPowerUp.GPU-Z",
		"choco": "gpu-z",
		"category": "Utilities",
		"panel": "4",
		"content": "GPU-Z",
		"link": "https://www.techpowerup.com/gpuz/",
		"description": "GPU-Z provides detailed information about your graphics card and GPU."
	},
	"WPFInstallgsudo": {
		"winget": "gerardog.gsudo",
		"choco": "gsudo",
		"category": "Utilities",
		"panel": "4",
		"content": "Gsudo",
		"link": "https://github.com/gerardog/gsudo",
		"description": "Gsudo is a sudo implementation for Windows, allowing elevated privilege execution."
	},
	"WPFInstallhwinfo": {
		"winget": "REALiX.HWiNFO",
		"choco": "hwinfo",
		"category": "Utilities",
		"panel": "4",
		"content": "HWInfo",
		"link": "https://www.hwinfo.com/",
		"description": "HWInfo provides comprehensive hardware information and diagnostics for Windows."
	},
	"WPFInstalljdownloader": {
		"winget": "AppWork.JDownloader",
		"choco": "jdownloader",
		"category": "Utilities",
		"panel": "4",
		"content": "J Download Manager",
		"link": "http://jdownloader.org/",
		"description": "JDownloader is a feature-rich download manager with support for various file hosting services."
	},
	"WPFInstallkdeconnect": {
		"winget": "KDE.KDEConnect",
		"choco": "kdeconnect-kde",
		"category": "Utilities",
		"panel": "4",
		"content": "KDE Connect",
		"link": "https://community.kde.org/KDEConnect",
		"description": "KDE Connect allows seamless integration between your KDE desktop and mobile devices."
	},
	"WPFInstallkeepass": {
		"winget": "KeePassXCTeam.KeePassXC",
		"choco": "keepassxc",
		"category": "Utilities",
		"panel": "4",
		"content": "KeePassXC",
		"link": "https://keepassxc.org/",
		"description": "KeePassXC is a cross-platform, open-source password manager with strong encryption features."
	},
	"WPFInstallmalwarebytes": {
		"winget": "Malwarebytes.Malwarebytes",
		"choco": "malwarebytes",
		"category": "Utilities",
		"panel": "4",
		"content": "MalwareBytes",
		"link": "https://www.malwarebytes.com/",
		"description": "MalwareBytes is an anti-malware software that provides real-time protection against threats."
	},
	"WPFInstallmeld": {
		"winget": "Meld.Meld",
		"choco": "meld",
		"category": "Utilities",
		"panel": "4",
		"content": "Meld",
		"link": "https://meldmerge.org/",
		"description": "Meld is a visual diff and merge tool for files and directories."
	},
	"WPFInstallmonitorian": {
		"winget": "emoacht.Monitorian",
		"choco": "monitorian",
		"category": "Utilities",
		"panel": "4",
		"content": "Monitorian",
		"link": "https://www.monitorian.com/",
		"description": "Monitorian is a utility for adjusting monitor brightness and contrast on Windows."
	},
	"WPFInstallmsiafterburner": {
		"winget": "Guru3D.Afterburner",
		"choco": "msiafterburner",
		"category": "Utilities",
		"panel": "4",
		"content": "MSI Afterburner",
		"link": "https://www.msi.com/Landing/afterburner",
		"description": "MSI Afterburner is a graphics card overclocking utility with advanced features."
	},
	"WPFInstallnanazip": {
		"winget": "M2Team.NanaZip",
		"choco": "nanazip",
		"category": "Utilities",
		"panel": "4",
		"content": "NanaZip",
		"link": "https://nanazip.codeplex.com/",
		"description": "NanaZip is a fast and efficient file compression and decompression tool."
	},
	"WPFInstallneofetchwin": {
		"winget": "nepnep.neofetch-win",
		"choco": "na",
		"category": "Utilities",
		"panel": "4",
		"content": "Neofetch",
		"link": "https://github.com/dylanaraps/neofetch",
		"description": "Neofetch is a command-line utility for displaying system information in a visually appealing way."
	},
	"WPFInstallnextclouddesktop": {
		"winget": "Nextcloud.NextcloudDesktop",
		"choco": "nextcloud-client",
		"category": "Utilities",
		"panel": "4",
		"content": "Nextcloud Desktop",
		"link": "https://nextcloud.com/install/#install-clients",
		"description": "Nextcloud Desktop is the official desktop client for the Nextcloud file synchronization and sharing platform."
	},
	"WPFInstallnushell": {
		"winget": "Nushell.Nushell",
		"choco": "nushell",
		"category": "Utilities",
		"panel": "4",
		"content": "Nushell",
		"link": "https://www.nushell.sh/",
		"description": "Nushell is a new shell that takes advantage of modern hardware and systems to provide a powerful, expressive, and fast experience."
	},
	"WPFInstallnvclean": {
		"winget": "TechPowerUp.NVCleanstall",
		"choco": "na",
		"category": "Utilities",
		"panel": "4",
		"content": "NVCleanstall",
		"link": "https://www.techpowerup.com/nvcleanstall/",
		"description": "NVCleanstall is a tool designed to customize NVIDIA driver installations, allowing advanced users to control more aspects of the installation process."
	},
	"WPFInstallOVirtualBox": {
		"winget": "Oracle.VirtualBox",
		"choco": "virtualbox",
		"category": "Utilities",
		"panel": "4",
		"content": "Oracle VirtualBox",
		"link": "https://www.virtualbox.org/",
		"description": "Oracle VirtualBox is a powerful and free open-source virtualization tool for x86 and AMD64/Intel64 architectures."
	},
	"WPFInstallopenrgb": {
		"winget": "CalcProgrammer1.OpenRGB",
		"choco": "openrgb",
		"category": "Utilities",
		"panel": "4",
		"content": "OpenRGB",
		"link": "https://openrgb.org/",
		"description": "OpenRGB is an open-source RGB lighting control software designed to manage and control RGB lighting for various components and peripherals."
	},
	"WPFInstallopenshell": {
		"winget": "Open-Shell.Open-Shell-Menu",
		"choco": "open-shell",
		"category": "Utilities",
		"panel": "4",
		"content": "Open Shell (Start Menu)",
		"link": "https://github.com/Open-Shell/Open-Shell-Menu",
		"description": "Open Shell is a Windows Start Menu replacement with enhanced functionality and customization options."
	},
	"WPFInstallownclouddesktop": {
		"winget": "ownCloud.ownCloudDesktop",
		"choco": "owncloud-client",
		"category": "Utilities",
		"panel": "4",
		"content": "ownCloud Desktop",
		"link": "https://owncloud.com/desktop-app/",
		"description": "ownCloud Desktop is the official desktop client for the ownCloud file synchronization and sharing platform."
	},
	"WPFInstallparsec": {
		"winget": "Parsec.parsec",
		"choco": "parsec",
		"category": "Utilities",
		"panel": "4",
		"content": "Parsec",
		"link": "https://parsec.app/",
		"description": "Parsec is a low-latency, high-quality remote desktop sharing application for collaborating and gaming across devices."
	},
	"WPFInstallpeazip": {
		"winget": "Giorgiotani.Peazip",
		"choco": "peazip",
		"category": "Utilities",
		"panel": "4",
		"content": "Peazip",
		"link": "https://peazip.github.io/",
		"description": "Peazip is a free, open-source file archiver utility that supports multiple archive formats and provides encryption features."
	},
	"WPFInstallprocesslasso": {
		"winget": "BitSum.ProcessLasso",
		"choco": "plasso",
		"category": "Utilities",
		"panel": "4",
		"content": "Process Lasso",
		"link": "https://bitsum.com/",
		"description": "Process Lasso is a system optimization and automation tool that improves system responsiveness and stability by adjusting process priorities and CPU affinities."
	},
	"WPFInstallprucaslicer": {
		"winget": "Prusa3d.PrusaSlicer",
		"choco": "prusaslicer",
		"category": "Utilities",
		"panel": "4",
		"content": "Prusa Slicer",
		"link": "https://www.prusa3d.com/prusaslicer/",
		"description": "Prusa Slicer is a powerful and easy-to-use slicing software for 3D printing with Prusa 3D printers."
	},
	"WPFInstallqbittorrent": {
		"winget": "qBittorrent.qBittorrent",
		"choco": "qbittorrent",
		"category": "Utilities",
		"panel": "4",
		"content": "qBittorrent",
		"link": "https://www.qbittorrent.org/",
		"description": "qBittorrent is a free and open-source BitTorrent client that aims to provide a feature-rich and lightweight alternative to other torrent clients."
	},
	"WPFInstallrainmeter": {
		"winget": "Rainmeter.Rainmeter",
		"choco": "na",
		"category": "Utilities",
		"panel": "4",
		"content": "Rainmeter",
		"link": "https://www.rainmeter.net/",
		"description": "Rainmeter is a desktop customization tool that allows you to create and share customizable skins for your desktop."
	},
	"WPFInstallrevo": {
		"winget": "RevoUninstaller.RevoUninstaller",
		"choco": "revo-uninstaller",
		"category": "Utilities",
		"panel": "4",
		"content": "RevoUninstaller",
		"link": "https://www.revouninstaller.com/",
		"description": "RevoUninstaller is an advanced uninstaller tool that helps you remove unwanted software and clean up your system."
	},
	"WPFInstallrufus": {
		"winget": "Rufus.Rufus",
		"choco": "rufus",
		"category": "Utilities",
		"panel": "4",
		"content": "Rufus Imager",
		"link": "https://rufus.ie/",
		"description": "Rufus is a utility that helps format and create bootable USB drives, such as USB keys or pen drives."
	},
	"WPFInstallsandboxie": {
		"winget": "Sandboxie.Plus",
		"choco": "sandboxie",
		"category": "Utilities",
		"panel": "4",
		"content": "Sandboxie Plus",
		"link": "https://www.sandboxie.com/",
		"description": "Sandboxie Plus is a sandbox-based isolation program that provides enhanced security by running applications in an isolated environment."
	},
	"WPFInstallshell": {
		"winget": "Nilesoft.Shell",
		"choco": "nilesoft-shell",
		"category": "Utilities",
		"panel": "4",
		"content": "Shell (Expanded Context Menu)",
		"link": "https://www.nilesoft.com/shell/",
		"description": "Shell is an expanded context menu tool that adds extra functionality and customization options to the Windows context menu."
	},
	"WPFInstallsdio": {
		"winget": "GlennDelahoy.SnappyDriverInstallerOrigin",
		"choco": "sdio",
		"category": "Utilities",
		"panel": "4",
		"content": "Snappy Driver Installer Origin",
		"link": "https://github.com/snappy-driver/snappy-driver-installer",
		"description": "Snappy Driver Installer Origin is a free and open-source driver updater with a vast driver database for Windows."
	},
	"WPFInstallspacedrive": {
		"winget": "spacedrive.Spacedrive",
		"choco": "na",
		"category": "Utilities",
		"panel": "4",
		"content": "Spacedrive File Manager",
		"link": "https://spacedrive.org/",
		"description": "Spacedrive is a file manager that offers cloud storage integration and file synchronization across devices."
	},
	"WPFInstallsuperf4": {
		"winget": "StefanSundin.Superf4",
		"choco": "superf4",
		"category": "Utilities",
		"panel": "4",
		"content": "SuperF4",
		"link": "https://stefansundin.github.io/superf4/",
		"description": "SuperF4 is a utility that allows you to terminate programs instantly by pressing a customizable hotkey."
	},
	"WPFInstalltailscale": {
		"winget": "tailscale.tailscale",
		"choco": "tailscale",
		"category": "Utilities",
		"panel": "4",
		"content": "Tailscale",
		"link": "https://tailscale.com/",
		"description": "Tailscale is a secure and easy-to-use VPN solution for connecting your devices and networks."
	},
	"WPFInstallteamviewer": {
		"winget": "TeamViewer.TeamViewer",
		"choco": "teamviewer9",
		"category": "Utilities",
		"panel": "4",
		"content": "TeamViewer",
		"link": "https://www.teamviewer.com/",
		"description": "TeamViewer is a popular remote access and support software that allows you to connect to and control remote devices."
	},
	"WPFInstallttaskbar": {
		"winget": "9PF4KZ2VN4W9",
		"choco": "translucenttb",
		"category": "Utilities",
		"panel": "4",
		"content": "Translucent Taskbar",
		"link": "https://github.com/TranslucentTB/TranslucentTB",
		"description": "Translucent Taskbar is a tool that allows you to customize the transparency of the Windows taskbar."
	},
	"WPFInstalltreesize": {
		"winget": "JAMSoftware.TreeSize.Free",
		"choco": "treesizefree",
		"category": "Utilities",
		"panel": "4",
		"content": "TreeSize Free",
		"link": "https://www.jam-software.com/treesize_free/",
		"description": "TreeSize Free is a disk space manager that helps you analyze and visualize the space usage on your drives."
	},
	"WPFInstalltwinkletray": {
		"winget": "xanderfrangos.twinkletray",
		"choco": "na",
		"category": "Utilities",
		"panel": "4",
		"content": "Twinkle Tray",
		"link": "https://github.com/xanderfrangos/TwinkleTray",
		"description": "Twinkle Tray is a small utility that allows you to customize the system tray icons on your Windows taskbar."
	},
	"WPFInstallwindirstat": {
		"winget": "WinDirStat.WinDirStat",
		"choco": "windirstat",
		"category": "Utilities",
		"panel": "4",
		"content": "WinDirStat",
		"link": "https://windirstat.net/",
		"description": "WinDirStat is a disk usage statistics viewer and cleanup tool for Windows."
	},
	"WPFInstallwingetui": {
		"winget": "SomePythonThings.WingetUIStore",
		"choco": "na",
		"category": "Utilities",
		"panel": "4",
		"content": "WingetUI",
		"link": "https://github.com/lostindark/WingetUIStore",
		"description": "WingetUI is a graphical user interface for Microsoft's Windows Package Manager (winget)."
	},
	"WPFInstallwiztree": {
		"winget": "AntibodySoftware.WizTree",
		"choco": "wiztree",
		"category": "Utilities",
		"panel": "4",
		"content": "WizTree",
		"link": "https://wiztreefree.com/",
		"description": "WizTree is a fast disk space analyzer that helps you quickly find the files and folders consuming the most space on your hard drive."
	},
	"WPFInstallwinrar": {
		"winget": "RARLab.WinRAR",
		"choco": "winrar",
		"category": "Utilities",
		"panel": "4",
		"content": "WinRAR",
		"link": "https://www.win-rar.com/",
		"description": "WinRAR is a powerful archive manager that allows you to create, manage, and extract compressed files."
	},
	"WPFInstallwinpaletter": {
		"winget": "Abdelrhman-AK.WinPaletter",
		"choco": "WinPaletter",
		"category": "Utilities",
		"panel": "4",
		"content": "WinPaletter",
		"link": "https://github.com/Abdelrhman-AK/WinPaletter",
		"description": "WinPaletter is a tool for adjusting the color palette of Windows 10, providing customization options for window colors."
	},
	"WPFInstallwisetoys": {
		"winget": "WiseCleaner.WiseToys",
		"choco": "na",
		"category": "Utilities",
		"panel": "4",
		"content": "WiseToys",
		"link": "https://www.wisecleaner.com/wisetoys.html",
		"description": "WiseToys is a set of utilities and tools designed to enhance and optimize your Windows experience."
	},
	"WPFInstallxdm": {
		"winget": "subhra74.XtremeDownloadManager",
		"choco": "xdm",
		"category": "Utilities",
		"panel": "4",
		"content": "Xtreme Download Manager",
		"link": "https://github.com/subhra74/xdm",
		"description": "Xtreme Download Manager is an advanced download manager with support for various protocols and browsers."
	},
	"WPFInstallzerotierone": {
		"winget": "ZeroTier.ZeroTierOne",
		"choco": "zerotier-one",
		"category": "Utilities",
		"panel": "4",
		"content": "ZeroTier One",
		"link": "https://zerotier.com/",
		"description": "ZeroTier One is a software-defined networking tool that allows you to create secure and scalable networks."
	},
	"WPFInstallzoxide": {
		"winget": "ajeetdsouza.zoxide",
		"choco": "zoxide",
		"category": "Utilities",
		"panel": "4",
		"content": "Zoxide",
		"link": "https://github.com/ajeetdsouza/zoxide",
		"description": "Zoxide is a fast and efficient directory changer (cd) that helps you navigate your file system with ease."
	},
	"WPFInstallwindowspchealth": {
		"winget": "Microsoft.WindowsPCHealthCheck",
		"choco": "na",
		"category": "Utilities",
		"panel": "4",
		"content": "Windows PC Health Check",
		"link": "https://support.microsoft.com/en-us/windows/how-to-use-the-pc-health-check-app-9c8abd9b-03ba-4e67-81ef-36f37caa7844",
		"description": "Windows PC Health Check is a tool that helps you check if your PC meets the system requirements for Windows 11."
		},
	"WPFInstallsamsungmagician": {
		"winget": "Samsung.SamsungMagician",
		"choco": "samsung-magician",
		"category": "Utilities",
		"panel": "4",
		"content": "Samsung Magician",
		"link": "https://semiconductor.samsung.com/consumer-storage/magician/",
		"description": "Samsung Magician is a utility for managing and optimizing Samsung SSDs."
		},
	"WPFInstallbitcomet": {
		"winget": "CometNetwork.BitComet",
		"choco": "bitcomet",
		"category": "Utilities",
		"panel": "4",
		"content": "BitComet",
		"link": "https://www.bitcomet.com/",
		"description": "BitComet is a free and open-source BitTorrent client that supports HTTP/FTP downloads and provides download management features."
		},
	"WPFInstallpiimager": {
		"winget": "RaspberryPiFoundation.RaspberryPiImager",
		"choco": "rpi-imager",
		"category": "Utilities",
		"panel": "4",
		"content": "Raspberry Pi Imager",
		"link": "https://www.raspberrypi.com/software/",
		"description": "Raspberry Pi Imager is a utility for writing operating system images to SD cards for Raspberry Pi devices."
		},
	"WPFInstall1password": {
		"winget": "AgileBits.1Password",
		"choco": "1password",
		"category": "Utilities",
		"panel": "4",
		"content": "1Password",
		"link": "https://1password.com/",
		"description": "1Password is a password manager that allows you to store and manage your passwords securely."
		},
	"WPFInstalltotalcommander": {
		"winget": "Ghisler.TotalCommander",
		"choco": "TotalCommander",
		"category": "Utilities",
		"panel": "4",
		"content": "Total Commander",
		"link": "https://www.ghisler.com/",
		"description": "Total Commander is a file manager for Windows that provides a powerful and intuitive interface for file management."
		}
}<|MERGE_RESOLUTION|>--- conflicted
+++ resolved
@@ -1087,11 +1087,7 @@
 		"content": "Blender (3D Graphics)",
 		"description": "Blender is a powerful open-source 3D creation suite, offering modeling, sculpting, animation, and rendering tools.",
 		"link": "https://www.blender.org/"
-<<<<<<< HEAD
-	}
-=======
-	},
->>>>>>> 3b133e70
+	},
 	"WPFInstallclementine": {
 		"winget": "Clementine.Clementine",
 		"choco": "clementine",
