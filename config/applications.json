--- conflicted
+++ resolved
@@ -407,11 +407,7 @@
 		"link": "https://discord.com/",
 		"winget": "Discord.Discord"
 	},
-<<<<<<< HEAD
-		"ditto": {
-=======
-	"WPFInstallditto": {
->>>>>>> cb3b64e1
+	"ditto": {
 		"category": "Utilities",
 		"choco": "ditto",
 		"content": "Ditto",
@@ -595,11 +591,7 @@
 		"link": "https://file-converter.io/",
 		"winget": "AdrienAllard.FileConverter"
 	},
-<<<<<<< HEAD
-		"files": {
-=======
-	"WPFInstallfiles": {
->>>>>>> cb3b64e1
+	"files": {
 		"category": "Utilities",
 		"choco": "files",
 		"content": "Files",
@@ -983,19 +975,7 @@
 		"link": "https://www.oracle.com/java/",
 		"winget": "EclipseAdoptium.Temurin.18.JRE"
 	},
-<<<<<<< HEAD
-	"java20": {
-		"category": "Development",
-		"choco": "na",
-		"content": "Azul Zulu JDK 20",
-		"description": "Azul Zulu JDK 20 is a distribution of the OpenJDK with long-term support, performance enhancements, and security updates.",
-		"link": "https://www.azul.com/downloads/zulu-community/",
-		"winget": "Azul.Zulu.20.JDK"
-	},
 	"java21": {
-=======
-	"WPFInstalljava21": {
->>>>>>> cb3b64e1
 		"category": "Development",
 		"choco": "na",
 		"content": "Azul Zulu JDK 21",
@@ -1315,19 +1295,7 @@
 		"link": "https://sourceforge.net/projects/equalizerapo",
 		"winget": "na"
 	},
-<<<<<<< HEAD
-	"FreeFileSync": {
-		"category": "Utilities",
-		"choco": "freefilesync",
-		"content": "FreeFileSync",
-		"description": "Synchronize Files and Folders",
-		"link": "https://freefilesync.org",
-		"winget": "na"
-	},
 	"CompactGUI": {
-=======
-	"WPFInstallCompactGUI": {
->>>>>>> cb3b64e1
 		"category": "Utilities",
 		"choco": "compactgui",
 		"content": "Compact GUI",
@@ -1679,10 +1647,7 @@
 		"link": "https://www.plex.tv/your-media/",
 		"winget": "Plex.PlexMediaServer"
 	},
-<<<<<<< HEAD
-	"Portmaster": {
-=======
-	"WPFInstallplexdesktop": {
+	"plexdesktop": {
 		"category": "Multimedia Tools",
 		"choco": "plex",
 		"content": "Plex Desktop",
@@ -1690,8 +1655,7 @@
 		"link": "https://www.plex.tv",
 		"winget": "Plex.Plex"
 	},
-	"WPFInstallPortmaster": {
->>>>>>> cb3b64e1
+	"Portmaster": {
 		"category": "Pro Tools",
 		"choco": "portmaster",
 		"content": "Portmaster",
@@ -1859,9 +1823,6 @@
 		"link": "https://www.revouninstaller.com/",
 		"winget": "RevoUninstaller.RevoUninstaller"
 	},
-<<<<<<< HEAD
-	"revolt": {
-=======
 	"WPFInstallWiseProgramUninstaller": {
 		"category": "Utilities",
 		"choco": "na",
@@ -1870,8 +1831,7 @@
 		"link": "https://www.wisecleaner.com/wise-program-uninstaller.html",
 		"winget": "WiseCleaner.WiseProgramUninstaller"
 	},
-	"WPFInstallrevolt": {
->>>>>>> cb3b64e1
+	"revolt": {
 		"category": "Communications",
 		"choco": "na",
 		"content": "Revolt",
@@ -1911,11 +1871,7 @@
 		"link": "https://www.rust-lang.org/",
 		"winget": "Rustlang.Rust.MSVC"
 	},
-<<<<<<< HEAD
-		"sagethumbs": {
-=======
-	"WPFInstallsagethumbs": {
->>>>>>> cb3b64e1
+	"sagethumbs": {
 		"category": "Utilities",
 		"choco": "sagethumbs",
 		"content": "SageThumbs",
@@ -2043,11 +1999,7 @@
 		"link": "http://www.uderzo.it/main_products/space_sniffer/",
 		"winget": "UderzoSoftware.SpaceSniffer"
 	},
-<<<<<<< HEAD
-		"spotube": {
-=======
-	"WPFInstallspotube": {
->>>>>>> cb3b64e1
+	"spotube": {
 		"category": "Multimedia Tools",
 		"choco": "spotube",
 		"content": "Spotube",
@@ -2551,9 +2503,6 @@
 		"link": "https://toys.wisecleaner.com/",
 		"winget": "WiseCleaner.WiseToys"
 	},
-<<<<<<< HEAD
-	"wizfile": {
-=======
 	"WPFInstallTeraCopy": {
 		"category": "Utilities",
 		"choco": "TeraCopy",
@@ -2562,8 +2511,7 @@
 		"link": "https://codesector.com/teracopy",
 		"winget": "CodeSector.TeraCopy"
 	},
-	"WPFInstallwizfile": {
->>>>>>> cb3b64e1
+	"wizfile": {
 		"category": "Utilities",
 		"choco": "na",
 		"content": "WizFile",
@@ -2787,9 +2735,6 @@
 		"link": "https://github.com/AutoDarkMode/Windows-Auto-Night-Mode",
 		"winget": "Armin2208.WindowsAutoNightMode"
 	},
-<<<<<<< HEAD
-	"magicwormhole": {
-=======
 	"WPFInstallAmbieWhiteNoise": {
 		"category": "Utilities",
 		"choco": "na",
@@ -2798,8 +2743,7 @@
 		"link": "https://ambieapp.com/",
 		"winget": "9P07XNM5CHP0"
 	},
-	"WPFInstallmagicwormhole": {
->>>>>>> cb3b64e1
+	"magicwormhole": {
 		"category": "Utilities",
 		"choco": "magic-wormhole",
 		"content": "Magic Wormhole",
@@ -2807,9 +2751,6 @@
 		"link": "https://github.com/magic-wormhole/magic-wormhole",
 		"winget": "magic-wormhole.magic-wormhole"
 	},
-<<<<<<< HEAD
-	"qgis": {
-=======
 	"WPFInstallcroc": {
 		"category": "Utilities",
 		"choco": "croc",
@@ -2818,8 +2759,7 @@
 		"link": "https://github.com/schollz/croc",
 		"winget": "schollz.croc"
 	},
-	"WPFInstallqgis": {
->>>>>>> cb3b64e1
+	"qgis": {
 		"category": "Multimedia Tools",
 		"choco": "qgis",
 		"content": "QGIS",
@@ -2875,9 +2815,6 @@
 		"link": "https://github.com/7gxycn08/ForceAutoHDR",
 		"winget": "ForceAutoHDR.7gxycn08"
 	},
-<<<<<<< HEAD
-	"nditools": {
-=======
 	"WPFInstallJoyToKey": {
 		"category": "Utilities",
 		"choco": "joytokey",
@@ -2886,9 +2823,7 @@
 		"link": "https://joytokey.net/en/",
 		"winget": "JTKsoftware.JoyToKey"
 	},
-	
-	"WPFInstallnditools": {
->>>>>>> cb3b64e1
+	"nditools": {
 		"category": "Multimedia Tools",
 		"choco": "na",
 		"content": "NDI Tools",
