--- conflicted
+++ resolved
@@ -1,1402 +1,636 @@
 {
-<<<<<<< HEAD
-  "WPFInstall7zip": {
-    "winget": "7zip.7zip",
-    "choco": "7zip"
-  },
-  "WPFInstalladobe": {
-    "winget": "Adobe.Acrobat.Reader.64-bit",
-    "choco": "adobereader"
-  },
-  "WPFInstalladvancedip": {
-    "winget": "Famatech.AdvancedIPScanner",
-    "choco": "advanced-ip-scanner"
-  },
-  "WPFInstallalacritty": {
-    "Winget": "Alacritty.Alacritty",
-    "choco": "alacritty"
-  },
-  "WPFInstallangryipscanner": {
-    "Winget": "angryziber.AngryIPScanner",
-    "choco": "angryip"
-  },
-  "WPFInstallanydesk": {
-    "winget": "AnyDeskSoftwareGmbH.AnyDesk",
-    "choco": "anydesk"
-  },
-  "WPFInstallanki": {
-    "winget": "Anki.Anki",
-    "choco": "anki"
-  },
-  "WPFInstallaimp": {
-    "winget": "AIMP.AIMP",
-    "choco": "aimp"
-  },
-  "WPFInstallaudacity": {
-    "winget": "Audacity.Audacity",
-    "choco": "audacity"
-  },
-  "WPFInstallautohotkey": {
-    "winget": "AutoHotkey.AutoHotkey",
-    "choco": "autohotkey"
-  },
-  "WPFInstallbitwarden": {
-    "winget": "Bitwarden.Bitwarden",
-    "choco": "bitwarden"
-  },
-  "WPFInstallblender": {
-    "winget": "BlenderFoundation.Blender",
-    "choco": "blender"
-  },
-  "WPFInstallbluestacks": {
-    "winget": "BlueStack.BlueStacks",
-    "choco": "bluestacks"
-  },
-  "WPFInstallbrave": {
-    "winget": "Brave.Brave",
-    "choco": "brave"
-  },
-  "WPFInstallbulkcrapuninstaller": {
-    "winget": "Klocman.BulkCrapUninstaller",
-    "choco": "bulk-crap-uninstaller"
-  },
-  "WPFInstallcalibre": {
-    "winget": "calibre.calibre",
-    "choco": "calibre"
-  },
-  "WPFInstallchrome": {
-    "winget": "Google.Chrome",
-    "choco": "googlechrome"
-  },
-  "WPFInstallcopyq": {
-    "winget": "copyq",
-    "choco": "copyq"
-  },
-  "WPFInstallchromium": {
-    "winget": "eloston.ungoogled-chromium",
-    "choco": "chromium"
-  },
-  "WPFInstallcider": {
-    "winget": "CiderCollective.Cider",
-    "choco": "cider"
-  },
-  "WPFInstallclink": {
-    "winget": "chrisant996.Clink",
-    "choco": "clink"
-  },
-  "WPFInstallclipgrab": {
-    "winget": "na",
-    "choco": "clipgrab"
-  },
-  "WPFInstallcpuz": {
-    "winget": "CPUID.CPU-Z",
-    "choco": "cpu-z"
-  },
-  "WPFInstallddu": {
-    "winget": "ddu",
-    "choco": "ddu"
-  },
-  "WPFInstalldeluge": {
-    "winget": "DelugeTeam.Deluge",
-    "choco": "deluge"
-  },
-  "WPFInstalldevtoys": {
-    "winget": "devtoys",
-    "choco": "devToys"
-  },
-  "WPFInstalldiscord": {
-    "winget": "Discord.Discord",
-    "choco": "discord"
-  },
-  "WPFInstalldockerdesktop": {
-    "winget": "Docker.DockerDesktop",
-    "choco": "docker-desktop"
-  },
-  "WPFInstalldotnet3": {
-    "winget": "Microsoft.DotNet.DesktopRuntime.3_1",
-    "choco": "dotnetcore3-desktop-runtime"
-  },
-  "WPFInstalldotnet5": {
-    "winget": "Microsoft.DotNet.DesktopRuntime.5",
-    "choco": "dotnet-5.0-runtime"
-  },
-  "WPFInstalldotnet6": {
-    "winget": "Microsoft.DotNet.DesktopRuntime.6",
-    "choco": "dotnet-6.0-runtime"
-  },
-  "WPFInstalldotnet7": {
-    "winget": "Microsoft.DotNet.DesktopRuntime.7",
-    "choco": "dotnet-7.0-runtime"
-  },
-  "WPFInstalldolphin": {
-    "winget": "KDE.Dolphin",
-    "choco": "na"
-  },
-  "WPFInstallduplicati": {
-    "winget": "Duplicati.Duplicati",
-    "choco": "duplicati"
-  },
-  "WPFInstalleaapp": {
-    "winget": "ElectronicArts.EADesktop",
-    "choco": "ea-app"
-  },
-  "WPFInstalleartrumpet": {
-    "winget": "File-New-Project.EarTrumpet",
-    "choco": "eartrumpet"
-  },
-  "WPFInstalledge": {
-    "winget": "Microsoft.Edge",
-    "choco": "microsoft-edge"
-  },
-  "WPFInstallepicgames": {
-    "winget": "EpicGames.EpicGamesLauncher",
-    "choco": "epicgameslauncher"
-  },
-  "WPFInstallesearch": {
-    "winget": "voidtools.Everything",
-    "choco": "everything"
-  },
-  "WPFInstalletcher": {
-    "winget": "Balena.Etcher",
-    "choco": "etcher"
-  },
-  "WPFInstallfirefox": {
-    "winget": "Mozilla.Firefox",
-    "choco": "firefox"
-  },
-  "WPFInstallfloorp": {
-    "winget": "Ablaze.Floorp",
-    "choco": "na"
-  },
-  "WPFInstallflameshot": {
-    "winget": "Flameshot.Flameshot",
-    "choco": "flameshot"
-  },
-  "WPFInstallflux": {
-    "winget": "flux.flux",
-    "choco": "flux"
-  },
-  "WPFInstallfoobar": {
-    "winget": "PeterPawlowski.foobar2000",
-    "choco": "foobar2000"
-  },
-  "WPFInstallfoxpdf": {
-    "winget": "Foxit.PhantomPDF",
-    "choco": "na"
-  },
-  "WPFInstallgeforcenow": {
-    "winget": "Nvidia.GeForceNow",
-    "choco": "nvidia-geforce-now"
-  },
-  "WPFInstallgimp": {
-    "winget": "GIMP.GIMP",
-    "choco": "gimp"
-  },
-  "WPFInstallguilded": {
-    "winget": "Guilded.Guilded",
-    "choco": ""
-  },
-  "WPFInstallgit": {
-    "Winget": "Git.Git",
-    "choco": "git"
-  },
-  "WPFInstallgithubdesktop": {
-    "winget": "Git.Git;GitHub.GitHubDesktop",
-    "choco": "git;github-desktop"
-  },
-  "WPFInstallgitextensions": {
-    "winget": "Git.Git;GitExtensionsTeam.GitExtensions",
-    "choco": "git;gitextensions"
-  },
-  "WPFInstallglaryutilities": {
-    "Winget": "Glarysoft.GlaryUtilities",
-    "choco": "glaryutilities-free"
-  },
-  "WPFInstallgog": {
-    "winget": "GOG.Galaxy",
-    "choco": "goggalaxy"
-  },
-  "WPFInstallgolang": {
-    "Winget": "GoLang.Go",
-    "choco": "golang"
-  },
-  "WPFInstallgpuz": {
-    "winget": "TechPowerUp.GPU-Z",
-    "choco": "gpu-z"
-  },
-  "WPFInstallgreenshot": {
-    "winget": "Greenshot.Greenshot",
-    "choco": "greenshot"
-  },
-  "WPFInstallgsudo": {
-    "winget": "gerardog.gsudo",
-    "choco": "gsudo"
-  },
-  "WPFInstallhandbrake": {
-    "winget": "HandBrake.HandBrake",
-    "choco": "handbrake"
-  },
-  "WPFInstallheidisql": {
-    "winget": "HeidiSQL.HeidiSQL",
-    "choco": "heidisql"
-  },
-  "WPFInstallheroiclauncher": {
-    "winget": "HeroicGamesLauncher.HeroicGamesLauncher",
-    "choco": "na"
-  },
-  "WPFInstallhexchat": {
-    "winget": "HexChat.HexChat",
-    "choco": "hexchat"
-  },
-  "WPFInstallhwinfo": {
-    "winget": "REALiX.HWiNFO",
-    "choco": "hwinfo"
-  },
-  "WPFInstallimageglass": {
-    "winget": "DuongDieuPhap.ImageGlass",
-    "choco": "imageglass"
-  },
-  "WPFInstallinkscape": {
-    "winget": "Inkscape.Inkscape",
-    "choco": "inkscape"
-  },
-  "WPFInstallitunes": {
-    "winget": "Apple.iTunes",
-    "choco": "itunes"
-  },
-  "WPFInstalljellyfinmediaplayer": {
-    "winget": "Jellyfin.JellyfinMediaPlayer",
-    "choco": "jellyfin-media-player"
-  },
-  "WPFInstalljellyfinserver": {
-    "winget": "Jellyfin.Server",
-    "choco": "jellyfin"
-  },
-  "WPFInstalljami": {
-    "winget": "SFLinux.Jami",
-    "choco": "jami"
-  },
-  "WPFInstalljava8": {
-    "winget": "EclipseAdoptium.Temurin.8.JRE",
-    "choco": "temurin8jre"
-  },
-  "WPFInstalljava11": {
-    "winget": "EclipseAdoptium.Temurin.11.JRE",
-    "choco": "javaruntime"
-  },
-  "WPFInstalljava16": {
-    "winget": "AdoptOpenJDK.OpenJDK.16",
-    "choco": "temurin16jre"
-  },
-  "WPFInstalljava17": {
-    "winget": "EclipseAdoptium.Temurin.17.JRE",
-    "choco": "temurin17jre"
-  },
-  "WPFInstalljava18": {
-    "winget": "EclipseAdoptium.Temurin.18.JRE",
-    "choco": "temurin18jre"
-  },
-  "WPFInstalljava19": {
-    "winget": "EclipseAdoptium.Temurin.19.JRE",
-    "choco": "temurin19jre"
-  },
-  "WPFInstalljava20": {
-    "winget": "Azul.Zulu.20.JDK",
-    "choco": "na"
-  },
-  "WPFInstalljdownloader": {
-    "winget": "AppWork.JDownloader",
-    "choco": "jdownloader"
-  },
-  "WPFInstalljetbrains": {
-    "winget": "JetBrains.Toolbox",
-    "choco": "jetbrainstoolbox"
-  },
-  "WPFInstalljoplin": {
-    "winget": "Joplin.Joplin",
-    "choco": "joplin"
-  },
-  "WPFInstallkdeconnect": {
-    "winget": "KDE.KDEConnect",
-    "choco": "kdeconnect-kde"
-  },
-  "WPFInstallkdenlive": {
-    "Winget": "KDE.Kdenlive",
-    "choco": "kdenlive"
-  },
-  "WPFInstallkeepass": {
-    "winget": "KeePassXCTeam.KeePassXC",
-    "choco": "keepassxc"
-  },
-  "WPFInstallklite": {
-    "winget": "CodecGuide.K-LiteCodecPack.Standard",
-    "choco": "k-litecodecpack-standard"
-  },
-  "WPFInstallkodi": {
-    "winget": "XBMCFoundation.Kodi",
-    "choco": "kodi"
-  },
-  "WPFInstallkrita": {
-    "winget": "KDE.Krita",
-    "choco": "krita"
-  },
-  "WPFInstalllibreoffice": {
-    "winget": "TheDocumentFoundation.LibreOffice",
-    "choco": "libreoffice-fresh"
-  },
-  "WPFInstalllibrewolf": {
-    "winget": "LibreWolf.LibreWolf",
-    "choco": "librewolf"
-  },
-  "WPFInstalllinphone": {
-    "winget": "BelledonneCommunications.Linphone",
-    "choco": "linphone"
-  },
-  "WPFInstallmalwarebytes": {
-    "winget": "Malwarebytes.Malwarebytes",
-    "choco": "malwarebytes"
-  },
-  "WPFInstallmasscode": {
-    "winget": "antonreshetov.massCode",
-    "choco": "na"
-  },
-  "WPFInstallmatrix": {
-    "winget": "Element.Element",
-    "choco": "element-desktop"
-  },
-  "WPFInstallmercury": {
-    "winget": "Alex313031.Mercury",
-    "choco": "na"
-  },
-  "WPFInstallmonitorian": {
-    "winget": "emoacht.Monitorian",
-    "choco": "monitorian"
-  },
-  "WPFInstallmpc": {
-    "winget": "clsid2.mpc-hc",
-    "choco": "mpc-hc"
-  },
-  "WPFInstallmremoteng": {
-    "winget": "mRemoteNG.mRemoteNG",
-    "choco": "mremoteng"
-  },
-  "WPFInstallmsiafterburner": {
-    "winget": "Guru3D.Afterburner",
-    "choco": "msiafterburner"
-  },
-  "WPFInstallmusicbee": {
-    "winget": "MusicBee.MusicBee",
-    "choco": "musicbee"
-  },
-  "WPFInstallnanazip": {
-    "winget": "M2Team.NanaZip",
-    "choco": "nanazip"
-  },
-  "WPFInstallnano": {
-    "winget": "GNU.Nano",
-    "choco": "nano"
-  },
-  "WPFInstallnaps2": {
-    "winget": "Cyanfish.NAPS2",
-    "choco": "naps2"
-  },
-  "WPFInstallneovim": {
-    "winget": "Neovim.Neovim",
-    "choco": "neovim"
-  },
-  "WPFInstallnextclouddesktop": {
-    "winget": "Nextcloud.NextcloudDesktop",
-    "choco": "nextcloud-client"
-  },
-  "WPFInstallnglide": {
-    "winget": "ZeusSoftware.nGlide",
-    "choco": "na"
-  },
-  "WPFInstallnodejs": {
-    "winget": "OpenJS.NodeJS",
-    "choco": "nodejs"
-  },
-  "WPFInstallnodejslts": {
-    "winget": "OpenJS.NodeJS.LTS",
-    "choco": "nodejs-lts"
-  },
-  "WPFInstallnomacs": {
-    "winget": "nomacs.nomacs",
-    "choco": "nomacs"
-  },
-  "WPFInstallnotepadplus": {
-    "winget": "Notepad++.Notepad++",
-    "choco": "notepadplusplus"
-  },
-  "WPFInstallnuget": {
-    "winget": "Microsoft.NuGet",
-    "choco": "nuget.commandline"
-  },
-  "WPFInstallnvclean": {
-    "winget": "TechPowerUp.NVCleanstall",
-    "choco": "na"
-  },
-  "WPFInstallnvm": {
-    "winget": "CoreyButler.NVMforWindows",
-    "choco": "nvm"
-  },
-  "WPFInstallobs": {
-    "winget": "OBSProject.OBSStudio",
-    "choco": "obs-studio"
-  },
-  "WPFInstallobsidian": {
-    "winget": "Obsidian.Obsidian",
-    "choco": "obsidian"
-  },
-  "WPFInstallokular": {
-    "winget": "KDE.Okular",
-    "choco": "okular"
-  },
-  "WPFInstallonedrive": {
-    "winget": "Microsoft.OneDrive",
-    "choco": "onedrive"
-  },
-  "WPFInstallonlyoffice": {
-    "winget": "ONLYOFFICE.DesktopEditors",
-    "choco": "onlyoffice"
-  },
-  "WPFInstallopenoffice": {
-    "winget": "Apache.OpenOffice",
-    "choco": "openoffice"
-  },
-  "WPFInstallopenrgb": {
-    "winget": "CalcProgrammer1.OpenRGB",
-    "choco": "openrgb"
-  },
-  "WPFInstallopenshell": {
-    "winget": "Open-Shell.Open-Shell-Menu",
-    "choco": "open-shell"
-  },
-  "WPFInstallOpenVPN": {
-    "winget": "OpenVPNTechnologies.OpenVPNConnect",
-    "choco": "openvpn-connect"
-  },
-  "WPFInstallOVirtualBox": {
-    "winget": "Oracle.VirtualBox",
-    "choco": "virtualbox"
-  },
-  "WPFInstallownclouddesktop": {
-    "winget": "ownCloud.ownCloudDesktop",
-    "choco": "owncloud-client"
-  },
-  "WPFInstallPaintdotnet": {
-    "winget": "dotPDNLLC.paintdotnet",
-    "choco": "paint.net"
-  },
-  "WPFInstallpdfsam": {
-    "winget": "PDFsam.PDFsam",
-    "choco": "pdfsam"
-  },
-  "WPFInstallpeazip": {
-    "winget": "Giorgiotani.Peazip",
-    "choco": "peazip"
-  },
-  "WPFInstallpostman": {
-    "winget": "Postman.Postman",
-    "choco": "postman"
-  },
-  "WPFInstallpowershell": {
-    "winget": "Microsoft.PowerShell",
-    "choco": "powershell-core"
-  },
-  "WPFInstallposh": {
-    "winget": "JanDeDobbeleer.OhMyPosh",
-    "choco": "oh-my-posh"
-  },
-  "WPFInstallpowertoys": {
-    "winget": "Microsoft.PowerToys",
-    "choco": "powertoys"
-  },
-  "WPFInstallportmaster": {
-    "winget": "portmaster",
-    "choco": "portmaster"
-  },
-  "WPFInstallprismlauncher": {
-    "winget": "PrismLauncher.PrismLauncher",
-    "choco": "prismlauncher"
-  },
-  "WPFInstallprocesslasso": {
-    "winget": "BitSum.ProcessLasso",
-    "choco": "plasso"
-  },
-  "WPFInstallprocessmonitor": {
-    "winget": "Microsoft.Sysinternals.ProcessMonitor",
-    "choco": "procexp"
-  },
-  "WPFInstallputty": {
-    "winget": "PuTTY.PuTTY",
-    "choco": "putty"
-  },
-  "WPFInstallpython3": {
-    "winget": "Python.Python.3.12",
-    "choco": "python"
-  },
-  "WPFInstallqbittorrent": {
-    "winget": "qBittorrent.qBittorrent",
-    "choco": "qbittorrent"
-  },
-  "WPFInstallrevo": {
-    "winget": "RevoUninstaller.RevoUninstaller",
-    "choco": "revo-uninstaller"
-  },
-  "WPFInstallrufus": {
-    "winget": "Rufus.Rufus",
-    "choco": "rufus"
-  },
-  "WPFInstallrustdesk": {
-    "winget": "RustDesk.RustDesk",
-    "choco": "rustdesk.portable"
-  },
-  "WPFInstallrustlang": {
-    "Winget": "Rustlang.Rust.MSVC",
-    "choco": "rust"
-  },
-  "WPFInstallsandboxie": {
-    "winget": "Sandboxie.Plus",
-    "choco": "sandboxie"
-  },
-  "WPFInstallsdio": {
-    "winget": "GlennDelahoy.SnappyDriverInstallerOrigin",
-    "choco": "sdio"
-  },
-  "WPFInstallsession": {
-    "winget": "Oxen.Session",
-    "choco": "session"
-  },
-  "WPFInstallsharex": {
-    "winget": "ShareX.ShareX",
-    "choco": "sharex"
-  },
-  "WPFInstallshell": {
-    "winget": "Nilesoft.Shell",
-    "choco": "nilesoft-shell"
-  },
-  "WPFInstallsignal": {
-    "winget": "OpenWhisperSystems.Signal",
-    "choco": "signal"
-  },
-  "WPFInstallsimplewall": {
-    "Winget": "Henry++.simplewall",
-    "choco": "simplewall"
-  },
-  "WPFInstallskype": {
-    "winget": "Microsoft.Skype",
-    "choco": "skype"
-  },
-  "WPFInstallslack": {
-    "winget": "SlackTechnologies.Slack",
-    "choco": "slack"
-  },
-  "WPFInstallsqlstudio": {
-    "winget": "Microsoft.SQLServerManagementStudio",
-    "choco": "sql-server-management-studio"
-  },
-  "WPFInstallsteam": {
-    "winget": "Valve.Steam",
-    "choco": "steam-client"
-  },
-  "WPFInstallstarship": {
-    "winget": "starship",
-    "choco": "starship"
-  },
+	"WPFInstall7zip": {
+		"winget": "7zip.7zip",
+		"choco": "7zip"
+	},
+	"WPFInstalladobe": {
+		"winget": "Adobe.Acrobat.Reader.64-bit",
+		"choco": "adobereader"
+	},
+	"WPFInstalladvancedip": {
+		"winget": "Famatech.AdvancedIPScanner",
+		"choco": "advanced-ip-scanner"
+	},
+	"WPFInstallalacritty": {
+		"Winget": "Alacritty.Alacritty",
+		"choco": "alacritty"
+	},
+	"WPFInstallangryipscanner": {
+		"Winget": "angryziber.AngryIPScanner",
+		"choco": "angryip"
+	},
+	"WPFInstallanydesk": {
+		"winget": "AnyDeskSoftwareGmbH.AnyDesk",
+		"choco": "anydesk"
+	},
+	"WPFInstallanki": {
+		"winget": "Anki.Anki",
+		"choco": "anki"
+	},
+	"WPFInstallaimp": {
+		"winget": "AIMP.AIMP",
+		"choco": "aimp"
+	},
+	"WPFInstallaudacity": {
+		"winget": "Audacity.Audacity",
+		"choco": "audacity"
+	},
+	"WPFInstallautohotkey": {
+		"winget": "AutoHotkey.AutoHotkey",
+		"choco": "autohotkey"
+	},
+	"WPFInstallbitwarden": {
+		"winget": "Bitwarden.Bitwarden",
+		"choco": "bitwarden"
+	},
+	"WPFInstallblender": {
+		"winget": "BlenderFoundation.Blender",
+		"choco": "blender"
+	},
+	"WPFInstallbluestacks": {
+		"winget": "BlueStack.BlueStacks",
+		"choco": "bluestacks"
+	},
+	"WPFInstallbrave": {
+		"winget": "Brave.Brave",
+		"choco": "brave"
+	},
+	"WPFInstallbulkcrapuninstaller": {
+		"winget": "Klocman.BulkCrapUninstaller",
+		"choco": "bulk-crap-uninstaller"
+	},
+	"WPFInstallcalibre": {
+		"winget": "calibre.calibre",
+		"choco": "calibre"
+	},
+	"WPFInstallcarnac": {
+		"winget": "code52.Carnac",
+		"choco": "carnac"
+	},
+	"WPFInstallchrome": {
+		"winget": "Google.Chrome",
+		"choco": "googlechrome"
+	},
+	"WPFInstallcopyq": {
+		"winget": "hluk.CopyQ",
+		"choco": "copyq"
+	},
+	"WPFInstallchromium": {
+		"winget": "eloston.ungoogled-chromium",
+		"choco": "chromium"
+	},
+	"WPFInstallcider": {
+		"winget": "CiderCollective.Cider",
+		"choco": "cider"
+	},
+	"WPFInstallclink": {
+		"winget": "chrisant996.Clink",
+		"choco": "clink"
+	},
+	"WPFInstallclipgrab": {
+		"winget": "na",
+		"choco": "clipgrab"
+	},
+	"WPFInstallcpuz": {
+		"winget": "CPUID.CPU-Z",
+		"choco": "cpu-z"
+	},
+	"WPFInstallddu": {
+		"winget": "ddu",
+		"choco": "ddu"
+	},
+	"WPFInstalldeluge": {
+		"winget": "DelugeTeam.Deluge",
+		"choco": "deluge"
+	},
+	"WPFInstalldevtoys": {
+		"winget": "devtoys",
+		"choco": "devToys"
+	},
+	"WPFInstalldiscord": {
+		"winget": "Discord.Discord",
+		"choco": "discord"
+	},
+	"WPFInstalldockerdesktop": {
+		"winget": "Docker.DockerDesktop",
+		"choco": "docker-desktop"
+	},
+	"WPFInstalldotnet3": {
+		"winget": "Microsoft.DotNet.DesktopRuntime.3_1",
+		"choco": "dotnetcore3-desktop-runtime"
+	},
+	"WPFInstalldotnet5": {
+		"winget": "Microsoft.DotNet.DesktopRuntime.5",
+		"choco": "dotnet-5.0-runtime"
+	},
+	"WPFInstalldotnet6": {
+		"winget": "Microsoft.DotNet.DesktopRuntime.6",
+		"choco": "dotnet-6.0-runtime"
+	},
+	"WPFInstalldotnet7": {
+		"winget": "Microsoft.DotNet.DesktopRuntime.7",
+		"choco": "dotnet-7.0-runtime"
+	},
+	"WPFInstalldolphin": {
+		"winget": "KDE.Dolphin",
+		"choco": "na"
+	},
+	"WPFInstallduplicati": {
+		"winget": "Duplicati.Duplicati",
+		"choco": "duplicati"
+	},
+	"WPFInstalleaapp": {
+		"winget": "ElectronicArts.EADesktop",
+		"choco": "ea-app"
+	},
+	"WPFInstalleartrumpet": {
+		"winget": "File-New-Project.EarTrumpet",
+		"choco": "eartrumpet"
+	},
+	"WPFInstalledge": {
+		"winget": "Microsoft.Edge",
+		"choco": "microsoft-edge"
+	},
+	"WPFInstallepicgames": {
+		"winget": "EpicGames.EpicGamesLauncher",
+		"choco": "epicgameslauncher"
+	},
+	"WPFInstallesearch": {
+		"winget": "voidtools.Everything",
+		"choco": "everything"
+	},
+	"WPFInstalletcher": {
+		"winget": "Balena.Etcher",
+		"choco": "etcher"
+	},
+	"WPFInstallfirefox": {
+		"winget": "Mozilla.Firefox",
+		"choco": "firefox"
+	},
+	"WPFInstallfloorp": {
+		"winget": "Ablaze.Floorp",
+		"choco": "na"
+	},
+	"WPFInstallflameshot": {
+		"winget": "Flameshot.Flameshot",
+		"choco": "flameshot"
+	},
+	"WPFInstallflux": {
+		"winget": "flux.flux",
+		"choco": "flux"
+	},
+	"WPFInstallfoobar": {
+		"winget": "PeterPawlowski.foobar2000",
+		"choco": "foobar2000"
+	},
+	"WPFInstallfoxpdf": {
+		"winget": "Foxit.PhantomPDF",
+		"choco": "na"
+	},
+	"WPFInstallgeforcenow": {
+		"winget": "Nvidia.GeForceNow",
+		"choco": "nvidia-geforce-now"
+	},
+	"WPFInstallgimp": {
+		"winget": "GIMP.GIMP",
+		"choco": "gimp"
+	},
+	"WPFInstallguilded": {
+		"winget": "Guilded.Guilded",
+		"choco": ""
+	},
+	"WPFInstallgit": {
+		"Winget": "Git.Git",
+		"choco": "git"
+	},
+	"WPFInstallgithubdesktop": {
+		"winget": "Git.Git;GitHub.GitHubDesktop",
+		"choco": "git;github-desktop"
+	},
+	"WPFInstallgitextensions": {
+		"winget": "Git.Git;GitExtensionsTeam.GitExtensions",
+		"choco": "git;gitextensions"
+	},
+	"WPFInstallglaryutilities": {
+		"Winget": "Glarysoft.GlaryUtilities",
+		"choco": "glaryutilities-free"
+	},
+	"WPFInstallgog": {
+		"winget": "GOG.Galaxy",
+		"choco": "goggalaxy"
+	},
+	"WPFInstallgolang": {
+		"Winget": "GoLang.Go",
+		"choco": "golang"
+	},
+	"WPFInstallgpuz": {
+		"winget": "TechPowerUp.GPU-Z",
+		"choco": "gpu-z"
+	},
+	"WPFInstallgreenshot": {
+		"winget": "Greenshot.Greenshot",
+		"choco": "greenshot"
+	},
+	"WPFInstallgsudo": {
+		"winget": "gerardog.gsudo",
+		"choco": "gsudo"
+	},
+	"WPFInstallhandbrake": {
+		"winget": "HandBrake.HandBrake",
+		"choco": "handbrake"
+	},
+	"WPFInstallheidisql": {
+		"winget": "HeidiSQL.HeidiSQL",
+		"choco": "heidisql"
+	},
+	"WPFInstallheroiclauncher": {
+		"winget": "HeroicGamesLauncher.HeroicGamesLauncher",
+		"choco": "na"
+	},
+	"WPFInstallhexchat": {
+		"winget": "HexChat.HexChat",
+		"choco": "hexchat"
+	},
+	"WPFInstallhwinfo": {
+		"winget": "REALiX.HWiNFO",
+		"choco": "hwinfo"
+	},
+	"WPFInstallimgburn": {
+		"winget": "LIGHTNINGUK.ImgBurn",
+		"choco": "imgburn"
+	},
+	"WPFInstallimageglass": {
+		"winget": "DuongDieuPhap.ImageGlass",
+		"choco": "imageglass"
+	},
+	"WPFInstallinkscape": {
+		"winget": "Inkscape.Inkscape",
+		"choco": "inkscape"
+	},
+	"WPFInstallitunes": {
+		"winget": "Apple.iTunes",
+		"choco": "itunes"
+	},
+	"WPFInstalljellyfinmediaplayer": {
+		"winget": "Jellyfin.JellyfinMediaPlayer",
+		"choco": "jellyfin-media-player"
+	},
+	"WPFInstalljellyfinserver": {
+		"winget": "Jellyfin.Server",
+		"choco": "jellyfin"
+	},
+	"WPFInstalljami": {
+		"winget": "SFLinux.Jami",
+		"choco": "jami"
+	},
+	"WPFInstalljava8": {
+		"winget": "EclipseAdoptium.Temurin.8.JRE",
+		"choco": "temurin8jre"
+	},
+	"WPFInstalljava11": {
+		"winget": "EclipseAdoptium.Temurin.11.JRE",
+		"choco": "javaruntime"
+	},
+	"WPFInstalljava16": {
+		"winget": "AdoptOpenJDK.OpenJDK.16",
+		"choco": "temurin16jre"
+	},
+	"WPFInstalljava17": {
+		"winget": "EclipseAdoptium.Temurin.17.JRE",
+		"choco": "temurin17jre"
+	},
+	"WPFInstalljava18": {
+		"winget": "EclipseAdoptium.Temurin.18.JRE",
+		"choco": "temurin18jre"
+	},
+	"WPFInstalljava19": {
+		"winget": "EclipseAdoptium.Temurin.19.JRE",
+		"choco": "temurin19jre"
+	},
+	"WPFInstalljava20": {
+		"winget": "Azul.Zulu.20.JDK",
+		"choco": "na"
+	},
+	"WPFInstalljdownloader": {
+		"winget": "AppWork.JDownloader",
+		"choco": "jdownloader"
+	},
+	"WPFInstalljetbrains": {
+		"winget": "JetBrains.Toolbox",
+		"choco": "jetbrainstoolbox"
+	},
+	"WPFInstalljoplin": {
+		"winget": "Joplin.Joplin",
+		"choco": "joplin"
+	},
+	"WPFInstallkdeconnect": {
+		"winget": "KDE.KDEConnect",
+		"choco": "kdeconnect-kde"
+	},
+	"WPFInstallkdenlive": {
+		"Winget": "KDE.Kdenlive",
+		"choco": "kdenlive"
+	},
+	"WPFInstallkeepass": {
+		"winget": "KeePassXCTeam.KeePassXC",
+		"choco": "keepassxc"
+	},
+	"WPFInstallklite": {
+		"winget": "CodecGuide.K-LiteCodecPack.Standard",
+		"choco": "k-litecodecpack-standard"
+	},
+	"WPFInstallkodi": {
+		"winget": "XBMCFoundation.Kodi",
+		"choco": "kodi"
+	},
+	"WPFInstallkrita": {
+		"winget": "KDE.Krita",
+		"choco": "krita"
+	},
+	"WPFInstalllibreoffice": {
+		"winget": "TheDocumentFoundation.LibreOffice",
+		"choco": "libreoffice-fresh"
+	},
+	"WPFInstalllibrewolf": {
+		"winget": "LibreWolf.LibreWolf",
+		"choco": "librewolf"
+	},
+	"WPFInstalllinphone": {
+		"winget": "BelledonneCommunications.Linphone",
+		"choco": "linphone"
+	},
+	"WPFInstallmalwarebytes": {
+		"winget": "Malwarebytes.Malwarebytes",
+		"choco": "malwarebytes"
+	},
+	"WPFInstallmasscode": {
+		"winget": "antonreshetov.massCode",
+		"choco": "na"
+	},
+	"WPFInstallmatrix": {
+		"winget": "Element.Element",
+		"choco": "element-desktop"
+	},
+	"WPFInstallmercury": {
+		"winget": "Alex313031.Mercury",
+		"choco": "na"
+	},
+	"WPFInstallmonitorian": {
+		"winget": "emoacht.Monitorian",
+		"choco": "monitorian"
+	},
+	"WPFInstallmpc": {
+		"winget": "clsid2.mpc-hc",
+		"choco": "mpc-hc"
+	},
+	"WPFInstallmremoteng": {
+		"winget": "mRemoteNG.mRemoteNG",
+		"choco": "mremoteng"
+	},
+	"WPFInstallmsiafterburner": {
+		"winget": "Guru3D.Afterburner",
+		"choco": "msiafterburner"
+	},
+	"WPFInstallmusicbee": {
+		"winget": "MusicBee.MusicBee",
+		"choco": "musicbee"
+	},
+	"WPFInstallnanazip": {
+		"winget": "M2Team.NanaZip",
+		"choco": "nanazip"
+	},
+	"WPFInstallnano": {
+		"winget": "GNU.Nano",
+		"choco": "nano"
+	},
+	"WPFInstallnaps2": {
+		"winget": "Cyanfish.NAPS2",
+		"choco": "naps2"
+	},
+	"WPFInstallneovim": {
+		"winget": "Neovim.Neovim",
+		"choco": "neovim"
+	},
+	"WPFInstallnextclouddesktop": {
+		"winget": "Nextcloud.NextcloudDesktop",
+		"choco": "nextcloud-client"
+	},
+	"WPFInstallnglide": {
+		"winget": "ZeusSoftware.nGlide",
+		"choco": "na"
+	},
+	"WPFInstallnmap": {
+		"winget": "Insecure.Nmap",
+		"choco": "nmap"
+	},
+	"WPFInstallnodejs": {
+		"winget": "OpenJS.NodeJS",
+		"choco": "nodejs"
+	},
+	"WPFInstallnodejslts": {
+		"winget": "OpenJS.NodeJS.LTS",
+		"choco": "nodejs-lts"
+	},
+	"WPFInstallnomacs": {
+		"winget": "nomacs.nomacs",
+		"choco": "nomacs"
+	},
+	"WPFInstallnotepadplus": {
+		"winget": "Notepad++.Notepad++",
+		"choco": "notepadplusplus"
+	},
+	"WPFInstallnuget": {
+		"winget": "Microsoft.NuGet",
+		"choco": "nuget.commandline"
+	},
+	"WPFInstallnushell": {
+		"winget": "Nushell.Nushell",
+		"choco": "nushell"
+	},
+	"WPFInstallnvclean": {
+		"winget": "TechPowerUp.NVCleanstall",
+		"choco": "na"
+	},
+	"WPFInstallnvm": {
+		"winget": "CoreyButler.NVMforWindows",
+		"choco": "nvm"
+	},
+	"WPFInstallobs": {
+		"winget": "OBSProject.OBSStudio",
+		"choco": "obs-studio"
+	},
+	"WPFInstallobsidian": {
+		"winget": "Obsidian.Obsidian",
+		"choco": "obsidian"
+	},
+	"WPFInstallokular": {
+		"winget": "KDE.Okular",
+		"choco": "okular"
+	},
+	"WPFInstallonedrive": {
+		"winget": "Microsoft.OneDrive",
+		"choco": "onedrive"
+	},
+	"WPFInstallonlyoffice": {
+		"winget": "ONLYOFFICE.DesktopEditors",
+		"choco": "onlyoffice"
+	},
+	"WPFInstallopenoffice": {
+		"winget": "Apache.OpenOffice",
+		"choco": "openoffice"
+	},
+	"WPFInstallopenrgb": {
+		"winget": "CalcProgrammer1.OpenRGB",
+		"choco": "openrgb"
+	},
+	"WPFInstallopenshell": {
+		"winget": "Open-Shell.Open-Shell-Menu",
+		"choco": "open-shell"
+	},
+	"WPFInstallOpenVPN": {
+		"winget": "OpenVPNTechnologies.OpenVPNConnect",
+		"choco": "openvpn-connect"
+	},
+	"WPFInstallOVirtualBox": {
+		"winget": "Oracle.VirtualBox",
+		"choco": "virtualbox"
+	},
+	"WPFInstallownclouddesktop": {
+		"winget": "ownCloud.ownCloudDesktop",
+		"choco": "owncloud-client"
+	},
+	"WPFInstallPaintdotnet": {
+		"winget": "dotPDNLLC.paintdotnet",
+		"choco": "paint.net"
+	},
+	"WPFInstallpdfsam": {
+		"winget": "PDFsam.PDFsam",
+		"choco": "pdfsam"
+	},
+	"WPFInstallpeazip": {
+		"winget": "Giorgiotani.Peazip",
+		"choco": "peazip"
+	},
+	"WPFInstallpostman": {
+		"winget": "Postman.Postman",
+		"choco": "postman"
+	},
+	"WPFInstallpowershell": {
+		"winget": "Microsoft.PowerShell",
+		"choco": "powershell-core"
+	},
+	"WPFInstallposh": {
+		"winget": "JanDeDobbeleer.OhMyPosh",
+		"choco": "oh-my-posh"
+	},
+	"WPFInstallpowertoys": {
+		"winget": "Microsoft.PowerToys",
+		"choco": "powertoys"
+	},
+	"WPFInstallportmaster": {
+		"winget": "portmaster",
+		"choco": "portmaster"
+	},
+	"WPFInstallprismlauncher": {
+		"winget": "PrismLauncher.PrismLauncher",
+		"choco": "prismlauncher"
+	},
+	"WPFInstallprocesslasso": {
+		"winget": "BitSum.ProcessLasso",
+		"choco": "plasso"
+	},
+	"WPFInstallprocessmonitor": {
+		"winget": "Microsoft.Sysinternals.ProcessMonitor",
+		"choco": "procexp"
+	},
+	"WPFInstallprucaslicer": {
+		"winget": "Prusa3d.PrusaSlicer",
+		"choco": "prusaslicer"
+	},
+	"WPFInstallputty": {
+		"winget": "PuTTY.PuTTY",
+		"choco": "putty"
+	},
+	"WPFInstallpython3": {
+		"winget": "Python.Python.3.12",
+		"choco": "python"
+	},
+	"WPFInstallqbittorrent": {
+		"winget": "qBittorrent.qBittorrent",
+		"choco": "qbittorrent"
+	},
+	"WPFInstallrevo": {
+		"winget": "RevoUninstaller.RevoUninstaller",
+		"choco": "revo-uninstaller"
+	},
+	"WPFInstallrufus": {
+		"winget": "Rufus.Rufus",
+		"choco": "rufus"
+	},
+	"WPFInstallrustdesk": {
+		"winget": "RustDesk.RustDesk",
+		"choco": "rustdesk.portable"
+	},
+	"WPFInstallrustlang": {
+		"Winget": "Rustlang.Rust.MSVC",
+		"choco": "rust"
+	},
+	"WPFInstallsandboxie": {
+		"winget": "Sandboxie.Plus",
+		"choco": "sandboxie"
+	},
+	"WPFInstallsdio": {
+		"winget": "GlennDelahoy.SnappyDriverInstallerOrigin",
+		"choco": "sdio"
+	},
+	"WPFInstallsession": {
+		"winget": "Oxen.Session",
+		"choco": "session"
+	},
+	"WPFInstallsharex": {
+		"winget": "ShareX.ShareX",
+		"choco": "sharex"
+	},
+	"WPFInstallshell": {
+		"winget": "Nilesoft.Shell",
+		"choco": "nilesoft-shell"
+	},
+	"WPFInstallsignal": {
+		"winget": "OpenWhisperSystems.Signal",
+		"choco": "signal"
+	},
+	"WPFInstallsimplewall": {
+		"Winget": "Henry++.simplewall",
+		"choco": "simplewall"
+	},
+	"WPFInstallskype": {
+		"winget": "Microsoft.Skype",
+		"choco": "skype"
+	},
+	"WPFInstallslack": {
+		"winget": "SlackTechnologies.Slack",
+		"choco": "slack"
+	},
+	"WPFInstallsqlstudio": {
+		"winget": "Microsoft.SQLServerManagementStudio",
+		"choco": "sql-server-management-studio"
+	},
+	"WPFInstallsteam": {
+		"winget": "Valve.Steam",
+		"choco": "steam-client"
+	},
+	"WPFInstallstarship": {
+		"winget": "starship",
+		"choco": "starship"
+	},
+	"WPFInstallstrawberry": {
+		"winget": "StrawberryMusicPlayer.Strawberry",
+		"choco": "strawberrymusicplayer"
+	},
   "WPFInstallsteelseries": {
     "winget": "SteelSeries.GG",
     "choco": "steelseries-engine"
   },
-  "WPFInstallstrawberry": {
-    "winget": "StrawberryMusicPlayer.Strawberry",
-    "choco": "strawberrymusicplayer"
-  },
-  "WPFInstallsublimemerge": {
-    "winget": "SublimeHQ.SublimeMerge",
-    "choco": "sublimemerge"
-  },
-  "WPFInstallsublimetext": {
-    "winget": "SublimeHQ.SublimeText.4",
-    "choco": "sublimetext4"
-  },
-  "WPFInstallsumatra": {
-    "winget": "SumatraPDF.SumatraPDF",
-    "choco": "sumatrapdf"
-  },
-  "WPFInstallsuperf4": {
-    "winget": "StefanSundin.Superf4",
-    "choco": "superf4"
-  },
-  "WPFInstalltcpview": {
-    "winget": "Microsoft.Sysinternals.TCPView",
-    "choco": "tcpview"
-  },
-  "WPFInstallteams": {
-    "winget": "Microsoft.Teams",
-    "choco": "microsoft-teams"
-  },
-  "WPFInstallteamviewer": {
-    "winget": "TeamViewer.TeamViewer",
-    "choco": "teamviewer9"
-  },
-  "WPFInstalltelegram": {
-    "winget": "Telegram.TelegramDesktop",
-    "choco": "telegram"
-  },
-  "WPFInstallterminal": {
-    "winget": "Microsoft.WindowsTerminal",
-    "choco": "microsoft-windows-terminal"
-  },
-  "WPFInstallthorium": {
-    "winget": "Alex313031.Thorium",
-    "choco": "na"
-  },
-  "WPFInstalltor": {
-    "Winget": "TorProject.TorBrowser",
-    "choco": "tor-browser"
-  },
-  "WPFInstalltreesize": {
-    "winget": "JAMSoftware.TreeSize.Free",
-    "choco": "treesizefree"
-  },
-  "WPFInstallttaskbar": {
-    "winget": "9PF4KZ2VN4W9",
-    "choco": "translucenttb"
-  },
-  "WPFInstallthunderbird": {
-    "winget": "Mozilla.Thunderbird",
-    "choco": "thunderbird"
-  },
-  "WPFInstalltwinkletray": {
-    "Winget": "xanderfrangos.twinkletray",
-    "choco": "na"
-  },
-  "WPFInstalltidal": {
-    "Winget": "9NNCB5BS59PH",
-    "choco": "na"
-  },
-  "WPFInstallubisoft": {
-    "winget": "Ubisoft.Connect",
-    "choco": "ubisoft-connect"
-  },
-  "WPFInstallunity": {
-    "winget": "Unity.UnityHub",
-    "choco": "unityhub"
-  },
-  "WPFInstallvc2015_32": {
-    "winget": "Microsoft.VCRedist.2015+.x86",
-    "choco": "na"
-  },
-  "WPFInstallvc2015_64": {
-    "winget": "Microsoft.VCRedist.2015+.x64",
-    "choco": "na"
-  },
-  "WPFInstallventoy": {
-    "winget": "na",
-    "choco": "ventoy"
-  },
-  "WPFInstallviber": {
-    "Winget": "Viber.Viber",
-    "choco": "viber"
-  },
-  "WPFInstallvisualstudio": {
-    "winget": "Microsoft.VisualStudio.2022.Community",
-    "choco": "visualstudio2022community"
-  },
-  "WPFInstallvivaldi": {
-    "winget": "VivaldiTechnologies.Vivaldi",
-    "choco": "vivaldi"
-  },
-  "WPFInstallvlc": {
-    "winget": "VideoLAN.VLC",
-    "choco": "vlc"
-  },
-  "WPFInstallvoicemeeter": {
-    "winget": "VB-Audio.Voicemeeter",
-    "choco": "voicemeeter"
-  },
-  "WPFInstallvscode": {
-    "winget": "Git.Git;Microsoft.VisualStudioCode",
-    "choco": "vscode"
-  },
-  "WPFInstallvscodium": {
-    "winget": "Git.Git;VSCodium.VSCodium",
-    "choco": "vscodium"
-  },
-  "WPFInstallwaterfox": {
-    "winget": "Waterfox.Waterfox",
-    "choco": "waterfox"
-  },
-  "WPFInstallwindirstat": {
-    "winget": "WinDirStat.WinDirStat",
-    "choco": "windirstat"
-  },
-  "WPFInstallwingetui": {
-    "winget": "SomePythonThings.WingetUIStore",
-    "choco": "na"
-  },
-  "WPFInstallwinmerge": {
-    "winget": "WinMerge.WinMerge",
-    "choco": "winmerge"
-  },
-  "WPFInstallwinrar": {
-    "winget": "RARLab.WinRAR",
-    "choco": "winrar"
-  },
-  "WPFInstallwinscp": {
-    "winget": "WinSCP.WinSCP",
-    "choco": "winscp"
-  },
-  "WPFInstallwireshark": {
-    "winget": "WiresharkFoundation.Wireshark",
-    "choco": "wireshark"
-  },
-  "WPFInstallwiztree": {
-    "Winget": "AntibodySoftware.WizTree",
-    "choco": "wiztree"
-  },
-  "WPFInstallxdm": {
-    "winget": "subhra74.XtremeDownloadManager",
-    "choco": "xdm"
-  },
-  "WPFInstallzerotierone": {
-    "winget": "ZeroTier.ZeroTierOne",
-    "choco": "zerotier-one"
-  },
-  "WPFInstallzoom": {
-    "winget": "Zoom.Zoom",
-    "choco": "zoom"
-  }
-=======
-	"WPFInstall7zip": {
-		"winget": "7zip.7zip",
-		"choco": "7zip"
-	},
-	"WPFInstalladobe": {
-		"winget": "Adobe.Acrobat.Reader.64-bit",
-		"choco": "adobereader"
-	},
-	"WPFInstalladvancedip": {
-		"winget": "Famatech.AdvancedIPScanner",
-		"choco": "advanced-ip-scanner"
-	},
-	"WPFInstallalacritty": {
-		"Winget": "Alacritty.Alacritty",
-		"choco": "alacritty"
-	},
-	"WPFInstallangryipscanner": {
-		"Winget": "angryziber.AngryIPScanner",
-		"choco": "angryip"
-	},
-	"WPFInstallanydesk": {
-		"winget": "AnyDeskSoftwareGmbH.AnyDesk",
-		"choco": "anydesk"
-	},
-	"WPFInstallanki": {
-		"winget": "Anki.Anki",
-		"choco": "anki"
-	},
-	"WPFInstallaimp": {
-		"winget": "AIMP.AIMP",
-		"choco": "aimp"
-	},
-	"WPFInstallaudacity": {
-		"winget": "Audacity.Audacity",
-		"choco": "audacity"
-	},
-	"WPFInstallautohotkey": {
-		"winget": "AutoHotkey.AutoHotkey",
-		"choco": "autohotkey"
-	},
-	"WPFInstallbitwarden": {
-		"winget": "Bitwarden.Bitwarden",
-		"choco": "bitwarden"
-	},
-	"WPFInstallblender": {
-		"winget": "BlenderFoundation.Blender",
-		"choco": "blender"
-	},
-	"WPFInstallbluestacks": {
-		"winget": "BlueStack.BlueStacks",
-		"choco": "bluestacks"
-	},
-	"WPFInstallbrave": {
-		"winget": "Brave.Brave",
-		"choco": "brave"
-	},
-	"WPFInstallbulkcrapuninstaller": {
-		"winget": "Klocman.BulkCrapUninstaller",
-		"choco": "bulk-crap-uninstaller"
-	},
-	"WPFInstallcalibre": {
-		"winget": "calibre.calibre",
-		"choco": "calibre"
-	},
-	"WPFInstallcarnac": {
-		"winget": "code52.Carnac",
-		"choco": "carnac"
-	},
-	"WPFInstallchrome": {
-		"winget": "Google.Chrome",
-		"choco": "googlechrome"
-	},
-	"WPFInstallcopyq": {
-		"winget": "hluk.CopyQ",
-		"choco": "copyq"
-	},
-	"WPFInstallchromium": {
-		"winget": "eloston.ungoogled-chromium",
-		"choco": "chromium"
-	},
-	"WPFInstallcider": {
-		"winget": "CiderCollective.Cider",
-		"choco": "cider"
-	},
-	"WPFInstallclink": {
-		"winget": "chrisant996.Clink",
-		"choco": "clink"
-	},
-	"WPFInstallclipgrab": {
-		"winget": "na",
-		"choco": "clipgrab"
-	},
-	"WPFInstallcpuz": {
-		"winget": "CPUID.CPU-Z",
-		"choco": "cpu-z"
-	},
-	"WPFInstallddu": {
-		"winget": "ddu",
-		"choco": "ddu"
-	},
-	"WPFInstalldeluge": {
-		"winget": "DelugeTeam.Deluge",
-		"choco": "deluge"
-	},
-	"WPFInstalldevtoys": {
-		"winget": "devtoys",
-		"choco": "devToys"
-	},
-	"WPFInstalldiscord": {
-		"winget": "Discord.Discord",
-		"choco": "discord"
-	},
-	"WPFInstalldockerdesktop": {
-		"winget": "Docker.DockerDesktop",
-		"choco": "docker-desktop"
-	},
-	"WPFInstalldotnet3": {
-		"winget": "Microsoft.DotNet.DesktopRuntime.3_1",
-		"choco": "dotnetcore3-desktop-runtime"
-	},
-	"WPFInstalldotnet5": {
-		"winget": "Microsoft.DotNet.DesktopRuntime.5",
-		"choco": "dotnet-5.0-runtime"
-	},
-	"WPFInstalldotnet6": {
-		"winget": "Microsoft.DotNet.DesktopRuntime.6",
-		"choco": "dotnet-6.0-runtime"
-	},
-	"WPFInstalldotnet7": {
-		"winget": "Microsoft.DotNet.DesktopRuntime.7",
-		"choco": "dotnet-7.0-runtime"
-	},
-	"WPFInstalldolphin": {
-		"winget": "KDE.Dolphin",
-		"choco": "na"
-	},
-	"WPFInstallduplicati": {
-		"winget": "Duplicati.Duplicati",
-		"choco": "duplicati"
-	},
-	"WPFInstalleaapp": {
-		"winget": "ElectronicArts.EADesktop",
-		"choco": "ea-app"
-	},
-	"WPFInstalleartrumpet": {
-		"winget": "File-New-Project.EarTrumpet",
-		"choco": "eartrumpet"
-	},
-	"WPFInstalledge": {
-		"winget": "Microsoft.Edge",
-		"choco": "microsoft-edge"
-	},
-	"WPFInstallepicgames": {
-		"winget": "EpicGames.EpicGamesLauncher",
-		"choco": "epicgameslauncher"
-	},
-	"WPFInstallesearch": {
-		"winget": "voidtools.Everything",
-		"choco": "everything"
-	},
-	"WPFInstalletcher": {
-		"winget": "Balena.Etcher",
-		"choco": "etcher"
-	},
-	"WPFInstallfirefox": {
-		"winget": "Mozilla.Firefox",
-		"choco": "firefox"
-	},
-	"WPFInstallfloorp": {
-		"winget": "Ablaze.Floorp",
-		"choco": "na"
-	},
-	"WPFInstallflameshot": {
-		"winget": "Flameshot.Flameshot",
-		"choco": "flameshot"
-	},
-	"WPFInstallflux": {
-		"winget": "flux.flux",
-		"choco": "flux"
-	},
-	"WPFInstallfoobar": {
-		"winget": "PeterPawlowski.foobar2000",
-		"choco": "foobar2000"
-	},
-	"WPFInstallfoxpdf": {
-		"winget": "Foxit.PhantomPDF",
-		"choco": "na"
-	},
-	"WPFInstallgeforcenow": {
-		"winget": "Nvidia.GeForceNow",
-		"choco": "nvidia-geforce-now"
-	},
-	"WPFInstallgimp": {
-		"winget": "GIMP.GIMP",
-		"choco": "gimp"
-	},
-	"WPFInstallguilded": {
-		"winget": "Guilded.Guilded",
-		"choco": ""
-	},
-	"WPFInstallgit": {
-		"Winget": "Git.Git",
-		"choco": "git"
-	},
-	"WPFInstallgithubdesktop": {
-		"winget": "Git.Git;GitHub.GitHubDesktop",
-		"choco": "git;github-desktop"
-	},
-	"WPFInstallgitextensions": {
-		"winget": "Git.Git;GitExtensionsTeam.GitExtensions",
-		"choco": "git;gitextensions"
-	},
-	"WPFInstallglaryutilities": {
-		"Winget": "Glarysoft.GlaryUtilities",
-		"choco": "glaryutilities-free"
-	},
-	"WPFInstallgog": {
-		"winget": "GOG.Galaxy",
-		"choco": "goggalaxy"
-	},
-	"WPFInstallgolang": {
-		"Winget": "GoLang.Go",
-		"choco": "golang"
-	},
-	"WPFInstallgpuz": {
-		"winget": "TechPowerUp.GPU-Z",
-		"choco": "gpu-z"
-	},
-	"WPFInstallgreenshot": {
-		"winget": "Greenshot.Greenshot",
-		"choco": "greenshot"
-	},
-	"WPFInstallgsudo": {
-		"winget": "gerardog.gsudo",
-		"choco": "gsudo"
-	},
-	"WPFInstallhandbrake": {
-		"winget": "HandBrake.HandBrake",
-		"choco": "handbrake"
-	},
-	"WPFInstallheidisql": {
-		"winget": "HeidiSQL.HeidiSQL",
-		"choco": "heidisql"
-	},
-	"WPFInstallheroiclauncher": {
-		"winget": "HeroicGamesLauncher.HeroicGamesLauncher",
-		"choco": "na"
-	},
-	"WPFInstallhexchat": {
-		"winget": "HexChat.HexChat",
-		"choco": "hexchat"
-	},
-	"WPFInstallhwinfo": {
-		"winget": "REALiX.HWiNFO",
-		"choco": "hwinfo"
-	},
-	"WPFInstallimgburn": {
-		"winget": "LIGHTNINGUK.ImgBurn",
-		"choco": "imgburn"
-	},
-	"WPFInstallimageglass": {
-		"winget": "DuongDieuPhap.ImageGlass",
-		"choco": "imageglass"
-	},
-	"WPFInstallinkscape": {
-		"winget": "Inkscape.Inkscape",
-		"choco": "inkscape"
-	},
-	"WPFInstallitunes": {
-		"winget": "Apple.iTunes",
-		"choco": "itunes"
-	},
-	"WPFInstalljellyfinmediaplayer": {
-		"winget": "Jellyfin.JellyfinMediaPlayer",
-		"choco": "jellyfin-media-player"
-	},
-	"WPFInstalljellyfinserver": {
-		"winget": "Jellyfin.Server",
-		"choco": "jellyfin"
-	},
-	"WPFInstalljami": {
-		"winget": "SFLinux.Jami",
-		"choco": "jami"
-	},
-	"WPFInstalljava8": {
-		"winget": "EclipseAdoptium.Temurin.8.JRE",
-		"choco": "temurin8jre"
-	},
-	"WPFInstalljava11": {
-		"winget": "EclipseAdoptium.Temurin.11.JRE",
-		"choco": "javaruntime"
-	},
-	"WPFInstalljava16": {
-		"winget": "AdoptOpenJDK.OpenJDK.16",
-		"choco": "temurin16jre"
-	},
-	"WPFInstalljava17": {
-		"winget": "EclipseAdoptium.Temurin.17.JRE",
-		"choco": "temurin17jre"
-	},
-	"WPFInstalljava18": {
-		"winget": "EclipseAdoptium.Temurin.18.JRE",
-		"choco": "temurin18jre"
-	},
-	"WPFInstalljava19": {
-		"winget": "EclipseAdoptium.Temurin.19.JRE",
-		"choco": "temurin19jre"
-	},
-	"WPFInstalljava20": {
-		"winget": "Azul.Zulu.20.JDK",
-		"choco": "na"
-	},
-	"WPFInstalljdownloader": {
-		"winget": "AppWork.JDownloader",
-		"choco": "jdownloader"
-	},
-	"WPFInstalljetbrains": {
-		"winget": "JetBrains.Toolbox",
-		"choco": "jetbrainstoolbox"
-	},
-	"WPFInstalljoplin": {
-		"winget": "Joplin.Joplin",
-		"choco": "joplin"
-	},
-	"WPFInstallkdeconnect": {
-		"winget": "KDE.KDEConnect",
-		"choco": "kdeconnect-kde"
-	},
-	"WPFInstallkdenlive": {
-		"Winget": "KDE.Kdenlive",
-		"choco": "kdenlive"
-	},
-	"WPFInstallkeepass": {
-		"winget": "KeePassXCTeam.KeePassXC",
-		"choco": "keepassxc"
-	},
-	"WPFInstallklite": {
-		"winget": "CodecGuide.K-LiteCodecPack.Standard",
-		"choco": "k-litecodecpack-standard"
-	},
-	"WPFInstallkodi": {
-		"winget": "XBMCFoundation.Kodi",
-		"choco": "kodi"
-	},
-	"WPFInstallkrita": {
-		"winget": "KDE.Krita",
-		"choco": "krita"
-	},
-	"WPFInstalllibreoffice": {
-		"winget": "TheDocumentFoundation.LibreOffice",
-		"choco": "libreoffice-fresh"
-	},
-	"WPFInstalllibrewolf": {
-		"winget": "LibreWolf.LibreWolf",
-		"choco": "librewolf"
-	},
-	"WPFInstalllinphone": {
-		"winget": "BelledonneCommunications.Linphone",
-		"choco": "linphone"
-	},
-	"WPFInstallmalwarebytes": {
-		"winget": "Malwarebytes.Malwarebytes",
-		"choco": "malwarebytes"
-	},
-	"WPFInstallmasscode": {
-		"winget": "antonreshetov.massCode",
-		"choco": "na"
-	},
-	"WPFInstallmatrix": {
-		"winget": "Element.Element",
-		"choco": "element-desktop"
-	},
-	"WPFInstallmercury": {
-		"winget": "Alex313031.Mercury",
-		"choco": "na"
-	},
-	"WPFInstallmonitorian": {
-		"winget": "emoacht.Monitorian",
-		"choco": "monitorian"
-	},
-	"WPFInstallmpc": {
-		"winget": "clsid2.mpc-hc",
-		"choco": "mpc-hc"
-	},
-	"WPFInstallmremoteng": {
-		"winget": "mRemoteNG.mRemoteNG",
-		"choco": "mremoteng"
-	},
-	"WPFInstallmsiafterburner": {
-		"winget": "Guru3D.Afterburner",
-		"choco": "msiafterburner"
-	},
-	"WPFInstallmusicbee": {
-		"winget": "MusicBee.MusicBee",
-		"choco": "musicbee"
-	},
-	"WPFInstallnanazip": {
-		"winget": "M2Team.NanaZip",
-		"choco": "nanazip"
-	},
-	"WPFInstallnano": {
-		"winget": "GNU.Nano",
-		"choco": "nano"
-	},
-	"WPFInstallnaps2": {
-		"winget": "Cyanfish.NAPS2",
-		"choco": "naps2"
-	},
-	"WPFInstallneovim": {
-		"winget": "Neovim.Neovim",
-		"choco": "neovim"
-	},
-	"WPFInstallnextclouddesktop": {
-		"winget": "Nextcloud.NextcloudDesktop",
-		"choco": "nextcloud-client"
-	},
-	"WPFInstallnglide": {
-		"winget": "ZeusSoftware.nGlide",
-		"choco": "na"
-	},
-	"WPFInstallnmap": {
-		"winget": "Insecure.Nmap",
-		"choco": "nmap"
-	},
-	"WPFInstallnodejs": {
-		"winget": "OpenJS.NodeJS",
-		"choco": "nodejs"
-	},
-	"WPFInstallnodejslts": {
-		"winget": "OpenJS.NodeJS.LTS",
-		"choco": "nodejs-lts"
-	},
-	"WPFInstallnomacs": {
-		"winget": "nomacs.nomacs",
-		"choco": "nomacs"
-	},
-	"WPFInstallnotepadplus": {
-		"winget": "Notepad++.Notepad++",
-		"choco": "notepadplusplus"
-	},
-	"WPFInstallnuget": {
-		"winget": "Microsoft.NuGet",
-		"choco": "nuget.commandline"
-	},
-	"WPFInstallnushell": {
-		"winget": "Nushell.Nushell",
-		"choco": "nushell"
-	},
-	"WPFInstallnvclean": {
-		"winget": "TechPowerUp.NVCleanstall",
-		"choco": "na"
-	},
-	"WPFInstallnvm": {
-		"winget": "CoreyButler.NVMforWindows",
-		"choco": "nvm"
-	},
-	"WPFInstallobs": {
-		"winget": "OBSProject.OBSStudio",
-		"choco": "obs-studio"
-	},
-	"WPFInstallobsidian": {
-		"winget": "Obsidian.Obsidian",
-		"choco": "obsidian"
-	},
-	"WPFInstallokular": {
-		"winget": "KDE.Okular",
-		"choco": "okular"
-	},
-	"WPFInstallonedrive": {
-		"winget": "Microsoft.OneDrive",
-		"choco": "onedrive"
-	},
-	"WPFInstallonlyoffice": {
-		"winget": "ONLYOFFICE.DesktopEditors",
-		"choco": "onlyoffice"
-	},
-	"WPFInstallopenoffice": {
-		"winget": "Apache.OpenOffice",
-		"choco": "openoffice"
-	},
-	"WPFInstallopenrgb": {
-		"winget": "CalcProgrammer1.OpenRGB",
-		"choco": "openrgb"
-	},
-	"WPFInstallopenshell": {
-		"winget": "Open-Shell.Open-Shell-Menu",
-		"choco": "open-shell"
-	},
-	"WPFInstallOpenVPN": {
-		"winget": "OpenVPNTechnologies.OpenVPNConnect",
-		"choco": "openvpn-connect"
-	},
-	"WPFInstallOVirtualBox": {
-		"winget": "Oracle.VirtualBox",
-		"choco": "virtualbox"
-	},
-	"WPFInstallownclouddesktop": {
-		"winget": "ownCloud.ownCloudDesktop",
-		"choco": "owncloud-client"
-	},
-	"WPFInstallPaintdotnet": {
-		"winget": "dotPDNLLC.paintdotnet",
-		"choco": "paint.net"
-	},
-	"WPFInstallpdfsam": {
-		"winget": "PDFsam.PDFsam",
-		"choco": "pdfsam"
-	},
-	"WPFInstallpeazip": {
-		"winget": "Giorgiotani.Peazip",
-		"choco": "peazip"
-	},
-	"WPFInstallpostman": {
-		"winget": "Postman.Postman",
-		"choco": "postman"
-	},
-	"WPFInstallpowershell": {
-		"winget": "Microsoft.PowerShell",
-		"choco": "powershell-core"
-	},
-	"WPFInstallposh": {
-		"winget": "JanDeDobbeleer.OhMyPosh",
-		"choco": "oh-my-posh"
-	},
-	"WPFInstallpowertoys": {
-		"winget": "Microsoft.PowerToys",
-		"choco": "powertoys"
-	},
-	"WPFInstallportmaster": {
-		"winget": "portmaster",
-		"choco": "portmaster"
-	},
-	"WPFInstallprismlauncher": {
-		"winget": "PrismLauncher.PrismLauncher",
-		"choco": "prismlauncher"
-	},
-	"WPFInstallprocesslasso": {
-		"winget": "BitSum.ProcessLasso",
-		"choco": "plasso"
-	},
-	"WPFInstallprocessmonitor": {
-		"winget": "Microsoft.Sysinternals.ProcessMonitor",
-		"choco": "procexp"
-	},
-	"WPFInstallprucaslicer": {
-		"winget": "Prusa3d.PrusaSlicer",
-		"choco": "prusaslicer"
-	},
-	"WPFInstallputty": {
-		"winget": "PuTTY.PuTTY",
-		"choco": "putty"
-	},
-	"WPFInstallpython3": {
-		"winget": "Python.Python.3.12",
-		"choco": "python"
-	},
-	"WPFInstallqbittorrent": {
-		"winget": "qBittorrent.qBittorrent",
-		"choco": "qbittorrent"
-	},
-	"WPFInstallrevo": {
-		"winget": "RevoUninstaller.RevoUninstaller",
-		"choco": "revo-uninstaller"
-	},
-	"WPFInstallrufus": {
-		"winget": "Rufus.Rufus",
-		"choco": "rufus"
-	},
-	"WPFInstallrustdesk": {
-		"winget": "RustDesk.RustDesk",
-		"choco": "rustdesk.portable"
-	},
-	"WPFInstallrustlang": {
-		"Winget": "Rustlang.Rust.MSVC",
-		"choco": "rust"
-	},
-	"WPFInstallsandboxie": {
-		"winget": "Sandboxie.Plus",
-		"choco": "sandboxie"
-	},
-	"WPFInstallsdio": {
-		"winget": "GlennDelahoy.SnappyDriverInstallerOrigin",
-		"choco": "sdio"
-	},
-	"WPFInstallsession": {
-		"winget": "Oxen.Session",
-		"choco": "session"
-	},
-	"WPFInstallsharex": {
-		"winget": "ShareX.ShareX",
-		"choco": "sharex"
-	},
-	"WPFInstallshell": {
-		"winget": "Nilesoft.Shell",
-		"choco": "nilesoft-shell"
-	},
-	"WPFInstallsignal": {
-		"winget": "OpenWhisperSystems.Signal",
-		"choco": "signal"
-	},
-	"WPFInstallsimplewall": {
-		"Winget": "Henry++.simplewall",
-		"choco": "simplewall"
-	},
-	"WPFInstallskype": {
-		"winget": "Microsoft.Skype",
-		"choco": "skype"
-	},
-	"WPFInstallslack": {
-		"winget": "SlackTechnologies.Slack",
-		"choco": "slack"
-	},
-	"WPFInstallsqlstudio": {
-		"winget": "Microsoft.SQLServerManagementStudio",
-		"choco": "sql-server-management-studio"
-	},
-	"WPFInstallsteam": {
-		"winget": "Valve.Steam",
-		"choco": "steam-client"
-	},
-	"WPFInstallstarship": {
-		"winget": "starship",
-		"choco": "starship"
-	},
-	"WPFInstallstrawberry": {
-		"winget": "StrawberryMusicPlayer.Strawberry",
-		"choco": "strawberrymusicplayer"
-	},
 	"WPFInstallsublimemerge": {
 		"winget": "SublimeHQ.SublimeMerge",
 		"choco": "sublimemerge"
@@ -1569,5 +803,4 @@
 		"winget": "DigitalScholar.Zotero",
 		"choco": "zotero"
 	}
->>>>>>> b64f7ce3
 }