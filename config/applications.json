--- conflicted
+++ resolved
@@ -151,19 +151,7 @@
 		"link": "https://github.com/sharkdp/bat",
 		"winget": "sharkdp.bat"
 	},
-<<<<<<< HEAD
-	"bitcomet": {
-		"category": "Utilities",
-		"choco": "bitcomet",
-		"content": "BitComet",
-		"description": "BitComet is a free and open-source BitTorrent client that supports HTTP/FTP downloads and provides download management features.",
-		"link": "https://www.bitcomet.com/",
-		"winget": "CometNetwork.BitComet"
-	},
 	"bitwarden": {
-=======
-	"WPFInstallbitwarden": {
->>>>>>> b9cd5639
 		"category": "Utilities",
 		"choco": "bitwarden",
 		"content": "Bitwarden",
@@ -187,19 +175,7 @@
 		"link": "https://www.blender.org/",
 		"winget": "BlenderFoundation.Blender"
 	},
-<<<<<<< HEAD
-	"bluestacks": {
-		"category": "Games",
-		"choco": "bluestacks",
-		"content": "Bluestacks",
-		"description": "Bluestacks is an Android emulator for running mobile apps and games on a PC.",
-		"link": "https://www.bluestacks.com/",
-		"winget": "BlueStack.BlueStacks"
-	},
 	"brave": {
-=======
-	"WPFInstallbrave": {
->>>>>>> b9cd5639
 		"category": "Browsers",
 		"choco": "brave",
 		"content": "Brave",
@@ -223,10 +199,7 @@
 		"link": "https://www.bulkrenameutility.co.uk",
 		"winget": "TGRMNSoftware.BulkRenameUtility"
 	},
-<<<<<<< HEAD
-	"calibre": {
-=======
-	"WPFInstallAdvancedRenamer": {
+	"AdvancedRenamer": {
 		"category": "Utilities",
 		"choco": "advanced-renamer",
 		"content": "Advanced Renamer",
@@ -234,8 +207,7 @@
 		"link": "https://www.advancedrenamer.com/",
 		"winget": "XP9MD3S1KFCPH1"
 	},
-	"WPFInstallcalibre": {
->>>>>>> b9cd5639
+	"calibre": {
 		"category": "Document",
 		"choco": "calibre",
 		"content": "Calibre",
@@ -331,19 +303,7 @@
 		"link": "https://copyq.readthedocs.io/",
 		"winget": "hluk.CopyQ"
 	},
-<<<<<<< HEAD
-	"ditto": {
-		"category": "Utilities",
-		"choco": "ditto",
-		"content": "Ditto (Clipboard Manager)",
-		"description": "Ditto is an extension to the Windows Clipboard. You copy something to the Clipboard and Ditto takes what you copied and stores it in a database to retrieve at a later time.",
-		"link": "https://github.com/sabrogden/Ditto",
-		"winget": "Ditto.Ditto"
-	},
 	"cpuz": {
-=======
-	"WPFInstallcpuz": {
->>>>>>> b9cd5639
 		"category": "Utilities",
 		"choco": "cpu-z",
 		"content": "CPU-Z",
@@ -431,12 +391,7 @@
 		"link": "https://discord.com/",
 		"winget": "Discord.Discord"
 	},
-<<<<<<< HEAD
 	"ditto": {
-=======
-<<<<<<< purging-applications
-	"WPFInstallditto": {
->>>>>>> b9cd5639
 		"category": "Utilities",
 		"choco": "ditto",
 		"content": "Ditto",
@@ -444,13 +399,7 @@
 		"link": "https://github.com/sabrogden/Ditto",
 		"winget": "Ditto.Ditto"
 	},
-<<<<<<< HEAD
 	"dockerdesktop": {
-=======
-=======
->>>>>>> main
-	"WPFInstalldockerdesktop": {
->>>>>>> b9cd5639
 		"category": "Development",
 		"choco": "docker-desktop",
 		"content": "Docker Desktop",
@@ -602,10 +551,7 @@
 		"link": "https://www.falkon.org/",
 		"winget": "KDE.Falkon"
 	},
-<<<<<<< HEAD
-	"ferdium": {
-=======
-	"WPFInstallfastfetch": {
+	"fastfetch": {
 		"category": "Utilities",
 		"choco": "na",
 		"content": "Fastfetch",
@@ -613,8 +559,7 @@
 		"link": "https://github.com/fastfetch-cli/fastfetch/",
 		"winget": "fastfetch"
 	},
-	"WPFInstallferdium": {
->>>>>>> b9cd5639
+	"ferdium": {
 		"category": "Communications",
 		"choco": "ferdium",
 		"content": "Ferdium",
@@ -742,19 +687,7 @@
 		"link": "https://www.freecadweb.org/",
 		"winget": "FreeCAD.FreeCAD"
 	},
-<<<<<<< HEAD
-	"orcaslicer": {
-		"category": "Multimedia Tools",
-		"choco": "orcaslicer",
-		"content": "OrcaSlicer",
-		"description": "G-code generator for 3D printers (Bambu, Prusa, Voron, VzBot, RatRig, Creality, etc.)",
-		"link": "https://github.com/SoftFever/OrcaSlicer",
-		"winget": "SoftFever.OrcaSlicer"
-	},
 	"fxsound": {
-=======
-	"WPFInstallfxsound": {
->>>>>>> b9cd5639
 		"category": "Multimedia Tools",
 		"choco": "fxsound",
 		"content": "FxSound",
@@ -850,10 +783,7 @@
 		"link": "https://www.gog.com/galaxy",
 		"winget": "GOG.Galaxy"
 	},
-<<<<<<< HEAD
-	"golang": {
-=======
-	"WPFInstallgitify": {
+	"gitify": {
 		"category": "Development",
 		"choco": "na",
 		"content": "Gitify",
@@ -861,8 +791,7 @@
 		"link": "https://www.gitify.io/",
 		"winget": "Gitify.Gitify"
 	},
-	"WPFInstallgolang": {
->>>>>>> b9cd5639
+	"golang": {
 		"category": "Development",
 		"choco": "golang",
 		"content": "Go",
@@ -1342,10 +1271,7 @@
 		"link": "https://www.msi.com/Landing/afterburner",
 		"winget": "Guru3D.Afterburner"
 	},
-<<<<<<< HEAD
-	"BorderlessGaming": {
-=======
-	"WPFInstallmullvadvpn": {
+	"mullvadvpn": {
 		"category": "Pro Tools",
 		"choco": "mullvad-app",
 		"content": "Mullvad VPN",
@@ -1353,8 +1279,7 @@
 		"link": "https://github.com/mullvad/mullvadvpn-app",
 		"winget": "MullvadVPN.MullvadVPN"
 	},
-	"WPFInstallBorderlessGaming": {
->>>>>>> b9cd5639
+	"BorderlessGaming": {
 		"category": "Utilities",
 		"choco": "borderlessgaming",
 		"content": "Borderless Gaming",
@@ -1418,10 +1343,7 @@
 		"link": "https://www.mp3tag.de/en/",
 		"winget": "Mp3tag.Mp3tag"
 	},
-<<<<<<< HEAD
-	"nanazip": {
-=======
-	"WPFInstalltagscanner": {
+	"tagscanner": {
 		"category": "Multimedia Tools",
 		"choco": "tagscanner",
 		"content": "TagScanner (Tag Scanner)",
@@ -1429,8 +1351,7 @@
 		"link": "https://www.xdlab.ru/en/",
 		"winget": "SergeySerkov.TagScanner"
 	},
-	"WPFInstallnanazip": {
->>>>>>> b9cd5639
+	"nanazip": {
 		"category": "Utilities",
 		"choco": "nanazip",
 		"content": "NanaZip",
@@ -1830,10 +1751,7 @@
 		"link": "https://docs.microsoft.com/en-us/sysinternals/downloads/procmon",
 		"winget": "Microsoft.Sysinternals.ProcessMonitor"
 	},
-<<<<<<< HEAD
-	"prucaslicer": {
-=======
-	"WPFInstallorcaslicer": {
+	"orcaslicer": {
 		"category": "Utilities",
 		"choco": "orcaslicer",
 		"content": "OrcaSlicer",
@@ -1841,8 +1759,7 @@
 		"link": "https://github.com/SoftFever/OrcaSlicer",
 		"winget": "SoftFever.OrcaSlicer"
 	},
-	"WPFInstallprucaslicer": {
->>>>>>> b9cd5639
+	"prucaslicer": {
 		"category": "Utilities",
 		"choco": "prusaslicer",
 		"content": "PrusaSlicer",
@@ -1882,10 +1799,7 @@
 		"link": "https://www.qbittorrent.org/",
 		"winget": "qBittorrent.qBittorrent"
 	},
-<<<<<<< HEAD
-	"tixati": {
-=======
-	"WPFInstalltransmission": {
+	"transmission": {
 		"category": "Utilities",
 		"choco": "transmission",
 		"content": "Transmission",
@@ -1893,8 +1807,7 @@
 		"link": "https://transmissionbt.com/",
 		"winget": "Transmission.Transmission"
 	},
-	"WPFInstalltixati": {
->>>>>>> b9cd5639
+	"tixati": {
 		"category": "Utilities",
 		"choco": "tixati.portable",
 		"content": "Tixati",
@@ -2302,10 +2215,7 @@
 		"link": "https://github.com/thonny/thonny",
 		"winget": "AivarAnnamaa.Thonny"
 	},
-<<<<<<< HEAD
-	"thorium": {
-=======
-	"WPFInstallMuEditor": {
+	"MuEditor": {
 		"category": "Development",
 		"choco": "na",
 		"content": "Code With Mu (Mu Editor)",
@@ -2313,8 +2223,7 @@
 		"link": "https://codewith.mu/",
 		"winget": "Mu.Mu"
 	},
-	"WPFInstallthorium": {
->>>>>>> b9cd5639
+	"thorium": {
 		"category": "Browsers",
 		"choco": "na",
 		"content": "Thorium Browser AVX2",
@@ -2546,19 +2455,7 @@
 		"link": "https://wezfurlong.org/wezterm/index.html",
 		"winget": "wez.wezterm"
 	},
-<<<<<<< HEAD
-	"windirstat": {
-		"category": "Utilities",
-		"choco": "windirstat",
-		"content": "WinDirStat",
-		"description": "WinDirStat is a disk usage statistics viewer and cleanup tool for Windows.",
-		"link": "https://windirstat.net/",
-		"winget": "WinDirStat.WinDirStat"
-	},
 	"windowspchealth": {
-=======
-	"WPFInstallwindowspchealth": {
->>>>>>> b9cd5639
 		"category": "Utilities",
 		"choco": "na",
 		"content": "Windows PC Health Check",
@@ -2966,7 +2863,7 @@
 		"link": "https://www.kicad.org/",
 		"winget": "KiCad.KiCad"
 	},
-	"WPFInstallFormatFactory": {
+	"FormatFactory": {
 		"category": "Utilities",
 		"choco": "formatfactory",
 		"content": "Format Factory",
@@ -2974,7 +2871,7 @@
 		"link": "http://www.pcfreetime.com/formatfactory/",
 		"winget": "na"
   },
-	"WPFInstalldropox": {
+	"dropox": {
 		"category": "Utilities",
 		"choco": "na",
 		"content": "Dropbox",
