{
	"WPFInstall1password": {
		"category": "Utilities",
		"choco": "1password",
		"content": "1Password",
		"description": "1Password is a password manager that allows you to store and manage your passwords securely.",
		"link": "https://1password.com/",
		"winget": "AgileBits.1Password"
	},
	"WPFInstall7zip": {
		"category": "Utilities",
		"choco": "7zip",
		"content": "7-Zip",
		"description": "7-Zip is a free and open-source file archiver utility. It supports several compression formats and provides a high compression ratio, making it a popular choice for file compression.",
		"link": "https://www.7-zip.org/",
		"winget": "7zip.7zip"
	},
	"WPFInstalladobe": {
		"category": "Document",
		"choco": "adobereader",
		"content": "Adobe Acrobat Reader",
		"description": "Adobe Acrobat Reader is a free PDF viewer with essential features for viewing, printing, and annotating PDF documents.",
		"link": "https://www.adobe.com/acrobat/pdf-reader.html",
		"winget": "Adobe.Acrobat.Reader.64-bit"
	},
	"WPFInstalladvancedip": {
		"category": "Pro Tools",
		"choco": "advanced-ip-scanner",
		"content": "Advanced IP Scanner",
		"description": "Advanced IP Scanner is a fast and easy-to-use network scanner. It is designed to analyze LAN networks and provides information about connected devices.",
		"link": "https://www.advanced-ip-scanner.com/",
		"winget": "Famatech.AdvancedIPScanner"
	},
	"WPFInstallaimp": {
		"category": "Multimedia Tools",
		"choco": "aimp",
		"content": "AIMP (Music Player)",
		"description": "AIMP is a feature-rich music player with support for various audio formats, playlists, and customizable user interface.",
		"link": "https://www.aimp.ru/",
		"winget": "AIMP.AIMP"
	},
	"WPFInstallalacritty": {
		"category": "Utilities",
		"choco": "alacritty",
		"content": "Alacritty Terminal",
		"description": "Alacritty is a fast, cross-platform, and GPU-accelerated terminal emulator. It is designed for performance and aims to be the fastest terminal emulator available.",
		"link": "https://alacritty.org/",
		"winget": "Alacritty.Alacritty"
	},
	"WPFInstallanaconda3": {
		"category": "Development",
		"choco": "anaconda3",
		"content": "Anaconda",
		"description": "Anaconda is a distribution of the Python and R programming languages for scientific computing.",
		"link": "https://www.anaconda.com/products/distribution",
		"winget": "Anaconda.Anaconda3"
	},
	"WPFInstallangryipscanner": {
		"category": "Pro Tools",
		"choco": "angryip",
		"content": "Angry IP Scanner",
		"description": "Angry IP Scanner is an open-source and cross-platform network scanner. It is used to scan IP addresses and ports, providing information about network connectivity.",
		"link": "https://angryip.org/",
		"winget": "angryziber.AngryIPScanner"
	},
	"WPFInstallanki": {
		"category": "Document",
		"choco": "anki",
		"content": "Anki",
		"description": "Anki is a flashcard application that helps you memorize information with intelligent spaced repetition.",
		"link": "https://apps.ankiweb.net/",
		"winget": "Anki.Anki"
	},
	"WPFInstallanydesk": {
		"category": "Utilities",
		"choco": "anydesk",
		"content": "AnyDesk",
		"description": "AnyDesk is a remote desktop software that enables users to access and control computers remotely. It is known for its fast connection and low latency.",
		"link": "https://anydesk.com/",
		"winget": "AnyDeskSoftwareGmbH.AnyDesk"
	},
	"WPFInstallATLauncher": {
		"category": "Games",
		"choco": "na",
		"content": "ATLauncher",
		"description": "ATLauncher is a Launcher for Minecraft which integrates multiple different ModPacks to allow you to download and install ModPacks easily and quickly.",
		"link": "https://github.com/ATLauncher/ATLauncher",
		"winget": "ATLauncher.ATLauncher"
	},
	"WPFInstallaudacity": {
		"category": "Multimedia Tools",
		"choco": "audacity",
		"content": "Audacity",
		"description": "Audacity is a free and open-source audio editing software known for its powerful recording and editing capabilities.",
		"link": "https://www.audacityteam.org/",
		"winget": "Audacity.Audacity"
	},
	"WPFInstallautoruns": {
		"category": "Microsoft Tools",
		"choco": "autoruns",
		"content": "Autoruns",
		"description": "This utility shows you what programs are configured to run during system bootup or login",
		"link": "https://learn.microsoft.com/en-us/sysinternals/downloads/autoruns",
		"winget": "Microsoft.Sysinternals.Autoruns"
	},
	"WPFInstallrdcman": {
		"category": "Microsoft Tools",
		"choco": "rdcman",
		"content": "Remote Desktop Connection Manager (RDCMan)",
		"description": "RDCMan manages multiple remote desktop connections. It is useful for managing server labs where you need regular access to each machine such as automated checkin systems and data centers.",
		"link": "https://learn.microsoft.com/en-us/sysinternals/downloads/rdcman",
		"winget": "Microsoft.Sysinternals.RDCMan"
	},
	"WPFInstallautohotkey": {
		"category": "Utilities",
		"choco": "autohotkey",
		"content": "AutoHotkey",
		"description": "AutoHotkey is a scripting language for Windows that allows users to create custom automation scripts and macros. It is often used for automating repetitive tasks and customizing keyboard shortcuts.",
		"link": "https://www.autohotkey.com/",
		"winget": "AutoHotkey.AutoHotkey"
	},
	"WPFInstallazuredatastudio": {
		"category": "Microsoft Tools",
		"choco": "azure-data-studio",
		"content": "Microsoft Azure Data Studio",
		"description": "Azure Data Studio is a data management tool that enables you to work with SQL Server, Azure SQL DB and SQL DW from Windows, macOS and Linux.",
		"link": "https://docs.microsoft.com/sql/azure-data-studio/what-is-azure-data-studio",
		"winget": "Microsoft.AzureDataStudio"
	},	
	"WPFInstallbarrier": {
		"category": "Utilities",
		"choco": "barrier",
		"content": "Barrier",
		"description": "Barrier is an open-source software KVM (keyboard, video, and mouseswitch). It allows users to control multiple computers with a single keyboard and mouse, even if they have different operating systems.",
		"link": "https://github.com/debauchee/barrier",
		"winget": "DebaucheeOpenSourceGroup.Barrier"
	},
	"WPFInstallbat": {
		"category": "Utilities",
		"choco": "bat",
		"content": "Bat (Cat)",
		"description": "Bat is a cat command clone with syntax highlighting. It provides a user-friendly and feature-rich alternative to the traditional cat command for viewing and concatenating files.",
		"link": "https://github.com/sharkdp/bat",
		"winget": "sharkdp.bat"
	},
	"WPFInstallbitcomet": {
		"category": "Utilities",
		"choco": "bitcomet",
		"content": "BitComet",
		"description": "BitComet is a free and open-source BitTorrent client that supports HTTP/FTP downloads and provides download management features.",
		"link": "https://www.bitcomet.com/",
		"winget": "CometNetwork.BitComet"
	},
	"WPFInstallbitwarden": {
		"category": "Utilities",
		"choco": "bitwarden",
		"content": "Bitwarden",
		"description": "Bitwarden is an open-source password management solution. It allows users to store and manage their passwords in a secure and encrypted vault, accessible across multiple devices.",
		"link": "https://bitwarden.com/",
		"winget": "Bitwarden.Bitwarden"
	},
	"WPFInstallbleachbit": {
		"category": "Utilities",
		"choco": "bleachbit",
		"content": "BleachBit",
		"description": "Clean Your System and Free Disk Space",
		"link": "https://www.bleachbit.org/",
		"winget": "BleachBit.BleachBit"
	},
	"WPFInstallblender": {
		"category": "Multimedia Tools",
		"choco": "blender",
		"content": "Blender (3D Graphics)",
		"description": "Blender is a powerful open-source 3D creation suite, offering modeling, sculpting, animation, and rendering tools.",
		"link": "https://www.blender.org/",
		"winget": "BlenderFoundation.Blender"
	},
	"WPFInstallbluestacks": {
		"category": "Games",
		"choco": "bluestacks",
		"content": "Bluestacks",
		"description": "Bluestacks is an Android emulator for running mobile apps and games on a PC.",
		"link": "https://www.bluestacks.com/",
		"winget": "BlueStack.BlueStacks"
	},
	"WPFInstallbrave": {
		"category": "Browsers",
		"choco": "brave",
		"content": "Brave",
		"description": "Brave is a privacy-focused web browser that blocks ads and trackers, offering a faster and safer browsing experience.",
		"link": "https://www.brave.com",
		"winget": "Brave.Brave"
	},
	"WPFInstallbulkcrapuninstaller": {
		"category": "Utilities",
		"choco": "bulk-crap-uninstaller",
		"content": "Bulk Crap Uninstaller",
		"description": "Bulk Crap Uninstaller is a free and open-source uninstaller utility for Windows. It helps users remove unwanted programs and clean up their system by uninstalling multiple applications at once.",
		"link": "https://www.bcuninstaller.com/",
		"winget": "Klocman.BulkCrapUninstaller"
	},
	"WPFInstallbulkrenameutility": {
		"category": "Utilities",
		"choco": "bulkrenameutility",
		"content": "Bulk Rename Utility",
		"description": "Bulk Rename Utility allows you to easily rename files and folders recursively based upon find-replace, character place, fields, sequences, regular expressions, EXIF data, and more.",
		"link": "https://www.bulkrenameutility.co.uk",
		"winget": "TGRMNSoftware.BulkRenameUtility"
	},
	"WPFInstallcalibre": {
		"category": "Document",
		"choco": "calibre",
		"content": "Calibre",
		"description": "Calibre is a powerful and easy-to-use e-book manager, viewer, and converter.",
		"link": "https://calibre-ebook.com/",
		"winget": "calibre.calibre"
	},
	"WPFInstallcarnac": {
		"category": "Utilities",
		"choco": "carnac",
		"content": "Carnac",
		"description": "Carnac is a keystroke visualizer for Windows. It displays keystrokes in an overlay, making it useful for presentations, tutorials, and live demonstrations.",
		"link": "https://carnackeys.com/",
		"winget": "code52.Carnac"
	},
	"WPFInstallcemu": {
		"category": "Games",
		"choco": "cemu",
		"content": "Cemu",
		"description": "Cemu is a highly experimental software to emulate Wii U applications on PC.",
		"link": "https://cemu.info/",
		"winget": "Cemu.Cemu"
	},
	"WPFInstallchatterino": {
		"category": "Communications",
		"choco": "chatterino",
		"content": "Chatterino",
		"description": "Chatterino is a chat client for Twitch chat that offers a clean and customizable interface for a better streaming experience.",
		"link": "https://www.chatterino.com/",
		"winget": "ChatterinoTeam.Chatterino"
	},
	"WPFInstallchrome": {
		"category": "Browsers",
		"choco": "googlechrome",
		"content": "Chrome",
		"description": "Google Chrome is a widely used web browser known for its speed, simplicity, and seamless integration with Google services.",
		"link": "https://www.google.com/chrome/",
		"winget": "Google.Chrome"
	},
	"WPFInstallchromium": {
		"category": "Browsers",
		"choco": "chromium",
		"content": "Chromium",
		"description": "Chromium is the open-source project that serves as the foundation for various web browsers, including Chrome.",
		"link": "https://github.com/Hibbiki/chromium-win64",
		"winget": "Hibbiki.Chromium"
	},
	"WPFInstallclementine": {
		"category": "Multimedia Tools",
		"choco": "clementine",
		"content": "Clementine",
		"description": "Clementine is a modern music player and library organizer, supporting various audio formats and online radio services.",
		"link": "https://www.clementine-player.org/",
		"winget": "Clementine.Clementine"
	},
	"WPFInstallclink": {
		"category": "Development",
		"choco": "clink",
		"content": "Clink",
		"description": "Clink is a powerful Bash-compatible command-line interface (CLIenhancement for Windows, adding features like syntax highlighting and improved history).",
		"link": "https://mridgers.github.io/clink/",
		"winget": "chrisant996.Clink"
	},
	"WPFInstallclonehero": {
		"category": "Games",
		"choco": "na",
		"content": "Clone Hero",
		"description": "Clone Hero is a free rhythm game, which can be played with any 5 or 6 button guitar controller.",
		"link": "https://clonehero.net/",
		"winget": "CloneHeroTeam.CloneHero"
	},
	"WPFInstallcmake": {
		"category": "Development",
		"choco": "cmake",
		"content": "CMake",
		"description": "CMake is an open-source, cross-platform family of tools designed to build, test and package software.",
		"link": "https://cmake.org/",
		"winget": "Kitware.CMake"
	},
	"WPFInstallcopyq": {
		"category": "Utilities",
		"choco": "copyq",
		"content": "CopyQ (Clipboard Manager)",
		"description": "CopyQ is a clipboard manager with advanced features, allowing you to store, edit, and retrieve clipboard history.",
		"link": "https://copyq.readthedocs.io/",
		"winget": "hluk.CopyQ"
	},
	"WPFInstallditto": {
		"category": "Utilities",
		"choco": "ditto",
		"content": "Ditto (Clipboard Manager)",
		"description": "Ditto is an extension to the Windows Clipboard. You copy something to the Clipboard and Ditto takes what you copied and stores it in a database to retrieve at a later time.",
		"link": "https://github.com/sabrogden/Ditto",
		"winget": "Ditto.Ditto"
	},
	"WPFInstallcpuz": {
		"category": "Utilities",
		"choco": "cpu-z",
		"content": "CPU-Z",
		"description": "CPU-Z is a system monitoring and diagnostic tool for Windows. It provides detailed information about the computer's hardware components, including the CPU, memory, and motherboard.",
		"link": "https://www.cpuid.com/softwares/cpu-z.html",
		"winget": "CPUID.CPU-Z"
	},
	"WPFInstallcrystaldiskinfo": {
		"category": "Utilities",
		"choco": "crystaldiskinfo",
		"content": "Crystal Disk Info",
		"description": "Crystal Disk Info is a disk health monitoring tool that provides information about the status and performance of hard drives. It helps users anticipate potential issues and monitor drive health.",
		"link": "https://crystalmark.info/en/software/crystaldiskinfo/",
		"winget": "CrystalDewWorld.CrystalDiskInfo"
	},
	"WPFInstallcapframex": {
		"category": "Utilities",
		"choco": "na",
		"content": "CapFrameX",
		"description": "Frametimes capture and analysis tool based on Intel's PresentMon. Overlay provided by Rivatuner Statistics Server.",
		"link": "https://www.capframex.com/",
		"winget": "CXWorld.CapFrameX"
	},
	"WPFInstallcrystaldiskmark": {
		"category": "Utilities",
		"choco": "crystaldiskmark",
		"content": "Crystal Disk Mark",
		"description": "Crystal Disk Mark is a disk benchmarking tool that measures the read and write speeds of storage devices. It helps users assess the performance of their hard drives and SSDs.",
		"link": "https://crystalmark.info/en/software/crystaldiskmark/",
		"winget": "CrystalDewWorld.CrystalDiskMark"
	},
	"WPFInstalldarktable": {
		"category": "Multimedia Tools",
		"choco": "darktable",
		"content": "darktable",
		"description": "Open-source photo editing tool, offering an intuitive interface, advanced editing capabilities, and a non-destructive workflow for seamless image enhancement.",
		"link": "https://www.darktable.org/install/",
		"winget": "darktable.darktable"
	},
	"WPFInstallDaxStudio": {
		"category": "Development",
		"choco": "daxstudio",
		"content": "DaxStudio",
		"description": "DAX (Data Analysis eXpressions) Studio is the ultimate tool for executing and analyzing DAX queries against Microsoft Tabular models.",
		"link": "https://daxstudio.org/",
		"winget": "DaxStudio.DaxStudio"
	},
	"WPFInstallddu": {
		"category": "Utilities",
		"choco": "ddu",
		"content": "Display Driver Uninstaller",
		"description": "Display Driver Uninstaller (DDU) is a tool for completely uninstalling graphics drivers from NVIDIA, AMD, and Intel. It is useful for troubleshooting graphics driver-related issues.",
		"link": "https://www.wagnardsoft.com/display-driver-uninstaller-DDU-",
		"winget": "ddu"
	},
	"WPFInstalldeluge": {
		"category": "Utilities",
		"choco": "deluge",
		"content": "Deluge",
		"description": "Deluge is a free and open-source BitTorrent client. It features a user-friendly interface, support for plugins, and the ability to manage torrents remotely.",
		"link": "https://deluge-torrent.org/",
		"winget": "DelugeTeam.Deluge"
	},
	"WPFInstalldevtoys": {
		"category": "Utilities",
		"choco": "devtoys",
		"content": "DevToys",
		"description": "DevToys is a collection of development-related utilities and tools for Windows. It includes tools for file management, code formatting, and productivity enhancements for developers.",
		"link": "https://devtoys.app/",
		"winget": "9PGCV4V3BK4W"
	},
	"WPFInstalldigikam": {
		"category": "Multimedia Tools",
		"choco": "digikam",
		"content": "digiKam",
		"description": "digiKam is an advanced open-source photo management software with features for organizing, editing, and sharing photos.",
		"link": "https://www.digikam.org/",
		"winget": "KDE.digikam"
	},
	"WPFInstalldiscord": {
		"category": "Communications",
		"choco": "discord",
		"content": "Discord",
		"description": "Discord is a popular communication platform with voice, video, and text chat, designed for gamers but used by a wide range of communities.",
		"link": "https://discord.com/",
		"winget": "Discord.Discord"
	},
	"WPFInstalldockerdesktop": {
		"category": "Development",
		"choco": "docker-desktop",
		"content": "Docker Desktop",
		"description": "Docker Desktop is a powerful tool for containerized application development and deployment.",
		"link": "https://www.docker.com/products/docker-desktop",
		"winget": "Docker.DockerDesktop"
	},
	"WPFInstalldotnet3": {
		"category": "Microsoft Tools",
		"choco": "dotnetcore3-desktop-runtime",
		"content": ".NET Desktop Runtime 3.1",
		"description": ".NET Desktop Runtime 3.1 is a runtime environment required for running applications developed with .NET Core 3.1.",
		"link": "https://dotnet.microsoft.com/download/dotnet/3.1",
		"winget": "Microsoft.DotNet.DesktopRuntime.3_1"
	},
	"WPFInstalldotnet5": {
		"category": "Microsoft Tools",
		"choco": "dotnet-5.0-runtime",
		"content": ".NET Desktop Runtime 5",
		"description": ".NET Desktop Runtime 5 is a runtime environment required for running applications developed with .NET 5.",
		"link": "https://dotnet.microsoft.com/download/dotnet/5.0",
		"winget": "Microsoft.DotNet.DesktopRuntime.5"
	},
	"WPFInstalldotnet6": {
		"category": "Microsoft Tools",
		"choco": "dotnet-6.0-runtime",
		"content": ".NET Desktop Runtime 6",
		"description": ".NET Desktop Runtime 6 is a runtime environment required for running applications developed with .NET 6.",
		"link": "https://dotnet.microsoft.com/download/dotnet/6.0",
		"winget": "Microsoft.DotNet.DesktopRuntime.6"
	},
	"WPFInstalldotnet7": {
		"category": "Microsoft Tools",
		"choco": "dotnet-7.0-runtime",
		"content": ".NET Desktop Runtime 7",
		"description": ".NET Desktop Runtime 7 is a runtime environment required for running applications developed with .NET 7.",
		"link": "https://dotnet.microsoft.com/download/dotnet/7.0",
		"winget": "Microsoft.DotNet.DesktopRuntime.7"
	},
	"WPFInstalldotnet8": {
		"category": "Microsoft Tools",
		"choco": "dotnet-8.0-runtime",
		"content": ".NET Desktop Runtime 8",
		"description": ".NET Desktop Runtime 8 is a runtime environment required for running applications developed with .NET 8.",
		"link": "https://dotnet.microsoft.com/download/dotnet/8.0",
		"winget": "Microsoft.DotNet.DesktopRuntime.8"
	},
	"WPFInstalldmt": {
		"winget": "GNE.DualMonitorTools",
		"choco": "dual-monitor-tools",
		"category": "Utilities",
		"content": "Dual Monitor Tools",
		"link": "https://dualmonitortool.sourceforge.net/",
		"description": "Dual Monitor Tools (DMT) is a FOSS app that customize handling multiple monitors and even lock the mouse on specific monitor. Useful for full screen games and apps that does not handle well a second monitor or helps the workflow."
	},
	"WPFInstallduplicati": {
		"category": "Utilities",
		"choco": "duplicati",
		"content": "Duplicati",
		"description": "Duplicati is an open-source backup solution that supports encrypted, compressed, and incremental backups. It is designed to securely store data on cloud storage services.",
		"link": "https://www.duplicati.com/",
		"winget": "Duplicati.Duplicati"
	},
	"WPFInstalleaapp": {
		"category": "Games",
		"choco": "ea-app",
		"content": "EA App",
		"description": "EA App is a platform for accessing and playing Electronic Arts games.",
		"link": "https://www.ea.com/ea-app",
		"winget": "ElectronicArts.EADesktop"
	},
	"WPFInstalleartrumpet": {
		"category": "Multimedia Tools",
		"choco": "eartrumpet",
		"content": "EarTrumpet (Audio)",
		"description": "EarTrumpet is an audio control app for Windows, providing a simple and intuitive interface for managing sound settings.",
		"link": "https://eartrumpet.app/",
		"winget": "File-New-Project.EarTrumpet"
	},
	"WPFInstalledge": {
		"category": "Browsers",
		"choco": "microsoft-edge",
		"content": "Edge",
		"description": "Microsoft Edge is a modern web browser built on Chromium, offering performance, security, and integration with Microsoft services.",
		"link": "https://www.microsoft.com/edge",
		"winget": "Microsoft.Edge"
	},
	"WPFInstallefibooteditor": {
		"category": "Pro Tools",
		"choco": "na",
		"content": "EFI Boot Editor",
		"description": "EFI Boot Editor is a tool for managing the EFI/UEFI boot entries on your system. It allows you to customize the boot configuration of your computer.",
		"link": "https://www.easyuefi.com/",
		"winget": "EFIBootEditor.EFIBootEditor"
	},
	"WPFInstallemulationstation": {
		"category": "Games",
		"choco": "emulationstation",
		"content": "Emulation Station",
		"description": "Emulation Station is a graphical and themeable emulator front-end that allows you to access all your favorite games in one place.",
		"link": "https://emulationstation.org/",
		"winget": "Emulationstation.Emulationstation"
	},
	"WPFInstallepicgames": {
		"category": "Games",
		"choco": "epicgameslauncher",
		"content": "Epic Games Launcher",
		"description": "Epic Games Launcher is the client for accessing and playing games from the Epic Games Store.",
		"link": "https://www.epicgames.com/store/en-US/",
		"winget": "EpicGames.EpicGamesLauncher"
	},
	"WPFInstallerrorlookup": {
		"category": "Utilities",
		"choco": "na",
		"content": "Windows Error Code Lookup",
		"description": "ErrorLookup is a tool for looking up Windows error codes and their descriptions.",
		"link": "https://github.com/HenryPP/ErrorLookup",
		"winget": "Henry++.ErrorLookup"
	},
	"WPFInstallesearch": {
		"category": "Utilities",
		"choco": "everything",
		"content": "Everything Search",
		"description": "Everything Search is a fast and efficient file search utility for Windows.",
		"link": "https://www.voidtools.com/",
		"winget": "voidtools.Everything"
	},
	"WPFInstallespanso": {
		"category": "Utilities",
		"choco": "espanso",
		"content": "Espanso",
		"description": "Cross-platform and open-source Text Expander written in Rust",
		"link": "https://espanso.org/",
		"winget": "Espanso.Espanso"
	},
	"WPFInstalletcher": {
		"category": "Utilities",
		"choco": "etcher",
		"content": "Etcher USB Creator",
		"description": "Etcher is a powerful tool for creating bootable USB drives with ease.",
		"link": "https://www.balena.io/etcher/",
		"winget": "Balena.Etcher"
	},
	"WPFInstallfalkon": {
		"category": "Browsers",
		"choco": "falkon",
		"content": "Falkon",
		"description": "Falkon is a lightweight and fast web browser with a focus on user privacy and efficiency.",
		"link": "https://www.falkon.org/",
		"winget": "KDE.Falkon"
	},
	"WPFInstallferdium": {
		"category": "Communications",
		"choco": "ferdium",
		"content": "Ferdium",
		"description": "Ferdium is a messaging application that combines multiple messaging services into a single app for easy management.",
		"link": "https://ferdium.org/",
		"winget": "Ferdium.Ferdium"
	},
	"WPFInstallffmpeg": {
		"category": "Multimedia Tools",
		"choco": "ffmpeg-full",
		"content": "FFmpeg (full)",
		"description": "FFmpeg is a powerful multimedia processing tool that enables users to convert, edit, and stream audio and video files with a vast range of codecs and formats.",
		"link": "https://ffmpeg.org/",
		"winget": "Gyan.FFmpeg"
	},
	"WPFInstallfileconverter": {
		"category": "Utilities",
		"choco": "files",
		"content": "File-Converter",
		"description": "File Converter is a very simple tool which allows you to convert and compress one or several file(s) using the context menu in windows explorer.",
		"link": "https://file-converter.io/",
		"winget": "AdrienAllard.FileConverter"
	},
	"WPFInstallfirealpaca": {
		"category": "Multimedia Tools",
		"choco": "firealpaca",
		"content": "Fire Alpaca",
		"description": "Fire Alpaca is a free digital painting software that provides a wide range of drawing tools and a user-friendly interface.",
		"link": "https://firealpaca.com/",
		"winget": "FireAlpaca.FireAlpaca"
	},
	"WPFInstallfirefox": {
		"category": "Browsers",
		"choco": "firefox",
		"content": "Firefox",
		"description": "Mozilla Firefox is an open-source web browser known for its customization options, privacy features, and extensions.",
		"link": "https://www.mozilla.org/en-US/firefox/new/",
		"winget": "Mozilla.Firefox"
	},
	"WPFInstallfirefoxesr": {
		"category": "Browsers",
		"choco": "FirefoxESR",
		"content": "Firefox ESR",
		"description": "Mozilla Firefox is an open-source web browser known for its customization options, privacy features, and extensions. Firefox ESR (Extended Support Release) receives major updates every 42 weeks with minor updates such as crash fixes, security fixes and policy updates as needed, but at least every four weeks.",
		"link": "https://www.mozilla.org/en-US/firefox/enterprise/",
		"winget": "Mozilla.Firefox.ESR"
	},
	"WPFInstallflameshot": {
		"category": "Multimedia Tools",
		"choco": "flameshot",
		"content": "Flameshot (Screenshots)",
		"description": "Flameshot is a powerful yet simple to use screenshot software, offering annotation and editing features.",
		"link": "https://flameshot.org/",
		"winget": "Flameshot.Flameshot"
	},
	"WPFInstalllightshot": {
		"category": "Multimedia Tools",
		"choco": "lightshot",
		"content": "Lightshot (Screenshots)",
		"description": "Ligthshot is an Easy-to-use, light-weight screenshot software tool, where you can optionally edit your screenshots using different tools, share them via Internet and/or save to disk, and customize the available options.",
		"link": "https://app.prntscr.com/",
		"winget": "Skillbrains.Lightshot"
	},
	"WPFInstallfloorp": {
		"category": "Browsers",
		"choco": "na",
		"content": "Floorp",
		"description": "Floorp is an open-source web browser project that aims to provide a simple and fast browsing experience.",
		"link": "https://floorp.app/",
		"winget": "Ablaze.Floorp"
	},
	"WPFInstallflow": {
		"category": "Utilities",
		"choco": "flow-launcher",
		"content": "Flow launcher",
		"description": "Keystroke launcher for Windows to search, manage and launch files, folders bookmarks, websites and more.",
		"link": "https://www.flowlauncher.com/",
		"winget": "Flow-Launcher.Flow-Launcher"
	},
	"WPFInstallflux": {
		"category": "Utilities",
		"choco": "flux",
		"content": "F.lux",
		"description": "f.lux adjusts the color temperature of your screen to reduce eye strain during nighttime use.",
		"link": "https://justgetflux.com/",
		"winget": "flux.flux"
	},
	"WPFInstallfoobar": {
		"category": "Multimedia Tools",
		"choco": "foobar2000",
		"content": "foobar2000 (Music Player)",
		"description": "foobar2000 is a highly customizable and extensible music player for Windows, known for its modular design and advanced features.",
		"link": "https://www.foobar2000.org/",
		"winget": "PeterPawlowski.foobar2000"
	},
	"WPFInstallfoxpdfeditor": {
		"category": "Document",
		"choco": "na",
		"content": "Foxit PDF Editor",
		"description": "Foxit PDF Editor is a feature-rich PDF editor and viewer with a familiar ribbon-style interface.",
		"link": "https://www.foxit.com/pdf-editor/",
		"winget": "Foxit.PhantomPDF"
	},
	"WPFInstallfoxpdfreader": {
		"category": "Document",
		"choco": "foxitreader",
		"content": "Foxit PDF Reader",
		"description": "Foxit PDF Reader is a free PDF viewer with a familiar ribbon-style interface.",
		"link": "https://www.foxit.com/pdf-reader/",
		"winget": "Foxit.FoxitReader"
	},
	"WPFInstallfreecad": {
		"category": "Multimedia Tools",
		"choco": "freecad",
		"content": "FreeCAD",
		"description": "FreeCAD is a parametric 3D CAD modeler, designed for product design and engineering tasks, with a focus on flexibility and extensibility.",
		"link": "https://www.freecadweb.org/",
		"winget": "FreeCAD.FreeCAD"
	},
	"WPFInstallorcaslicer": {
		"category": "Multimedia Tools",
		"choco": "orcaslicer",
		"content": "OrcaSlicer",
		"description": "G-code generator for 3D printers (Bambu, Prusa, Voron, VzBot, RatRig, Creality, etc.)",
		"link": "https://github.com/SoftFever/OrcaSlicer",
		"winget": "SoftFever.OrcaSlicer"
	},
	"WPFInstallfxsound": {
		"category": "Multimedia Tools",
		"choco": "fxsound",
		"content": "FxSound",
		"description": "FxSound is a cutting-edge audio enhancement software that elevates your listening experience across all media.",
		"link": "https://www.fxsound.com/",
		"winget": "FxSoundLLC.FxSound"
	},
	"WPFInstallfzf": {
		"category": "Utilities",
		"choco": "fzf",
		"content": "Fzf",
		"description": "A command-line fuzzy finder",
		"link": "https://github.com/junegunn/fzf/",
		"winget": "junegunn.fzf"
	},
	"WPFInstallgeforcenow": {
		"category": "Games",
		"choco": "nvidia-geforce-now",
		"content": "GeForce NOW",
		"description": "GeForce NOW is a cloud gaming service that allows you to play high-quality PC games on your device.",
		"link": "https://www.nvidia.com/en-us/geforce-now/",
		"winget": "Nvidia.GeForceNow"
	},
	"WPFInstallgimp": {
		"category": "Multimedia Tools",
		"choco": "gimp",
		"content": "GIMP (Image Editor)",
		"description": "GIMP is a versatile open-source raster graphics editor used for tasks such as photo retouching, image editing, and image composition.",
		"link": "https://www.gimp.org/",
		"winget": "GIMP.GIMP"
	},
	"WPFInstallgit": {
		"category": "Development",
		"choco": "git",
		"content": "Git",
		"description": "Git is a distributed version control system widely used for tracking changes in source code during software development.",
		"link": "https://git-scm.com/",
		"winget": "Git.Git"
	},
	"WPFInstallgitextensions": {
		"category": "Development",
		"choco": "git;gitextensions",
		"content": "Git Extensions",
		"description": "Git Extensions is a graphical user interface for Git, providing additional features for easier source code management.",
		"link": "https://gitextensions.github.io/",
		"winget": "Git.Git;GitExtensionsTeam.GitExtensions"
	},
	"WPFInstallgithubcli": {
		"category": "Development",
		"choco": "git;gh",
		"content": "GitHub CLI",
		"description": "GitHub CLI is a command-line tool that simplifies working with GitHub directly from the terminal.",
		"link": "https://cli.github.com/",
		"winget": "Git.Git;GitHub.cli"
	},
	"WPFInstallgithubdesktop": {
		"category": "Development",
		"choco": "git;github-desktop",
		"content": "GitHub Desktop",
		"description": "GitHub Desktop is a visual Git client that simplifies collaboration on GitHub repositories with an easy-to-use interface.",
		"link": "https://desktop.github.com/",
		"winget": "Git.Git;GitHub.GitHubDesktop"
	},
	"WPFInstallglaryutilities": {
		"category": "Utilities",
		"choco": "glaryutilities-free",
		"content": "Glary Utilities",
		"description": "Glary Utilities is a comprehensive system optimization and maintenance tool for Windows.",
		"link": "https://www.glarysoft.com/glary-utilities/",
		"winget": "Glarysoft.GlaryUtilities"
	},
	"WPFInstallgog": {
		"category": "Games",
		"choco": "goggalaxy",
		"content": "GOG Galaxy",
		"description": "GOG Galaxy is a gaming client that offers DRM-free games, additional content, and more.",
		"link": "https://www.gog.com/galaxy",
		"winget": "GOG.Galaxy"
	},
	"WPFInstallgolang": {
		"category": "Development",
		"choco": "golang",
		"content": "GoLang",
		"description": "GoLang (or Golang) is a statically typed, compiled programming language designed for simplicity, reliability, and efficiency.",
		"link": "https://golang.org/",
		"winget": "GoLang.Go"
	},
	"WPFInstallgoogledrive": {
		"category": "Utilities",
		"choco": "googledrive",
		"content": "Google Drive",
		"description": "File syncing across devices all tied to your google account",
		"link": "https://www.google.com/drive/",
		"winget": "Google.Drive"
	},
	"WPFInstallgpuz": {
		"category": "Utilities",
		"choco": "gpu-z",
		"content": "GPU-Z",
		"description": "GPU-Z provides detailed information about your graphics card and GPU.",
		"link": "https://www.techpowerup.com/gpuz/",
		"winget": "TechPowerUp.GPU-Z"
	},
	"WPFInstallgreenshot": {
		"category": "Multimedia Tools",
		"choco": "greenshot",
		"content": "Greenshot (Screenshots)",
		"description": "Greenshot is a light-weight screenshot software tool with built-in image editor and customizable capture options.",
		"link": "https://getgreenshot.org/",
		"winget": "Greenshot.Greenshot"
	},
	"WPFInstallgsudo": {
		"category": "Utilities",
		"choco": "gsudo",
		"content": "Gsudo",
		"description": "Gsudo is a sudo implementation for Windows, allowing elevated privilege execution.",
		"link": "https://gerardog.github.io/gsudo/",
		"winget": "gerardog.gsudo"
	},
	"WPFInstallguilded": {
		"category": "Communications",
		"choco": "na",
		"content": "Guilded",
		"description": "Guilded is a communication and productivity platform that includes chat, scheduling, and collaborative tools for gaming and communities.",
		"link": "https://www.guilded.gg/",
		"winget": "Guilded.Guilded"
	},
	"WPFInstallhandbrake": {
		"category": "Multimedia Tools",
		"choco": "handbrake",
		"content": "HandBrake",
		"description": "HandBrake is an open-source video transcoder, allowing you to convert video from nearly any format to a selection of widely supported codecs.",
		"link": "https://handbrake.fr/",
		"winget": "HandBrake.HandBrake"
	},
	"WPFInstallharmonoid": {
		"category": "Multimedia Tools",
		"choco": "na",
		"content": "Harmonoid",
		"description": "Plays and manages your music library. Looks beautiful and juicy. Playlists, visuals, synced lyrics, pitch shift, volume boost and more.",
		"link": "https://harmonoid.com/",
		"winget": "Harmonoid.Harmonoid"
	},
	"WPFInstallheidisql": {
		"category": "Pro Tools",
		"choco": "heidisql",
		"content": "HeidiSQL",
		"description": "HeidiSQL is a powerful and easy-to-use client for MySQL, MariaDB, Microsoft SQL Server, and PostgreSQL databases. It provides tools for database management and development.",
		"link": "https://www.heidisql.com/",
		"winget": "HeidiSQL.HeidiSQL"
	},
	"WPFInstallhelix": {
		"category": "Development",
		"choco": "helix",
		"content": "Helix",
		"description": "Helix is a neovim alternative built in rust.",
		"link": "https://helix-editor.com/",
		"winget": "Helix.Helix"
	},
	"WPFInstallheroiclauncher": {
		"category": "Games",
		"choco": "na",
		"content": "Heroic Games Launcher",
		"description": "Heroic Games Launcher is an open-source alternative game launcher for Epic Games Store.",
		"link": "https://heroicgameslauncher.com/",
		"winget": "HeroicGamesLauncher.HeroicGamesLauncher"
	},
	"WPFInstallhexchat": {
		"category": "Communications",
		"choco": "hexchat",
		"content": "Hexchat",
		"description": "HexChat is a free, open-source IRC (Internet Relay Chat) client with a graphical interface for easy communication.",
		"link": "https://hexchat.github.io/",
		"winget": "HexChat.HexChat"
	},
	"WPFInstallhwinfo": {
		"category": "Utilities",
		"choco": "hwinfo",
		"content": "HWiNFO",
		"description": "HWiNFO provides comprehensive hardware information and diagnostics for Windows.",
		"link": "https://www.hwinfo.com/",
		"winget": "REALiX.HWiNFO"
	},
	"WPFInstallhwmonitor": {
		"category": "Utilities",
		"choco": "hwmonitor",
		"content": "HWMonitor",
		"description": "HWMonitor is a hardware monitoring program that reads PC systems main health sensors.",
		"link": "https://www.cpuid.com/softwares/hwmonitor.html",
		"winget": "CPUID.HWMonitor"
	},
	"WPFInstallimageglass": {
		"category": "Multimedia Tools",
		"choco": "imageglass",
		"content": "ImageGlass (Image Viewer)",
		"description": "ImageGlass is a versatile image viewer with support for various image formats and a focus on simplicity and speed.",
		"link": "https://imageglass.org/",
		"winget": "DuongDieuPhap.ImageGlass"
	},
	"WPFInstallimgburn": {
		"category": "Multimedia Tools",
		"choco": "imgburn",
		"content": "ImgBurn",
		"description": "ImgBurn is a lightweight CD, DVD, HD-DVD, and Blu-ray burning application with advanced features for creating and burning disc images.",
		"link": "http://www.imgburn.com/",
		"winget": "LIGHTNINGUK.ImgBurn"
	},
	"WPFInstallinkscape": {
		"category": "Multimedia Tools",
		"choco": "inkscape",
		"content": "Inkscape",
		"description": "Inkscape is a powerful open-source vector graphics editor, suitable for tasks such as illustrations, icons, logos, and more.",
		"link": "https://inkscape.org/",
		"winget": "Inkscape.Inkscape"
	},
	"WPFInstallitch": {
		"category": "Games",
		"choco": "itch",
		"content": "Itch.io",
		"description": "Itch.io is a digital distribution platform for indie games and creative projects.",
		"link": "https://itch.io/",
		"winget": "ItchIo.Itch"
	},
	"WPFInstallitunes": {
		"category": "Multimedia Tools",
		"choco": "itunes",
		"content": "iTunes",
		"description": "iTunes is a media player, media library, and online radio broadcaster application developed by Apple Inc.",
		"link": "https://www.apple.com/itunes/",
		"winget": "Apple.iTunes"
	},
	"WPFInstalljami": {
		"category": "Communications",
		"choco": "jami",
		"content": "Jami",
		"description": "Jami is a secure and privacy-focused communication platform that offers audio and video calls, messaging, and file sharing.",
		"link": "https://jami.net/",
		"winget": "SFLinux.Jami"
	},
	"WPFInstalljava16": {
		"category": "Development",
		"choco": "temurin16jre",
		"content": "OpenJDK Java 16",
		"description": "OpenJDK Java 16 is the latest version of the open-source Java development kit.",
		"link": "https://adoptopenjdk.net/",
		"winget": "AdoptOpenJDK.OpenJDK.16"
	},
	"WPFInstalljava18": {
		"category": "Development",
		"choco": "temurin18jre",
		"content": "Oracle Java 18",
		"description": "Oracle Java 18 is the latest version of the official Java development kit from Oracle.",
		"link": "https://www.oracle.com/java/",
		"winget": "EclipseAdoptium.Temurin.18.JRE"
	},
	"WPFInstalljava20": {
		"category": "Development",
		"choco": "na",
		"content": "Azul Zulu JDK 20",
		"description": "Azul Zulu JDK 20 is a distribution of the OpenJDK with long-term support, performance enhancements, and security updates.",
		"link": "https://www.azul.com/downloads/zulu-community/",
		"winget": "Azul.Zulu.20.JDK"
	},
	"WPFInstalljava21": {
		"category": "Development",
		"choco": "na",
		"content": "Azul Zulu JDK 21",
		"description": "Azul Zulu JDK 21 is a distribution of the OpenJDK with long-term support, performance enhancements, and security updates.",
		"link": "https://www.azul.com/downloads/zulu-community/",
		"winget": "Azul.Zulu.21.JDK"
	},
	"WPFInstalljava8": {
		"category": "Development",
		"choco": "temurin8jre",
		"content": "OpenJDK Java 8",
		"description": "OpenJDK Java 8 is an open-source implementation of the Java Platform, Standard Edition.",
		"link": "https://adoptopenjdk.net/",
		"winget": "EclipseAdoptium.Temurin.8.JRE"
	},
	"WPFInstalljava11runtime": {
		"category": "Development",
		"choco": "na",
		"content": "Eclipse Temurin JRE 11",
		"description": "Eclipse Temurin JRE is the open source Java SE build based upon OpenJRE.",
		"link": "https://adoptium.net/",
		"winget": "EclipseAdoptium.Temurin.11.JRE"
	},
	"WPFInstalljava17runtime": {
		"category": "Development",
		"choco": "na",
		"content": "Eclipse Temurin JRE 17",
		"description": "Eclipse Temurin JRE is the open source Java SE build based upon OpenJRE.",
		"link": "https://adoptium.net/",
		"winget": "EclipseAdoptium.Temurin.17.JRE"
	},
	"WPFInstalljava18runtime": {
		"category": "Development",
		"choco": "na",
		"content": "Eclipse Temurin JRE 18",
		"description": "Eclipse Temurin JRE is the open source Java SE build based upon OpenJRE.",
		"link": "https://adoptium.net/",
		"winget": "EclipseAdoptium.Temurin.18.JRE"
	},
	"WPFInstalljava19runtime": {
		"category": "Development",
		"choco": "na",
		"content": "Eclipse Temurin JRE 19",
		"description": "Eclipse Temurin JRE is the open source Java SE build based upon OpenJRE.",
		"link": "https://adoptium.net/",
		"winget": "EclipseAdoptium.Temurin.19.JRE"
	},
	"WPFInstalljdownloader": {
		"category": "Utilities",
		"choco": "jdownloader",
		"content": "JDownloader",
		"description": "JDownloader is a feature-rich download manager with support for various file hosting services.",
		"link": "http://jdownloader.org/",
		"winget": "AppWork.JDownloader"
	},
	"WPFInstalljellyfinmediaplayer": {
		"category": "Multimedia Tools",
		"choco": "jellyfin-media-player",
		"content": "Jellyfin Media Player",
		"description": "Jellyfin Media Player is a client application for the Jellyfin media server, providing access to your media library.",
		"link": "https://github.com/jellyfin/jellyfin-media-playerf",
		"winget": "Jellyfin.JellyfinMediaPlayer"
	},
	"WPFInstalljellyfinserver": {
		"category": "Multimedia Tools",
		"choco": "jellyfin",
		"content": "Jellyfin Server",
		"description": "Jellyfin Server is an open-source media server software, allowing you to organize and stream your media library.",
		"link": "https://jellyfin.org/",
		"winget": "Jellyfin.Server"
	},
	"WPFInstalljetbrains": {
		"category": "Development",
		"choco": "jetbrainstoolbox",
		"content": "Jetbrains Toolbox",
		"description": "Jetbrains Toolbox is a platform for easy installation and management of JetBrains developer tools.",
		"link": "https://www.jetbrains.com/toolbox/",
		"winget": "JetBrains.Toolbox"
	},
	"WPFInstalljoplin": {
		"category": "Document",
		"choco": "joplin",
		"content": "Joplin (FOSS Notes)",
		"description": "Joplin is an open-source note-taking and to-do application with synchronization capabilities.",
		"link": "https://joplinapp.org/",
		"winget": "Joplin.Joplin"
	},
	"WPFInstalljpegview": {
		"category": "Utilities",
		"choco": "jpegview",
		"content": "JPEG View",
		"description": "JPEGView is a lean, fast and highly configurable viewer/editor for JPEG, BMP, PNG, WEBP, TGA, GIF, JXL, HEIC, HEIF, AVIF and TIFF images with a minimal GUI",
		"link": "https://github.com/sylikc/jpegview",
		"winget": "sylikc.JPEGView"
	},
	"WPFInstallkdeconnect": {
		"category": "Utilities",
		"choco": "kdeconnect-kde",
		"content": "KDE Connect",
		"description": "KDE Connect allows seamless integration between your KDE desktop and mobile devices.",
		"link": "https://community.kde.org/KDEConnect",
		"winget": "KDE.KDEConnect"
	},
	"WPFInstallkdenlive": {
		"category": "Multimedia Tools",
		"choco": "kdenlive",
		"content": "Kdenlive (Video Editor)",
		"description": "Kdenlive is an open-source video editing software with powerful features for creating and editing professional-quality videos.",
		"link": "https://kdenlive.org/",
		"winget": "KDE.Kdenlive"
	},
	"WPFInstallkeepass": {
		"category": "Utilities",
		"choco": "keepassxc",
		"content": "KeePassXC",
		"description": "KeePassXC is a cross-platform, open-source password manager with strong encryption features.",
		"link": "https://keepassxc.org/",
		"winget": "KeePassXCTeam.KeePassXC"
	},
	"WPFInstallklite": {
		"category": "Multimedia Tools",
		"choco": "k-litecodecpack-standard",
		"content": "K-Lite Codec Standard",
		"description": "K-Lite Codec Pack Standard is a collection of audio and video codecs and related tools, providing essential components for media playback.",
		"link": "https://www.codecguide.com/",
		"winget": "CodecGuide.K-LiteCodecPack.Standard"
	},
	"WPFInstallkodi": {
		"category": "Multimedia Tools",
		"choco": "kodi",
		"content": "Kodi Media Center",
		"description": "Kodi is an open-source media center application that allows you to play and view most videos, music, podcasts, and other digital media files.",
		"link": "https://kodi.tv/",
		"winget": "XBMCFoundation.Kodi"
	},
	"WPFInstallkrita": {
		"category": "Multimedia Tools",
		"choco": "krita",
		"content": "Krita (Image Editor)",
		"description": "Krita is a powerful open-source painting application. It is designed for concept artists, illustrators, matte and texture artists, and the VFX industry.",
		"link": "https://krita.org/en/features/",
		"winget": "KDE.Krita"
	},
	"WPFInstalllazygit": {
		"category": "Development",
		"choco": "lazygit",
		"content": "Lazygit",
		"description": "Simple terminal UI for git commands",
		"link": "https://github.com/jesseduffield/lazygit/",
		"winget": "JesseDuffield.lazygit"
	},
	"WPFInstalllibreoffice": {
		"category": "Document",
		"choco": "libreoffice-fresh",
		"content": "LibreOffice",
		"description": "LibreOffice is a powerful and free office suite, compatible with other major office suites.",
		"link": "https://www.libreoffice.org/",
		"winget": "TheDocumentFoundation.LibreOffice"
	},
	"WPFInstalllibrewolf": {
		"category": "Browsers",
		"choco": "librewolf",
		"content": "LibreWolf",
		"description": "LibreWolf is a privacy-focused web browser based on Firefox, with additional privacy and security enhancements.",
		"link": "https://librewolf-community.gitlab.io/",
		"winget": "LibreWolf.LibreWolf"
	},
	"WPFInstalllinkshellextension": {
		"category": "Utilities",
		"choco": "linkshellextension",
		"content": "Link Shell extension",
		"description": "Link Shell Extension (LSE) provides for the creation of Hardlinks, Junctions, Volume Mountpoints, Symbolic Links, a folder cloning process that utilises Hardlinks or Symbolic Links and a copy process taking care of Junctions, Symbolic Links, and Hardlinks. LSE, as its name implies is implemented as a Shell extension and is accessed from Windows Explorer, or similar file/folder managers.",
		"link": "https://schinagl.priv.at/nt/hardlinkshellext/hardlinkshellext.html",
		"winget": "HermannSchinagl.LinkShellExtension"
	},
	"WPFInstalllinphone": {
		"category": "Communications",
		"choco": "linphone",
		"content": "Linphone",
		"description": "Linphone is an open-source voice over IP (VoIPservice that allows for audio and video calls, messaging, and more.",
		"link": "https://www.linphone.org/",
		"winget": "BelledonneCommunications.Linphone"
	},
	"WPFInstalllivelywallpaper": {
		"category": "Utilities",
		"choco": "lively",
		"content": "Lively Wallpaper",
		"description": "Free and open-source software that allows users to set animated desktop wallpapers and screensavers.",
		"link": "https://www.rocksdanister.com/lively/",
		"winget": "rocksdanister.LivelyWallpaper"
	},
	"WPFInstalllocalsend": {
		"category": "Utilities",
		"choco": "localsend.install",
		"content": "LocalSend",
		"description": "An open source cross-platform alternative to AirDrop.",
		"link": "https://localsend.org/",
		"winget": "LocalSend.LocalSend"
	},
	"WPFInstalllockhunter": {
		"category": "Utilities",
		"choco": "lockhunter",
		"content": "LockHunter",
		"description": "LockHunter is a free tool to delete files blocked by something you do not know.",
		"link": "https://lockhunter.com/",
		"winget": "CrystalRich.LockHunter"
	},
	"WPFInstalllogseq": {
		"category": "Document",
		"choco": "logseq",
		"content": "Logseq",
		"description": "Logseq is a versatile knowledge management and note-taking application designed for the digital thinker. With a focus on the interconnectedness of ideas, Logseq allows users to seamlessly organize their thoughts through a combination of hierarchical outlines and bi-directional linking. It supports both structured and unstructured content, enabling users to create a personalized knowledge graph that adapts to their evolving ideas and insights.",
		"link": "https://logseq.com/",
		"winget": "Logseq.Logseq"
	},
	"WPFInstallmalwarebytes": {
		"category": "Utilities",
		"choco": "malwarebytes",
		"content": "Malwarebytes",
		"description": "Malwarebytes is an anti-malware software that provides real-time protection against threats.",
		"link": "https://www.malwarebytes.com/",
		"winget": "Malwarebytes.Malwarebytes"
	},
	"WPFInstallmasscode": {
		"category": "Document",
		"choco": "na",
		"content": "massCode (Snippet Manager)",
		"description": "massCode is a fast and efficient open-source code snippet manager for developers.",
		"link": "https://masscode.io/",
		"winget": "antonreshetov.massCode"
	},
	"WPFInstallmatrix": {
		"category": "Communications",
		"choco": "element-desktop",
		"content": "Matrix",
		"description": "Matrix is an open network for secure, decentralized communication with features like chat, VoIP, and collaboration tools.",
		"link": "https://element.io/",
		"winget": "Element.Element"
	},
	"WPFInstallmeld": {
		"category": "Utilities",
		"choco": "meld",
		"content": "Meld",
		"description": "Meld is a visual diff and merge tool for files and directories.",
		"link": "https://meldmerge.org/",
		"winget": "Meld.Meld"
	},
	"WPFInstallmonitorian": {
		"category": "Utilities",
		"choco": "monitorian",
		"content": "Monitorian",
		"description": "Monitorian is a utility for adjusting monitor brightness and contrast on Windows.",
		"link": "https://github.com/emoacht/Monitorian",
		"winget": "emoacht.Monitorian"
	},
	"WPFInstallmoonlight": {
		"category": "Games",
		"choco": "moonlight-qt",
		"content": "Moonlight/GameStream Client",
		"description": "Moonlight/GameStream Client allows you to stream PC games to other devices over your local network.",
		"link": "https://moonlight-stream.org/",
		"winget": "MoonlightGameStreamingProject.Moonlight"
	},
	"WPFInstallMotrix": {
		"category": "Utilities",
		"choco": "motrix",
		"content": "Motrix Download Manager",
		"description": "A full-featured download manager.",
		"link": "https://motrix.app/",
		"winget": "agalwood.Motrix"
	},
	"WPFInstallmpc": {
		"category": "Multimedia Tools",
		"choco": "mpc-hc",
		"content": "Media Player Classic (Video Player)",
		"description": "Media Player Classic is a lightweight, open-source media player that supports a wide range of audio and video formats. It includes features like customizable toolbars and support for subtitles.",
		"link": "https://mpc-hc.org/",
		"winget": "clsid2.mpc-hc"
	},
	"WPFInstallmremoteng": {
		"category": "Pro Tools",
		"choco": "mremoteng",
		"content": "mRemoteNG",
		"description": "mRemoteNG is a free and open-source remote connections manager. It allows you to view and manage multiple remote sessions in a single interface.",
		"link": "https://mremoteng.org/",
		"winget": "mRemoteNG.mRemoteNG"
	},
	"WPFInstallmsedgeredirect": {
		"category": "Utilities",
		"choco": "msedgeredirect",
		"content": "MSEdgeRedirect",
		"description": "A Tool to Redirect News, Search, Widgets, Weather, and More to Your Default Browser.",
		"link": "https://github.com/rcmaehl/MSEdgeRedirect",
		"winget": "rcmaehl.MSEdgeRedirect"
	},
	"WPFInstallmsiafterburner": {
		"category": "Utilities",
		"choco": "msiafterburner",
		"content": "MSI Afterburner",
		"description": "MSI Afterburner is a graphics card overclocking utility with advanced features.",
		"link": "https://www.msi.com/Landing/afterburner",
		"winget": "Guru3D.Afterburner"
	},
	"WPFInstallBorderlessGaming": {
		"category": "Utilities",
		"choco": "na",
		"content": "Borderless Gaming",
		"description": "Play your favorite games in a borderless window; no more time consuming alt-tabs.",
		"link": "https://github.com/Codeusa/Borderless-Gaming",
		"winget": "Codeusa.BorderlessGaming"
	},
	"WPFInstallEqualizerAPO": {
		"category": "Multimedia Tools",
		"choco": "equalizerapo",
		"content": "Equalizer APO",
		"description": "Equalizer APO is a parametric / graphic equalizer for Windows.",
		"link": "https://sourceforge.net/projects/equalizerapo",
		"winget": "na"
	},
	"WPFInstallFreeFileSync": {
		"category": "Utilities",
		"choco": "freefilesync",
		"content": "FreeFileSync",
		"description": "Synchronize Files and Folders",
		"link": "https://freefilesync.org",
		"winget": "na"
	},
	"WPFInstallCompactGUI": {
		"category": "Utilities",
		"choco": "compactgui",
		"content": "Compact GUI",
		"description": "Transparently compress active games and programs using Windows 10/11 APIs",
		"link": "https://github.com/IridiumIO/CompactGUI",
		"winget": "IridiumIO.CompactGUI"
	},
	"WPFInstallExifCleaner": {
		"category": "Utilities",
		"choco": "na",
		"content": "ExifCleaner",
		"description": "Desktop app to clean metadata from images, videos, PDFs, and other files.",
		"link": "https://github.com/szTheory/exifcleaner",
		"winget": "szTheory.exifcleaner"
	},
	"WPFInstallmullvadbrowser": {
		"category": "Browsers",
		"choco": "na",
		"content": "Mullvad Browser",
		"description": "Mullvad Browser is a privacy-focused web browser, developed in partnership with the Tor Project.",
		"link": "https://mullvad.net/browser",
		"winget": "MullvadVPN.MullvadBrowser"
	},
	"WPFInstallmusescore": {
		"category": "Multimedia Tools",
		"choco": "musescore",
		"content": "MuseScore",
		"description": "Create, play back and print beautiful sheet music with free and easy to use music notation software MuseScore.",
		"link": "https://musescore.org/en",
		"winget": "Musescore.Musescore"
	},
	"WPFInstallmusicbee": {
		"category": "Multimedia Tools",
		"choco": "musicbee",
		"content": "MusicBee (Music Player)",
		"description": "MusicBee is a customizable music player with support for various audio formats. It includes features like an integrated search function, tag editing, and more.",
		"link": "https://getmusicbee.com/",
		"winget": "MusicBee.MusicBee"
	},
	"WPFInstallmp3tag": {
		"category": "Multimedia Tools",
		"choco": "mp3tag",
		"content": "Mp3tag (Metadata Audio Editor)",
		"description": "Mp3tag is a powerful and yet easy-to-use tool to edit metadata of common audio formats.",
		"link": "https://www.mp3tag.de/en/",
		"winget": "Mp3tag.Mp3tag"
	},
	"WPFInstallnanazip": {
		"category": "Utilities",
		"choco": "nanazip",
		"content": "NanaZip",
		"description": "NanaZip is a fast and efficient file compression and decompression tool.",
		"link": "https://github.com/M2Team/NanaZip",
		"winget": "M2Team.NanaZip"
	},
	"WPFInstallnetbird": {
		"category": "Pro Tools",
		"choco": "netbird",
		"content": "NetBird",
		"description": "NetBird is a Open Source alternative comparable to TailScale that can be connected to a selfhosted Server.",
		"link": "https://netbird.io/",
		"winget": "netbird"
	},
	"WPFInstallnaps2": {
		"category": "Document",
		"choco": "naps2",
		"content": "NAPS2 (Document Scanner)",
		"description": "NAPS2 is a document scanning application that simplifies the process of creating electronic documents.",
		"link": "https://www.naps2.com/",
		"winget": "Cyanfish.NAPS2"
	},
	"WPFInstallneofetchwin": {
		"category": "Utilities",
		"choco": "na",
		"content": "Neofetch",
		"description": "Neofetch is a command-line utility for displaying system information in a visually appealing way.",
		"link": "https://github.com/nepnep39/neofetch-win",
		"winget": "nepnep.neofetch-win"
	},
	"WPFInstallneovim": {
		"category": "Development",
		"choco": "neovim",
		"content": "Neovim",
		"description": "Neovim is a highly extensible text editor and an improvement over the original Vim editor.",
		"link": "https://neovim.io/",
		"winget": "Neovim.Neovim"
	},
	"WPFInstallnextclouddesktop": {
		"category": "Utilities",
		"choco": "nextcloud-client",
		"content": "Nextcloud Desktop",
		"description": "Nextcloud Desktop is the official desktop client for the Nextcloud file synchronization and sharing platform.",
		"link": "https://nextcloud.com/install/#install-clients",
		"winget": "Nextcloud.NextcloudDesktop"
	},
	"WPFInstallnglide": {
		"category": "Multimedia Tools",
		"choco": "na",
		"content": "nGlide (3dfx compatibility)",
		"description": "nGlide is a 3Dfx Voodoo Glide wrapper. It allows you to play games that use Glide API on modern graphics cards without the need for a 3Dfx Voodoo graphics card.",
		"link": "http://www.zeus-software.com/downloads/nglide",
		"winget": "ZeusSoftware.nGlide"
	},
	"WPFInstallnmap": {
		"category": "Pro Tools",
		"choco": "nmap",
		"content": "Nmap",
		"description": "Nmap (Network Mapper) is an open-source tool for network exploration and security auditing. It discovers devices on a network and provides information about their ports and services.",
		"link": "https://nmap.org/",
		"winget": "Insecure.Nmap"
	},
	"WPFInstallnodejs": {
		"category": "Development",
		"choco": "nodejs",
		"content": "NodeJS",
		"description": "NodeJS is a JavaScript runtime built on Chrome's V8 JavaScript engine for building server-side and networking applications.",
		"link": "https://nodejs.org/",
		"winget": "OpenJS.NodeJS"
	},
	"WPFInstallnodejslts": {
		"category": "Development",
		"choco": "nodejs-lts",
		"content": "NodeJS LTS",
		"description": "NodeJS LTS provides Long-Term Support releases for stable and reliable server-side JavaScript development.",
		"link": "https://nodejs.org/",
		"winget": "OpenJS.NodeJS.LTS"
	},
	"WPFInstallnomacs": {
		"category": "Multimedia Tools",
		"choco": "nomacs",
		"content": "Nomacs (Image viewer)",
		"description": "Nomacs is a free, open-source image viewer that supports multiple platforms. It features basic image editing capabilities and supports a variety of image formats.",
		"link": "https://nomacs.org/",
		"winget": "nomacs.nomacs"
	},
	"WPFInstallnotepadplus": {
		"category": "Document",
		"choco": "notepadplusplus",
		"content": "Notepad++",
		"description": "Notepad++ is a free, open-source code editor and Notepad replacement with support for multiple languages.",
		"link": "https://notepad-plus-plus.org/",
		"winget": "Notepad++.Notepad++"
	},
	"WPFInstallnuget": {
		"category": "Microsoft Tools",
		"choco": "nuget.commandline",
		"content": "NuGet",
		"description": "NuGet is a package manager for the .NET framework, enabling developers to manage and share libraries in their .NET applications.",
		"link": "https://www.nuget.org/",
		"winget": "Microsoft.NuGet"
	},
	"WPFInstallnushell": {
		"category": "Utilities",
		"choco": "nushell",
		"content": "Nushell",
		"description": "Nushell is a new shell that takes advantage of modern hardware and systems to provide a powerful, expressive, and fast experience.",
		"link": "https://www.nushell.sh/",
		"winget": "Nushell.Nushell"
	},
	"WPFInstallnvclean": {
		"category": "Utilities",
		"choco": "na",
		"content": "NVCleanstall",
		"description": "NVCleanstall is a tool designed to customize NVIDIA driver installations, allowing advanced users to control more aspects of the installation process.",
		"link": "https://www.techpowerup.com/nvcleanstall/",
		"winget": "TechPowerUp.NVCleanstall"
	},
	"WPFInstallnvm": {
		"category": "Development",
		"choco": "nvm",
		"content": "Node Version Manager",
		"description": "Node Version Manager (NVM) for Windows allows you to easily switch between multiple Node.js versions.",
		"link": "https://github.com/coreybutler/nvm-windows",
		"winget": "CoreyButler.NVMforWindows"
	},
	"WPFInstallobs": {
		"category": "Multimedia Tools",
		"choco": "obs-studio",
		"content": "OBS Studio",
		"description": "OBS Studio is a free and open-source software for video recording and live streaming. It supports real-time video/audio capturing and mixing, making it popular among content creators.",
		"link": "https://obsproject.com/",
		"winget": "OBSProject.OBSStudio"
	},
	"WPFInstallobsidian": {
		"category": "Document",
		"choco": "obsidian",
		"content": "Obsidian",
		"description": "Obsidian is a powerful note-taking and knowledge management application.",
		"link": "https://obsidian.md/",
		"winget": "Obsidian.Obsidian"
	},
	"WPFInstallokular": {
		"category": "Document",
		"choco": "okular",
		"content": "Okular",
		"description": "Okular is a versatile document viewer with advanced features.",
		"link": "https://okular.kde.org/",
		"winget": "KDE.Okular"
	},
	"WPFInstallonedrive": {
		"category": "Microsoft Tools",
		"choco": "onedrive",
		"content": "OneDrive",
		"description": "OneDrive is a cloud storage service provided by Microsoft, allowing users to store and share files securely across devices.",
		"link": "https://onedrive.live.com/",
		"winget": "Microsoft.OneDrive"
	},
	"WPFInstallonlyoffice": {
		"category": "Document",
		"choco": "onlyoffice",
		"content": "ONLYOffice Desktop",
		"description": "ONLYOffice Desktop is a comprehensive office suite for document editing and collaboration.",
		"link": "https://www.onlyoffice.com/desktop.aspx",
		"winget": "ONLYOFFICE.DesktopEditors"
	},
	"WPFInstallOPAutoClicker": {
		"category": "Utilities",
		"choco": "autoclicker",
		"content": "OPAutoClicker",
		"description": "A full-fledged autoclicker with two modes of autoclicking, at your dynamic cursor location or at a prespecified location.",
		"link": "https://www.opautoclicker.com",
		"winget": "OPAutoClicker.OPAutoClicker"
	},
	"WPFInstallopenhashtab": {
		"category": "Utilities",
		"choco": "openhashtab",
		"content": "OpenHashTab",
		"description": "OpenHashTab is a shell extension for conveniently calculating and checking file hashes from file properties.",
		"link": "https://github.com/namazso/OpenHashTab/",
		"winget": "namazso.OpenHashTab"
	},
	"WPFInstallopenoffice": {
		"category": "Document",
		"choco": "openoffice",
		"content": "Apache OpenOffice",
		"description": "Apache OpenOffice is an open-source office software suite for word processing, spreadsheets, presentations, and more.",
		"link": "https://www.openoffice.org/",
		"winget": "Apache.OpenOffice"
	},
	"WPFInstallopenrgb": {
		"category": "Utilities",
		"choco": "openrgb",
		"content": "OpenRGB",
		"description": "OpenRGB is an open-source RGB lighting control software designed to manage and control RGB lighting for various components and peripherals.",
		"link": "https://openrgb.org/",
		"winget": "CalcProgrammer1.OpenRGB"
	},
	"WPFInstallopenscad": {
		"category": "Multimedia Tools",
		"choco": "openscad",
		"content": "OpenSCAD",
		"description": "OpenSCAD is a free and open-source script-based 3D CAD modeler. It is especially useful for creating parametric designs for 3D printing.",
		"link": "https://www.openscad.org/",
		"winget": "OpenSCAD.OpenSCAD"
	},
	"WPFInstallopenshell": {
		"category": "Utilities",
		"choco": "open-shell",
		"content": "Open Shell (Start Menu)",
		"description": "Open Shell is a Windows Start Menu replacement with enhanced functionality and customization options.",
		"link": "https://github.com/Open-Shell/Open-Shell-Menu",
		"winget": "Open-Shell.Open-Shell-Menu"
	},
	"WPFInstallOpenVPN": {
		"category": "Pro Tools",
		"choco": "openvpn-connect",
		"content": "OpenVPN Connect",
		"description": "OpenVPN Connect is an open-source VPN client that allows you to connect securely to a VPN server. It provides a secure and encrypted connection for protecting your online privacy.",
		"link": "https://openvpn.net/",
		"winget": "OpenVPNTechnologies.OpenVPNConnect"
	},
	"WPFInstallOVirtualBox": {
		"category": "Utilities",
		"choco": "virtualbox",
		"content": "Oracle VirtualBox",
		"description": "Oracle VirtualBox is a powerful and free open-source virtualization tool for x86 and AMD64/Intel64 architectures.",
		"link": "https://www.virtualbox.org/",
		"winget": "Oracle.VirtualBox"
	},
	"WPFInstallownclouddesktop": {
		"category": "Utilities",
		"choco": "owncloud-client",
		"content": "ownCloud Desktop",
		"description": "ownCloud Desktop is the official desktop client for the ownCloud file synchronization and sharing platform.",
		"link": "https://owncloud.com/desktop-app/",
		"winget": "ownCloud.ownCloudDesktop"
	},
	"WPFInstallPaintdotnet": {
		"category": "Multimedia Tools",
		"choco": "paint.net",
		"content": "Paint.NET",
		"description": "Paint.NET is a free image and photo editing software for Windows. It features an intuitive user interface and supports a wide range of powerful editing tools.",
		"link": "https://www.getpaint.net/",
		"winget": "dotPDN.PaintDotNet"
	},
	"WPFInstallparsec": {
		"category": "Utilities",
		"choco": "parsec",
		"content": "Parsec",
		"description": "Parsec is a low-latency, high-quality remote desktop sharing application for collaborating and gaming across devices.",
		"link": "https://parsec.app/",
		"winget": "Parsec.Parsec"
	},
	"WPFInstallpdf24creator": {
		"category": "Document",
		"choco": "pdf24",
		"content": "PDF24 creator",
		"description": "Free and easy-to-use online/desktop PDF tools that make you more productive",
		"link": "https://tools.pdf24.org/en/",
		"winget": "geeksoftwareGmbH.PDF24Creator"
	},
	"WPFInstallpdfsam": {
		"category": "Document",
		"choco": "pdfsam",
		"content": "PDFsam Basic",
		"description": "PDFsam Basic is a free and open-source tool for splitting, merging, and rotating PDF files.",
		"link": "https://pdfsam.org/",
		"winget": "PDFsam.PDFsam"
	},
	"WPFInstallpeazip": {
		"category": "Utilities",
		"choco": "peazip",
		"content": "PeaZip",
		"description": "PeaZip is a free, open-source file archiver utility that supports multiple archive formats and provides encryption features.",
		"link": "https://peazip.github.io/",
		"winget": "Giorgiotani.Peazip"
	},
	"WPFInstallpiimager": {
		"category": "Utilities",
		"choco": "rpi-imager",
		"content": "Raspberry Pi Imager",
		"description": "Raspberry Pi Imager is a utility for writing operating system images to SD cards for Raspberry Pi devices.",
		"link": "https://www.raspberrypi.com/software/",
		"winget": "RaspberryPiFoundation.RaspberryPiImager"
	},
	"WPFInstallplaynite": {
		"category": "Games",
		"choco": "playnite",
		"content": "Playnite",
		"description": "Playnite is an open-source video game library manager with one simple goal: To provide a unified interface for all of your games.",
		"link": "https://playnite.link/",
		"winget": "Playnite.Playnite"
	},
	"WPFInstallplex": {
		"category": "Multimedia Tools",
		"choco": "plexmediaserver",
		"content": "Plex Media Server",
		"description": "Plex Media Server is a media server software that allows you to organize and stream your media library. It supports various media formats and offers a wide range of features.",
		"link": "https://www.plex.tv/your-media/",
		"winget": "Plex.PlexMediaServer"
	},
	"WPFInstallPortmaster": {
		"category": "Pro Tools",
		"choco": "portmaster",
		"content": "Portmaster",
		"description": "Portmaster is a free and open-source application that puts you back in charge over all your computers network connections.",
		"link": "https://safing.io/",
		"winget": "Safing.Portmaster"
	},
	"WPFInstallposh": {
		"category": "Development",
		"choco": "oh-my-posh",
		"content": "Oh My Posh (Prompt)",
		"description": "Oh My Posh is a cross-platform prompt theme engine for any shell.",
		"link": "https://ohmyposh.dev/",
		"winget": "JanDeDobbeleer.OhMyPosh"
	},
	"WPFInstallpostman": {
		"category": "Development",
		"choco": "postman",
		"content": "Postman",
		"description": "Postman is a collaboration platform for API development that simplifies the process of developing APIs.",
		"link": "https://www.postman.com/",
		"winget": "Postman.Postman"
	},
	"WPFInstallpowerautomate": {
		"category": "Microsoft Tools",
		"choco": "powerautomatedesktop",
		"content": "Power Automate",
		"description": "Using Power Automate Desktop you can automate tasks on the desktop as well as the Web.",
		"link": "https://www.microsoft.com/en-us/power-platform/products/power-automate",
		"winget": "Microsoft.PowerAutomateDesktop"
	},
	"WPFInstallpowerbi": {
		"category": "Microsoft Tools",
		"choco": "powerbi",
		"content": "Power BI",
		"description": "Create stunning reports and visualizations with Power BI Desktop. It puts visual analytics at your fingertips with intuitive report authoring. Drag-and-drop to place content exactly where you want it on the flexible and fluid canvas. Quickly discover patterns as you explore a single unified view of linked, interactive visualizations.",
		"link": "https://www.microsoft.com/en-us/power-platform/products/power-bi/",
		"winget": "Microsoft.PowerBI"
	},
	"WPFInstallpowershell": {
		"category": "Microsoft Tools",
		"choco": "powershell-core",
		"content": "PowerShell",
		"description": "PowerShell is a task automation framework and scripting language designed for system administrators, offering powerful command-line capabilities.",
		"link": "https://github.com/PowerShell/PowerShell",
		"winget": "Microsoft.PowerShell"
	},
	"WPFInstallpowertoys": {
		"category": "Microsoft Tools",
		"choco": "powertoys",
		"content": "PowerToys",
		"description": "PowerToys is a set of utilities for power users to enhance productivity, featuring tools like FancyZones, PowerRename, and more.",
		"link": "https://github.com/microsoft/PowerToys",
		"winget": "Microsoft.PowerToys"
	},
	"WPFInstallprismlauncher": {
		"category": "Games",
		"choco": "prismlauncher",
		"content": "Prism Launcher",
		"description": "Prism Launcher is a game launcher and manager designed to provide a clean and intuitive interface for organizing and launching your games.",
		"link": "https://prismlauncher.org/",
		"winget": "PrismLauncher.PrismLauncher"
	},
	"WPFInstallprocesslasso": {
		"category": "Utilities",
		"choco": "plasso",
		"content": "Process Lasso",
		"description": "Process Lasso is a system optimization and automation tool that improves system responsiveness and stability by adjusting process priorities and CPU affinities.",
		"link": "https://bitsum.com/",
		"winget": "BitSum.ProcessLasso"
	},
	"WPFInstallprocessmonitor": {
		"category": "Microsoft Tools",
		"choco": "procexp",
		"content": "SysInternals Process Monitor",
		"description": "SysInternals Process Monitor is an advanced monitoring tool that shows real-time file system, registry, and process/thread activity.",
		"link": "https://docs.microsoft.com/en-us/sysinternals/downloads/procmon",
		"winget": "Microsoft.Sysinternals.ProcessMonitor"
	},
	"WPFInstallprucaslicer": {
		"category": "Utilities",
		"choco": "prusaslicer",
		"content": "PrusaSlicer",
		"description": "PrusaSlicer is a powerful and easy-to-use slicing software for 3D printing with Prusa 3D printers.",
		"link": "https://www.prusa3d.com/prusaslicer/",
		"winget": "Prusa3d.PrusaSlicer"
	},
	"WPFInstallpsremoteplay": {
		"category": "Games",
		"choco": "ps-remote-play",
		"content": "PS Remote Play",
		"description": "PS Remote Play is a free application that allows you to stream games from your PlayStation console to a PC or mobile device.",
		"link": "https://remoteplay.dl.playstation.net/remoteplay/lang/gb/",
		"winget": "PlayStation.PSRemotePlay"
	},
	"WPFInstallputty": {
		"category": "Pro Tools",
		"choco": "putty",
		"content": "PuTTY",
		"description": "PuTTY is a free and open-source terminal emulator, serial console, and network file transfer application. It supports various network protocols such as SSH, Telnet, and SCP.",
		"link": "https://www.chiark.greenend.org.uk/~sgtatham/putty/",
		"winget": "PuTTY.PuTTY"
	},
	"WPFInstallpython3": {
		"category": "Development",
		"choco": "python",
		"content": "Python3",
		"description": "Python is a versatile programming language used for web development, data analysis, artificial intelligence, and more.",
		"link": "https://www.python.org/",
		"winget": "Python.Python.3.12"
	},
	"WPFInstallqbittorrent": {
		"category": "Utilities",
		"choco": "qbittorrent",
		"content": "qBittorrent",
		"description": "qBittorrent is a free and open-source BitTorrent client that aims to provide a feature-rich and lightweight alternative to other torrent clients.",
		"link": "https://www.qbittorrent.org/",
		"winget": "qBittorrent.qBittorrent"
	},
	"WPFInstalltixati": {
		"category": "Utilities",
		"choco": "tixati.portable",
		"content": "Tixati",
		"description": "Tixati is a cross-platform BitTorrent client written in C++ that has been designed to be light on system resources.",
		"link": "https://www.tixati.com/",
		"winget": "Tixati.Tixati.Portable"
	},
	"WPFInstallqtox": {
		"category": "Communications",
		"choco": "qtox",
		"content": "QTox",
		"description": "QTox is a free and open-source messaging app that prioritizes user privacy and security in its design.",
		"link": "https://qtox.github.io/",
		"winget": "Tox.qTox"
	},
	"WPFInstallquicklook": {
		"category": "Utilities",
		"choco": "quicklook",
		"content": "Quicklook",
		"description": "Bring macOS “Quick Look” feature to Windows",
		"link": "https://github.com/QL-Win/QuickLook",
		"winget": "QL-Win.QuickLook"
	},
	"WPFInstallrainmeter": {
		"category": "Utilities",
		"choco": "na",
		"content": "Rainmeter",
		"description": "Rainmeter is a desktop customization tool that allows you to create and share customizable skins for your desktop.",
		"link": "https://www.rainmeter.net/",
		"winget": "Rainmeter.Rainmeter"
	},
	"WPFInstallrevo": {
		"category": "Utilities",
		"choco": "revo-uninstaller",
		"content": "Revo Uninstaller",
		"description": "Revo Uninstaller is an advanced uninstaller tool that helps you remove unwanted software and clean up your system.",
		"link": "https://www.revouninstaller.com/",
		"winget": "RevoUninstaller.RevoUninstaller"
	},
	"WPFInstallrevolt": {
		"category": "Communications",
		"choco": "na",
		"content": "Revolt",
		"description": "Find your community, connect with the world. Revolt is one of the best ways to stay connected with your friends and community without sacrificing any usability.",
		"link": "https://revolt.chat/",
		"winget": "Revolt.RevoltDesktop"
	},
	"WPFInstallripgrep": {
		"category": "Utilities",
		"choco": "ripgrep",
		"content": "Ripgrep",
		"description": "Fast and powerful commandline search tool",
		"link": "https://github.com/BurntSushi/ripgrep/",
		"winget": "BurntSushi.ripgrep.MSVC"
	},
	"WPFInstallrufus": {
		"category": "Utilities",
		"choco": "rufus",
		"content": "Rufus Imager",
		"description": "Rufus is a utility that helps format and create bootable USB drives, such as USB keys or pen drives.",
		"link": "https://rufus.ie/",
		"winget": "Rufus.Rufus"
	},
	"WPFInstallrustdesk": {
		"category": "Pro Tools",
		"choco": "rustdesk.portable",
		"content": "RustDesk",
		"description": "RustDesk is a free and open-source remote desktop application. It provides a secure way to connect to remote machines and access desktop environments.",
		"link": "https://rustdesk.com/",
		"winget": "RustDesk.RustDesk"
	},
	"WPFInstallrustlang": {
		"category": "Development",
		"choco": "rust",
		"content": "Rust",
		"description": "Rust is a programming language designed for safety and performance, particularly focused on systems programming.",
		"link": "https://www.rust-lang.org/",
		"winget": "Rustlang.Rust.MSVC"
	},
	"WPFInstallsamsungmagician": {
		"category": "Utilities",
		"choco": "samsung-magician",
		"content": "Samsung Magician",
		"description": "Samsung Magician is a utility for managing and optimizing Samsung SSDs.",
		"link": "https://semiconductor.samsung.com/consumer-storage/magician/",
		"winget": "Samsung.SamsungMagician"
	},
	"WPFInstallsandboxie": {
		"category": "Utilities",
		"choco": "sandboxie",
		"content": "Sandboxie Plus",
		"description": "Sandboxie Plus is a sandbox-based isolation program that provides enhanced security by running applications in an isolated environment.",
		"link": "https://github.com/sandboxie-plus/Sandboxie",
		"winget": "Sandboxie.Plus"
	},
	"WPFInstallsdio": {
		"category": "Utilities",
		"choco": "sdio",
		"content": "Snappy Driver Installer Origin",
		"description": "Snappy Driver Installer Origin is a free and open-source driver updater with a vast driver database for Windows.",
		"link": "https://sourceforge.net/projects/snappy-driver-installer-origin",
		"winget": "GlennDelahoy.SnappyDriverInstallerOrigin"
	},
	"WPFInstallsession": {
		"category": "Communications",
		"choco": "session",
		"content": "Session",
		"description": "Session is a private and secure messaging app built on a decentralized network for user privacy and data protection.",
		"link": "https://getsession.org/",
		"winget": "Oxen.Session"
	},
	"WPFInstallsharex": {
		"category": "Multimedia Tools",
		"choco": "sharex",
		"content": "ShareX (Screenshots)",
		"description": "ShareX is a free and open-source screen capture and file sharing tool. It supports various capture methods and offers advanced features for editing and sharing screenshots.",
		"link": "https://getsharex.com/",
		"winget": "ShareX.ShareX"
	},
	"WPFInstallnilesoftShel": {
		"category": "Utilities",
		"choco": "nilesoft-shell",
		"content": "Shell (Expanded Context Menu)",
		"description": "Shell is an expanded context menu tool that adds extra functionality and customization options to the Windows context menu.",
		"link": "https://nilesoft.org/",
		"winget": "Nilesoft.Shell"
	},
	"WPFInstallsidequest": {
		"category": "Games",
		"choco": "sidequest",
		"content": "SideQuestVR",
		"description": "SideQuestVR is a community-driven platform that enables users to discover, install, and manage virtual reality content on Oculus Quest devices.",
		"link": "https://sidequestvr.com/",
		"winget": "SideQuestVR.SideQuest"
	},
	"WPFInstallsignal": {
		"category": "Communications",
		"choco": "signal",
		"content": "Signal",
		"description": "Signal is a privacy-focused messaging app that offers end-to-end encryption for secure and private communication.",
		"link": "https://signal.org/",
		"winget": "OpenWhisperSystems.Signal"
	},
	"WPFInstallsignalrgb": {
		"category": "Utilities",
		"choco": "na",
		"content": "SignalRGB",
		"description": "SignalRGB lets you control and sync your favorite RGB devices with one free application.",
		"link": "https://www.signalrgb.com/",
		"winget": "WhirlwindFX.SignalRgb"
	},
	"WPFInstallsimplenote": {
		"category": "Document",
		"choco": "simplenote",
		"content": "simplenote",
		"description": "Simplenote is an easy way to keep notes, lists, ideas and more.",
		"link": "https://simplenote.com/",
		"winget": "Automattic.Simplenote"
	},
	"WPFInstallsimplewall": {
		"category": "Pro Tools",
		"choco": "simplewall",
		"content": "Simplewall",
		"description": "Simplewall is a free and open-source firewall application for Windows. It allows users to control and manage the inbound and outbound network traffic of applications.",
		"link": "https://github.com/henrypp/simplewall",
		"winget": "Henry++.simplewall"
	},
	"WPFInstallskype": {
		"category": "Communications",
		"choco": "skype",
		"content": "Skype",
		"description": "Skype is a widely used communication platform offering video calls, voice calls, and instant messaging services.",
		"link": "https://www.skype.com/",
		"winget": "Microsoft.Skype"
	},
	"WPFInstallslack": {
		"category": "Communications",
		"choco": "slack",
		"content": "Slack",
		"description": "Slack is a collaboration hub that connects teams and facilitates communication through channels, messaging, and file sharing.",
		"link": "https://slack.com/",
		"winget": "SlackTechnologies.Slack"
	},
	"WPFInstallspacedrive": {
		"category": "Utilities",
		"choco": "na",
		"content": "Spacedrive File Manager",
		"description": "Spacedrive is a file manager that offers cloud storage integration and file synchronization across devices.",
		"link": "https://www.spacedrive.com/",
		"winget": "spacedrive.Spacedrive"
	},
	"WPFInstallspacesniffer": {
		"category": "Utilities",
		"choco": "spacesniffer",
		"content": "SpaceSniffer",
		"description": "A tool application that lets you understand how folders and files are structured on your disks",
		"link": "http://www.uderzo.it/main_products/space_sniffer/",
		"winget": "UderzoSoftware.SpaceSniffer"
	},
	"WPFInstallstarship": {
		"category": "Development",
		"choco": "starship",
		"content": "Starship (Shell Prompt)",
		"description": "Starship is a minimal, fast, and customizable prompt for any shell.",
		"link": "https://starship.rs/",
		"winget": "starship"
	},
	"WPFInstallsteam": {
		"category": "Games",
		"choco": "steam-client",
		"content": "Steam",
		"description": "Steam is a digital distribution platform for purchasing and playing video games, offering multiplayer gaming, video streaming, and more.",
		"link": "https://store.steampowered.com/about/",
		"winget": "Valve.Steam"
	},
	"WPFInstallstrawberry": {
		"category": "Multimedia Tools",
		"choco": "strawberrymusicplayer",
		"content": "Strawberry (Music Player)",
		"description": "Strawberry is an open-source music player that focuses on music collection management and audio quality. It supports various audio formats and features a clean user interface.",
		"link": "https://www.strawberrymusicplayer.org/",
		"winget": "StrawberryMusicPlayer.Strawberry"
	},
	"WPFInstallstremio": {
		"winget": "Stremio.Stremio",
		"choco": "stremio",
		"category": "Multimedia Tools",
		"content": "Stremio",
		"link": "https://www.stremio.com/",
		"description": "Stremio is a media center application that allows users to organize and stream their favorite movies, TV shows, and video content."
	},
	"WPFInstallsublimemerge": {
		"category": "Development",
		"choco": "sublimemerge",
		"content": "Sublime Merge",
		"description": "Sublime Merge is a Git client with advanced features and a beautiful interface.",
		"link": "https://www.sublimemerge.com/",
		"winget": "SublimeHQ.SublimeMerge"
	},
	"WPFInstallsublimetext": {
		"category": "Development",
		"choco": "sublimetext4",
		"content": "Sublime Text",
		"description": "Sublime Text is a sophisticated text editor for code, markup, and prose.",
		"link": "https://www.sublimetext.com/",
		"winget": "SublimeHQ.SublimeText.4"
	},
	"WPFInstallsumatra": {
		"category": "Document",
		"choco": "sumatrapdf",
		"content": "Sumatra PDF",
		"description": "Sumatra PDF is a lightweight and fast PDF viewer with minimalistic design.",
		"link": "https://www.sumatrapdfreader.org/free-pdf-reader.html",
		"winget": "SumatraPDF.SumatraPDF"
	},
	"WPFInstallpdfgear": {
		"category": "Document",
		"choco": "na",
		"content": "PDFgear",
		"description": "PDFgear is a piece of full-featured PDF management software for Windows, Mac, and mobile, and it's completely free to use.",
		"link": "https://www.pdfgear.com/",
		"winget": "PDFgear.PDFgear"
	},
	"WPFInstallsunshine": {
		"category": "Games",
		"choco": "sunshine",
		"content": "Sunshine/GameStream Server",
		"description": "Sunshine is a GameStream server that allows you to remotely play PC games on Android devices, offering low-latency streaming.",
		"link": "https://github.com/LizardByte/Sunshine",
		"winget": "LizardByte.Sunshine"
	},
	"WPFInstallsuperf4": {
		"category": "Utilities",
		"choco": "superf4",
		"content": "SuperF4",
		"description": "SuperF4 is a utility that allows you to terminate programs instantly by pressing a customizable hotkey.",
		"link": "https://stefansundin.github.io/superf4/",
		"winget": "StefanSundin.Superf4"
	},
	"WPFInstallswift": {
		"category": "Development",
		"choco": "na",
		"content": "Swift toolchain",
		"description": "Swift is a general-purpose programming language that's approachable for newcomers and powerful for experts.",
		"link": "https://www.swift.org/",
		"winget": "Swift.Toolchain"
	},
	"WPFInstallsynctrayzor": {
		"category": "Utilities",
		"choco": "synctrayzor",
		"content": "SyncTrayzor",
		"description": "Windows tray utility / filesystem watcher / launcher for Syncthing",
		"link": "https://github.com/canton7/SyncTrayzor/",
		"winget": "SyncTrayzor.SyncTrayzor"
	},
	"WPFInstallsqlmanagementstudio": {
		"category": "Microsoft Tools",
		"choco": "sql-server-management-studio",
		"content": "Microsoft SQL Server Management Studio",
		"description": "SQL Server Management Studio (SSMS) is an integrated environment for managing any SQL infrastructure, from SQL Server to Azure SQL Database. SSMS provides tools to configure, monitor, and administer instances of SQL Server and databases.",
		"link": "https://learn.microsoft.com/en-us/sql/ssms/download-sql-server-management-studio-ssms?view=sql-server-ver16",
		"winget": "Microsoft.SQLServerManagementStudio"
	},
	"WPFInstalltabby": {
		"category": "Utilities",
		"choco": "tabby",
		"content": "Tabby.sh",
		"description": "Tabby is a highly configurable terminal emulator, SSH and serial client for Windows, macOS and Linux",
		"link": "https://tabby.sh/",
		"winget": "Eugeny.Tabby"
	},
	"WPFInstalltailscale": {
		"category": "Utilities",
		"choco": "tailscale",
		"content": "Tailscale",
		"description": "Tailscale is a secure and easy-to-use VPN solution for connecting your devices and networks.",
		"link": "https://tailscale.com/",
		"winget": "tailscale.tailscale"
	},
	"WPFInstallTcNoAccSwitcher": {
		"category": "Games",
		"choco": "tcno-acc-switcher",
		"content": "TCNO Account Switcher",
		"description": "A Super-fast account switcher for Steam, Battle.net, Epic Games, Origin, Riot, Ubisoft and many others!",
		"link": "https://github.com/TCNOco/TcNo-Acc-Switcher",
		"winget": "TechNobo.TcNoAccountSwitcher"
	},
	"WPFInstalltcpview": {
		"category": "Microsoft Tools",
		"choco": "tcpview",
		"content": "SysInternals TCPView",
		"description": "SysInternals TCPView is a network monitoring tool that displays a detailed list of all TCP and UDP endpoints on your system.",
		"link": "https://docs.microsoft.com/en-us/sysinternals/downloads/tcpview",
		"winget": "Microsoft.Sysinternals.TCPView"
	},
	"WPFInstallteams": {
		"category": "Communications",
		"choco": "microsoft-teams",
		"content": "Teams",
		"description": "Microsoft Teams is a collaboration platform that integrates with Office 365 and offers chat, video conferencing, file sharing, and more.",
		"link": "https://www.microsoft.com/en-us/microsoft-teams/group-chat-software",
		"winget": "Microsoft.Teams"
	},
	"WPFInstallteamviewer": {
		"category": "Utilities",
		"choco": "teamviewer9",
		"content": "TeamViewer",
		"description": "TeamViewer is a popular remote access and support software that allows you to connect to and control remote devices.",
		"link": "https://www.teamviewer.com/",
		"winget": "TeamViewer.TeamViewer"
	},
	"WPFInstalltelegram": {
		"category": "Communications",
		"choco": "telegram",
		"content": "Telegram",
		"description": "Telegram is a cloud-based instant messaging app known for its security features, speed, and simplicity.",
		"link": "https://telegram.org/",
		"winget": "Telegram.TelegramDesktop"
	},
	"WPFInstallunigram": {
		"category": "Communications",
		"choco": "na",
		"content": "Unigram",
		"description": "Unigram - Telegram for Windows",
		"link": "https://unigramdev.github.io/",
		"winget": "Telegram.Unigram"
	},
	"WPFInstallterminal": {
		"category": "Microsoft Tools",
		"choco": "microsoft-windows-terminal",
		"content": "Windows Terminal",
		"description": "Windows Terminal is a modern, fast, and efficient terminal application for command-line users, supporting multiple tabs, panes, and more.",
		"link": "https://aka.ms/terminal",
		"winget": "Microsoft.WindowsTerminal"
	},
	"WPFInstallThonny": {
		"category": "Development",
		"choco": "thonny",
		"content": "Thonny Python IDE",
		"description": "Python IDE for beginners.",
		"link": "https://github.com/thonny/thonny",
		"winget": "AivarAnnamaa.Thonny"
	},
	"WPFInstallthorium": {
		"category": "Browsers",
		"choco": "na",
		"content": "Thorium Browser AVX2",
		"description": "Browser built for speed over vanilla chromium. It is built with AVX2 optimizations and is the fastest browser on the market.",
		"link": "http://thorium.rocks/",
		"winget": "Alex313031.Thorium.AVX2"
	},
	"WPFInstallthunderbird": {
		"category": "Communications",
		"choco": "thunderbird",
		"content": "Thunderbird",
		"description": "Mozilla Thunderbird is a free and open-source email client, news client, and chat client with advanced features.",
		"link": "https://www.thunderbird.net/",
		"winget": "Mozilla.Thunderbird"
	},
	"WPFInstallbetterbird": {
		"category": "Communications",
		"choco": "betterbird",
		"content": "Betterbird",
		"description": "Betterbird is a fork of Mozilla Thunderbird with additional features and bugfixes.",
		"link": "https://www.betterbird.eu/",
		"winget": "Betterbird.Betterbird"
	},
	"WPFInstalltidal": {
		"category": "Multimedia Tools",
		"choco": "na",
		"content": "Tidal",
		"description": "Tidal is a music streaming service known for its high-fidelity audio quality and exclusive content. It offers a vast library of songs and curated playlists.",
		"link": "https://tidal.com/",
		"winget": "9NNCB5BS59PH"
	},
	"WPFInstalltor": {
		"category": "Browsers",
		"choco": "tor-browser",
		"content": "Tor Browser",
		"description": "Tor Browser is designed for anonymous web browsing, utilizing the Tor network to protect user privacy and security.",
		"link": "https://www.torproject.org/",
		"winget": "TorProject.TorBrowser"
	},
	"WPFInstalltotalcommander": {
		"category": "Utilities",
		"choco": "TotalCommander",
		"content": "Total Commander",
		"description": "Total Commander is a file manager for Windows that provides a powerful and intuitive interface for file management.",
		"link": "https://www.ghisler.com/",
		"winget": "Ghisler.TotalCommander"
	},
	"WPFInstalltreesize": {
		"category": "Utilities",
		"choco": "treesizefree",
		"content": "TreeSize Free",
		"description": "TreeSize Free is a disk space manager that helps you analyze and visualize the space usage on your drives.",
		"link": "https://www.jam-software.com/treesize_free/",
		"winget": "JAMSoftware.TreeSize.Free"
	},
	"WPFInstallttaskbar": {
		"category": "Utilities",
		"choco": "translucenttb",
		"content": "Translucent Taskbar",
		"description": "Translucent Taskbar is a tool that allows you to customize the transparency of the Windows taskbar.",
		"link": "https://github.com/TranslucentTB/TranslucentTB",
		"winget": "9PF4KZ2VN4W9"
	},
	"WPFInstalltwinkletray": {
		"category": "Utilities",
		"choco": "twinkle-tray",
		"content": "Twinkle Tray",
		"description": "Twinkle Tray lets you easily manage the brightness levels of multiple monitors.",
		"link": "https://twinkletray.com/",
		"winget": "xanderfrangos.twinkletray"
	},
	"WPFInstallubisoft": {
		"category": "Games",
		"choco": "ubisoft-connect",
		"content": "Ubisoft Connect",
		"description": "Ubisoft Connect is Ubisoft's digital distribution and online gaming service, providing access to Ubisoft's games and services.",
		"link": "https://ubisoftconnect.com/",
		"winget": "Ubisoft.Connect"
	},
	"WPFInstallungoogled": {
		"category": "Browsers",
		"choco": "ungoogled-chromium",
		"content": "Ungoogled",
		"description": "Ungoogled Chromium is a version of Chromium without Google's integration for enhanced privacy and control.",
		"link": "https://github.com/Eloston/ungoogled-chromium",
		"winget": "eloston.ungoogled-chromium"
	},
	"WPFInstallunity": {
		"category": "Development",
		"choco": "unityhub",
		"content": "Unity Game Engine",
		"description": "Unity is a powerful game development platform for creating 2D, 3D, augmented reality, and virtual reality games.",
		"link": "https://unity.com/",
		"winget": "Unity.UnityHub"
	},
	"WPFInstallvagrant": {
		"category": "Development",
		"choco": "vagrant",
		"content": "Vagrant",
		"description": "Vagrant is an open-source tool for building and managing virtualized development environments.",
		"link": "https://www.vagrantup.com/",
		"winget": "Hashicorp.Vagrant"
	},
	"WPFInstallvc2015_32": {
		"category": "Microsoft Tools",
		"choco": "na",
		"content": "Visual C++ 2015-2022 32-bit",
		"description": "Visual C++ 2015-2022 32-bit redistributable package installs runtime components of Visual C++ libraries required to run 32-bit applications.",
		"link": "https://support.microsoft.com/en-us/help/2977003/the-latest-supported-visual-c-downloads",
		"winget": "Microsoft.VCRedist.2015+.x86"
	},
	"WPFInstallvc2015_64": {
		"category": "Microsoft Tools",
		"choco": "na",
		"content": "Visual C++ 2015-2022 64-bit",
		"description": "Visual C++ 2015-2022 64-bit redistributable package installs runtime components of Visual C++ libraries required to run 64-bit applications.",
		"link": "https://support.microsoft.com/en-us/help/2977003/the-latest-supported-visual-c-downloads",
		"winget": "Microsoft.VCRedist.2015+.x64"
	},
	"WPFInstallvencord": {
		"category": "Communications",
		"choco": "na",
		"content": "Vencord",
		"description": "Vencord is a modification for Discord that adds plugins, custom styles, and more!",
		"link": "https://vencord.dev/",
		"winget": "Vendicated.Vencord"
	},
	"WPFInstallventoy": {
		"category": "Pro Tools",
		"choco": "ventoy",
		"content": "Ventoy",
		"description": "Ventoy is an open-source tool for creating bootable USB drives. It supports multiple ISO files on a single USB drive, making it a versatile solution for installing operating systems.",
		"link": "https://www.ventoy.net/",
		"winget": "Ventoy.Ventoy"
	},
	"WPFInstallvesktop": {
		"category": "Communications",
		"choco": "na",
		"content": "Vesktop",
		"description": "A cross platform electron-based desktop app aiming to give you a snappier Discord experience with Vencord pre-installed.",
		"link": "https://github.com/Vencord/Vesktop",
		"winget": "Vencord.Vesktop"
	},
	"WPFInstallviber": {
		"category": "Communications",
		"choco": "viber",
		"content": "Viber",
		"description": "Viber is a free messaging and calling app with features like group chats, video calls, and more.",
		"link": "https://www.viber.com/",
		"winget": "Viber.Viber"
	},
	"WPFInstallvideomass": {
		"category": "Multimedia Tools",
		"choco": "na",
		"content": "Videomass",
		"description": "Videomass by GianlucaPernigotto is a cross-platform GUI for FFmpeg, streamlining multimedia file processing with batch conversions and user-friendly features.",
		"link": "https://jeanslack.github.io/Videomass/",
		"winget": "GianlucaPernigotto.Videomass"
	},
	"WPFInstallvisualstudio": {
		"category": "Development",
		"choco": "visualstudio2022community",
		"content": "Visual Studio 2022",
		"description": "Visual Studio 2022 is an integrated development environment (IDE) for building, debugging, and deploying applications.",
		"link": "https://visualstudio.microsoft.com/",
		"winget": "Microsoft.VisualStudio.2022.Community"
	},
	"WPFInstallvivaldi": {
		"category": "Browsers",
		"choco": "vivaldi",
		"content": "Vivaldi",
		"description": "Vivaldi is a highly customizable web browser with a focus on user personalization and productivity features.",
		"link": "https://vivaldi.com/",
		"winget": "Vivaldi.Vivaldi"
	},
	"WPFInstallvlc": {
		"category": "Multimedia Tools",
		"choco": "vlc",
		"content": "VLC (Video Player)",
		"description": "VLC Media Player is a free and open-source multimedia player that supports a wide range of audio and video formats. It is known for its versatility and cross-platform compatibility.",
		"link": "https://www.videolan.org/vlc/",
		"winget": "VideoLAN.VLC"
	},
	"WPFInstallvoicemeeter": {
		"category": "Multimedia Tools",
		"choco": "voicemeeter",
		"content": "Voicemeeter (Audio)",
		"description": "Voicemeeter is a virtual audio mixer that allows you to manage and enhance audio streams on your computer. It is commonly used for audio recording and streaming purposes.",
		"link": "https://www.vb-audio.com/Voicemeeter/",
		"winget": "VB-Audio.Voicemeeter"
	},
	"WPFInstallvrdesktopstreamer": {
		"category": "Games",
		"choco": "na",
		"content": "Virtual Desktop Streamer",
		"description": "Virtual Desktop Streamer is a tool that allows you to stream your desktop screen to VR devices.",
		"link": "https://www.vrdesktop.net/",
		"winget": "VirtualDesktop.Streamer"
	},
	"WPFInstallvscode": {
		"category": "Development",
		"choco": "vscode",
		"content": "VS Code",
		"description": "Visual Studio Code is a free, open-source code editor with support for multiple programming languages.",
		"link": "https://code.visualstudio.com/",
		"winget": "Git.Git;Microsoft.VisualStudioCode"
	},
	"WPFInstallvscodium": {
		"category": "Development",
		"choco": "vscodium",
		"content": "VS Codium",
		"description": "VSCodium is a community-driven, freely-licensed binary distribution of Microsoft's VS Code.",
		"link": "https://vscodium.com/",
		"winget": "Git.Git;VSCodium.VSCodium"
	},
	"WPFInstallwaterfox": {
		"category": "Browsers",
		"choco": "waterfox",
		"content": "Waterfox",
		"description": "Waterfox is a fast, privacy-focused web browser based on Firefox, designed to preserve user choice and privacy.",
		"link": "https://www.waterfox.net/",
		"winget": "Waterfox.Waterfox"
	},
	"WPFInstallwezterm": {
		"category": "Development",
		"choco": "wezterm",
		"content": "Wezterm",
		"description": "WezTerm is a powerful cross-platform terminal emulator and multiplexer",
		"link": "https://wezfurlong.org/wezterm/index.html",
		"winget": "wez.wezterm"
	},
	"WPFInstallwindirstat": {
		"category": "Utilities",
		"choco": "windirstat",
		"content": "WinDirStat",
		"description": "WinDirStat is a disk usage statistics viewer and cleanup tool for Windows.",
		"link": "https://windirstat.net/",
		"winget": "WinDirStat.WinDirStat"
	},
	"WPFInstallwindowspchealth": {
		"category": "Utilities",
		"choco": "na",
		"content": "Windows PC Health Check",
		"description": "Windows PC Health Check is a tool that helps you check if your PC meets the system requirements for Windows 11.",
		"link": "https://support.microsoft.com/en-us/windows/how-to-use-the-pc-health-check-app-9c8abd9b-03ba-4e67-81ef-36f37caa7844",
		"winget": "Microsoft.WindowsPCHealthCheck"
	},
	"WPFInstallwingetui": {
		"category": "Utilities",
		"choco": "wingetui",
		"content": "WingetUI",
		"description": "WingetUI is a graphical user interface for Microsoft's Windows Package Manager (winget).",
		"link": "https://www.marticliment.com/wingetui/",
		"winget": "SomePythonThings.WingetUIStore"
	},
	"WPFInstallwinmerge": {
		"category": "Document",
		"choco": "winmerge",
		"content": "WinMerge",
		"description": "WinMerge is a visual text file and directory comparison tool for Windows.",
		"link": "https://winmerge.org/",
		"winget": "WinMerge.WinMerge"
	},
	"WPFInstallwinpaletter": {
		"category": "Utilities",
		"choco": "WinPaletter",
		"content": "WinPaletter",
		"description": "WinPaletter is a tool for adjusting the color palette of Windows 10, providing customization options for window colors.",
		"link": "https://github.com/Abdelrhman-AK/WinPaletter",
		"winget": "Abdelrhman-AK.WinPaletter"
	},
	"WPFInstallwinrar": {
		"category": "Utilities",
		"choco": "winrar",
		"content": "WinRAR",
		"description": "WinRAR is a powerful archive manager that allows you to create, manage, and extract compressed files.",
		"link": "https://www.win-rar.com/",
		"winget": "RARLab.WinRAR"
	},
	"WPFInstallwinscp": {
		"category": "Pro Tools",
		"choco": "winscp",
		"content": "WinSCP",
		"description": "WinSCP is a popular open-source SFTP, FTP, and SCP client for Windows. It allows secure file transfers between a local and a remote computer.",
		"link": "https://winscp.net/",
		"winget": "WinSCP.WinSCP"
	},
	"WPFInstallwireguard": {
		"category": "Pro Tools",
		"choco": "wireguard",
		"content": "WireGuard",
		"description": "WireGuard is a fast and modern VPN (Virtual Private Network) protocol. It aims to be simpler and more efficient than other VPN protocols, providing secure and reliable connections.",
		"link": "https://www.wireguard.com/",
		"winget": "WireGuard.WireGuard"
	},
	"WPFInstallwireshark": {
		"category": "Pro Tools",
		"choco": "wireshark",
		"content": "Wireshark",
		"description": "Wireshark is a widely-used open-source network protocol analyzer. It allows users to capture and analyze network traffic in real-time, providing detailed insights into network activities.",
		"link": "https://www.wireshark.org/",
		"winget": "WiresharkFoundation.Wireshark"
	},
	"WPFInstallwisetoys": {
		"category": "Utilities",
		"choco": "na",
		"content": "WiseToys",
		"description": "WiseToys is a set of utilities and tools designed to enhance and optimize your Windows experience.",
		"link": "https://toys.wisecleaner.com/",
		"winget": "WiseCleaner.WiseToys"
	},
	"WPFInstallwizfile": {
		"category": "Utilities",
		"choco": "na",
		"content": "WizFile",
		"description": "Find files by name on your hard drives almost instantly.",
		"link": "https://antibody-software.com/wizfile/",
		"winget": "AntibodySoftware.WizFile"
	},
	"WPFInstallwiztree": {
		"category": "Utilities",
		"choco": "wiztree",
		"content": "WizTree",
		"description": "WizTree is a fast disk space analyzer that helps you quickly find the files and folders consuming the most space on your hard drive.",
		"link": "https://wiztreefree.com/",
		"winget": "AntibodySoftware.WizTree"
	},
	"WPFInstallxdm": {
		"category": "Utilities",
		"choco": "xdm",
		"content": "Xtreme Download Manager",
		"description": "Xtreme Download Manager is an advanced download manager with support for various protocols and browsers.*Browser integration deprecated by google store. No official release.*",
		"link": "https://xtremedownloadmanager.com/",
		"winget": "subhra74.XtremeDownloadManager"
	},
	"WPFInstallxeheditor": {
		"category": "Utilities",
		"choco": "HxD",
		"content": "HxD Hex Editor",
		"description": "HxD is a free hex editor that allows you to edit, view, search, and analyze binary files.",
		"link": "https://mh-nexus.de/en/hxd/",
		"winget": "MHNexus.HxD"
	},
	"WPFInstallxemu": {
		"category": "Games",
		"choco": "na",
		"content": "XEMU",
		"description": "XEMU is an open-source Xbox emulator that allows you to play Xbox games on your PC, aiming for accuracy and compatibility.",
		"link": "https://xemu.app/",
		"winget": "xemu-project.xemu"
	},
	"WPFInstallxnview": {
		"category": "Utilities",
		"choco": "xnview",
		"content": "XnView classic",
		"description": "XnView is an efficient image viewer, browser and converter for Windows.",
		"link": "https://www.xnview.com/en/xnview/",
		"winget": "XnSoft.XnView.Classic"
	},
	"WPFInstallxournal": {
		"category": "Document",
		"choco": "xournalplusplus",
		"content": "Xournal++",
		"description": "Xournal++ is an open-source handwriting notetaking software with PDF annotation capabilities.",
		"link": "https://xournalpp.github.io/",
		"winget": "Xournal++.Xournal++"
	},
	"WPFInstallxpipe": {
		"category": "Pro Tools",
		"choco": "xpipe",
		"content": "XPipe",
		"description": "XPipe is an open-source tool for orchestrating containerized applications. It simplifies the deployment and management of containerized services in a distributed environment.",
		"link": "https://xpipe.io/",
		"winget": "xpipe-io.xpipe"
	},
	"WPFInstallyarn": {
		"category": "Development",
		"choco": "yarn",
		"content": "Yarn",
		"description": "Yarn is a fast, reliable, and secure dependency management tool for JavaScript projects.",
		"link": "https://yarnpkg.com/",
		"winget": "Yarn.Yarn"
	},
	"WPFInstallytdlp": {
		"category": "Multimedia Tools",
		"choco": "yt-dlp",
		"content": "Yt-dlp",
		"description": "Command-line tool that allows you to download videos from YouTube and other supported sites. It is an improved version of the popular youtube-dl.",
		"link": "https://github.com/yt-dlp/yt-dlp",
		"winget": "yt-dlp.yt-dlp"
	},
	"WPFInstallzerotierone": {
		"category": "Utilities",
		"choco": "zerotier-one",
		"content": "ZeroTier One",
		"description": "ZeroTier One is a software-defined networking tool that allows you to create secure and scalable networks.",
		"link": "https://zerotier.com/",
		"winget": "ZeroTier.ZeroTierOne"
	},
	"WPFInstallzim": {
		"category": "Document",
		"choco": "zim",
		"content": "Zim Desktop Wiki",
		"description": "Zim Desktop Wiki is a graphical text editor used to maintain a collection of wiki pages.",
		"link": "https://zim-wiki.org/",
		"winget": "Zimwiki.Zim"
	},
	"WPFInstallznote": {
		"category": "Document",
		"choco": "na",
		"content": "Znote",
		"description": "Znote is a note-taking application.",
		"link": "https://znote.io/",
		"winget": "alagrede.znote"
	},
	"WPFInstallzoom": {
		"category": "Communications",
		"choco": "zoom",
		"content": "Zoom",
		"description": "Zoom is a popular video conferencing and web conferencing service for online meetings, webinars, and collaborative projects.",
		"link": "https://zoom.us/",
		"winget": "Zoom.Zoom"
	},
	"WPFInstallzotero": {
		"category": "Document",
		"choco": "zotero",
		"content": "Zotero",
		"description": "Zotero is a free, easy-to-use tool to help you collect, organize, cite, and share your research materials.",
		"link": "https://www.zotero.org/",
		"winget": "DigitalScholar.Zotero"
	},
	"WPFInstallzoxide": {
		"category": "Utilities",
		"choco": "zoxide",
		"content": "Zoxide",
		"description": "Zoxide is a fast and efficient directory changer (cd) that helps you navigate your file system with ease.",
		"link": "https://github.com/ajeetdsouza/zoxide",
		"winget": "ajeetdsouza.zoxide"
	},
	"WPFInstallzulip": {
		"category": "Communications",
		"choco": "zulip",
		"content": "Zulip",
		"description": "Zulip is an open-source team collaboration tool with chat streams for productive and organized communication.",
		"link": "https://zulipchat.com/",
		"winget": "Zulip.Zulip"
	},
	"WPFInstallsyncthingtray": {
		"category": "Utilities",
		"choco": "syncthingtray",
		"content": "Syncthingtray",
		"description": "Might be the alternative for Synctrayzor. Windows tray utility / filesystem watcher / launcher for Syncthing",
		"link": "https://github.com/Martchus/syncthingtray",
		"winget": "Martchus.syncthingtray"
	},
	"WPFInstallminiconda": {
		"category": "Development",
		"choco": "miniconda3",
		"content": "Miniconda",
		"description": "Miniconda is a free minimal installer for conda. It is a small bootstrap version of Anaconda that includes only conda, Python, the packages they both depend on, and a small number of other useful packages (like pip, zlib, and a few others).",
		"link": "https://docs.conda.io/projects/miniconda",
		"winget": "Anaconda.Miniconda3"
	},
	"WPFInstalltemurin": {
		"category": "Development",
		"choco": "temurin",
		"content": "Eclipse Temurin",
		"description": "Eclipse Temurin is the open source Java SE build based upon OpenJDK.",
		"link": "https://adoptium.net/temurin/",
		"winget": "EclipseAdoptium.Temurin.21.JDK"
	},
	"WPFInstallintelpresentmon": {
		"category": "Utilities",
		"choco": "na",
		"content": "Intel-PresentMon",
		"description": "A new gaming performance overlay and telemetry application to monitor and measure your gaming experience.",
		"link": "https://game.intel.com/us/stories/intel-presentmon/",
		"winget": "Intel.PresentMon.Beta"
	},
	"WPFInstallpyenvwin": {
		"category": "Development",
		"choco": "pyenv-win",
		"content": "Python Version Manager (pyenv-win)",
		"description": "pyenv for Windows is a simple python version management tool. It lets you easily switch between multiple versions of Python.",
		"link": "https://pyenv-win.github.io/pyenv-win/",
		"winget": "na"
	},
	"WPFInstalltightvnc": {
		"category": "Utilities",
		"choco": "TightVNC",
		"content": "TightVNC",
		"description": "TightVNC is a free and Open Source remote desktop software that lets you access and control a computer over the network. With its intuitive interface, you can interact with the remote screen as if you were sitting in front of it. You can open files, launch applications, and perform other actions on the remote desktop almost as if you were physically there",
		"link": "https://www.tightvnc.com/",
		"winget": "GlavSoft.TightVNC"
	},
	"WPFInstallultravnc": {
		"category": "Utilities",
		"choco": "ultravnc",
		"content": "UltraVNC",
		"description": "UltraVNC is a powerful, easy to use and free - remote pc access softwares - that can display the screen of another computer (via internet or network) on your own screen. The program allows you to use your mouse and keyboard to control the other PC remotely. It means that you can work on a remote computer, as if you were sitting in front of it, right from your current location.",
		"link": "https://uvnc.com/",
		"winget": "uvncbvba.UltraVnc"
	},
	"WPFInstallwindowsfirewallcontrol": {
		"category": "Utilities",
		"choco": "windowsfirewallcontrol",
		"content": "Windows Firewall Control",
		"description": "Windows Firewall Control is a powerful tool which extends the functionality of Windows Firewall and provides new extra features which makes Windows Firewall better.",
		"link": "https://www.binisoft.org/wfc",
		"winget": "BiniSoft.WindowsFirewallControl"
	},
	"WPFInstallvistaswitcher": {
		"category": "Utilities",
		"choco": "na",
		"content": "VistaSwitcher",
		"description": "VistaSwitcher makes it easier for you to locate windows and switch focus, even on multi-monitor systems. The switcher window consists of an easy-to-read list of all tasks running with clearly shown titles and a full-sized preview of the selected task.",
		"link": "https://www.ntwind.com/freeware/vistaswitcher.html",
		"winget": "ntwind.VistaSwitcher"
	},
	"WPFInstallautodarkmode": {
		"category": "Utilities",
		"choco": "auto-dark-mode",
		"content": "Windows Auto Dark Mode",
		"description": "Automatically switches between the dark and light theme of Windows 10 and Windows 11",
		"link": "https://github.com/AutoDarkMode/Windows-Auto-Night-Mode",
		"winget": "Armin2208.WindowsAutoNightMode"
	},
	"WPFInstallmagicwormhole": {
		"category": "Utilities",
		"choco": "magic-wormhole",
		"content": "Magic Wormhole",
		"description": "get things from one computer to another, safely",
		"link": "https://github.com/magic-wormhole/magic-wormhole",
		"winget": "magic-wormhole.magic-wormhole"
	},
<<<<<<< HEAD
	"WPFInstalglazewm": {
		"category": "Utilities",
		"choco": "na",
		"content": "GlazeWM",
		"description": "GlazeWM is a tiling window manager for Windows inspired by i3 and Polybar",
		"link": "https://github.com/glzr-io/glazewm",
		"winget": "glzr-io.glazewm"
=======
	"WPFInstallfancontrol": {
		"category": "Utilities",
		"choco": "na",
		"content": "FanControl",
		"description": "Fan Control is a free and open-source software that allows the user to control his CPU, GPU and case fans using temperatures.",
		"link": "https://getfancontrol.com/",
		"winget": "Rem0o.FanControl"
	},
	"WPFInstallfnm": {
		"category": "Development",
		"choco": "fnm",
		"content": "Fast Node Manager",
		"description": "Fast Node Manager (fnm) allows you to switch your Node version by using the Terminal",
		"link": "https://github.com/Schniz/fnm",
		"winget": "Schniz.fnm"
	},
	"WPFInstallWindhawk": {
		"category": "Utilities",
		"choco": "windhawk",
		"content": "Windhawk",
		"description": "The customization marketplace for Windows programs",
		"link": "https://windhawk.net",
		"winget": "RamenSoftware.Windhawk"
>>>>>>> f1c52d95
	}
}<|MERGE_RESOLUTION|>--- conflicted
+++ resolved
@@ -2655,7 +2655,6 @@
 		"link": "https://github.com/magic-wormhole/magic-wormhole",
 		"winget": "magic-wormhole.magic-wormhole"
 	},
-<<<<<<< HEAD
 	"WPFInstalglazewm": {
 		"category": "Utilities",
 		"choco": "na",
@@ -2663,7 +2662,7 @@
 		"description": "GlazeWM is a tiling window manager for Windows inspired by i3 and Polybar",
 		"link": "https://github.com/glzr-io/glazewm",
 		"winget": "glzr-io.glazewm"
-=======
+  },
 	"WPFInstallfancontrol": {
 		"category": "Utilities",
 		"choco": "na",
@@ -2687,6 +2686,5 @@
 		"description": "The customization marketplace for Windows programs",
 		"link": "https://windhawk.net",
 		"winget": "RamenSoftware.Windhawk"
->>>>>>> f1c52d95
 	}
 }