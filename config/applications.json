--- conflicted
+++ resolved
@@ -655,15 +655,6 @@
 		"link": "https://www.freecadweb.org/",
 		"winget": "FreeCAD.FreeCAD"
 	},
-<<<<<<< HEAD
-	"WPFInstallfxsound": {
-		"category": "Multimedia Tools",
-		"choco": "fxsound",
-		"content": "FxSound",
-		"description": "FxSound is a cutting-edge audio enhancement software that elevates your listening experience across all media.",
-		"link": "https://www.fxsound.com/",
-		"winget": "FxSoundLLC.FxSound"
-=======
 	"WPFInstallorcaslicer": {
 		"category": "Multimedia Tools",
 		"choco": "orcaslicer",
@@ -671,7 +662,6 @@
 		"description": "G-code generator for 3D printers (Bambu, Prusa, Voron, VzBot, RatRig, Creality, etc.)",
 		"link": "https://github.com/SoftFever/OrcaSlicer",
 		"winget": "SoftFever.OrcaSlicer"
->>>>>>> e890cd9d
 	},
 	"WPFInstallfzf": {
 		"category": "Utilities",
@@ -1969,15 +1959,6 @@
 		"link": "https://github.com/canton7/SyncTrayzor/",
 		"winget": "SyncTrayzor.SyncTrayzor"
 	},
-<<<<<<< HEAD
-	"WPFInstalltabby": {
-		"category": "Utilities",
-		"choco": "tabby",
-		"content": "Tabby.sh",
-		"description": "Tabby is a highly configurable terminal emulator, SSH and serial client for Windows, macOS and Linux",
-		"link": "https://tailscale.com/",
-		"winget": "Eugeny.Tabby"
-=======
 	"WPFInstallsqlmanagementstudio": {
 		"category": "Microsoft Tools",
 		"choco": "sql-server-management-studio",
@@ -1985,7 +1966,6 @@
 		"description": "SQL Server Management Studio (SSMS) is an integrated environment for managing any SQL infrastructure, from SQL Server to Azure SQL Database. SSMS provides tools to configure, monitor, and administer instances of SQL Server and databases.",
 		"link": "https://learn.microsoft.com/en-us/sql/ssms/download-sql-server-management-studio-ssms?view=sql-server-ver16",
 		"winget": "Microsoft.SQLServerManagementStudio"
->>>>>>> e890cd9d
 	},
 	"WPFInstalltailscale": {
 		"category": "Utilities",
