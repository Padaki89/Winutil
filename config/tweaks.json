--- conflicted
+++ resolved
@@ -804,19 +804,11 @@
         icacls $autoLoggerDir /deny SYSTEM:`(OI`)`(CI`)F | Out-Null
 
         #Timeout Tweaks cause flickering on Windows now
-<<<<<<< HEAD
-        Remove-ItemProperty -Path \"HKCU:\\Control Panel\\Desktop\" -Name \"WaitToKillAppTimeout\" -ErrorAction SilentlyContinue
-        Remove-ItemProperty -Path \"HKCU:\\Control Panel\\Desktop\" -Name \"HungAppTimeout\" -ErrorAction SilentlyContinue
-        Remove-ItemProperty -Path \"HKLM:\\SYSTEM\\CurrentControlSet\\Control\" -Name \"WaitToKillServiceTimeout\" -ErrorAction SilentlyContinue
-        Remove-ItemProperty -Path \"HKCU:\\Control Panel\\Desktop\" -Name \"LowLevelHooksTimeout\" -ErrorAction SilentlyContinue
-        Remove-ItemProperty -Path \"HKCU:\\Control Panel\\Desktop\" -Name \"WaitToKillServiceTimeout\" -ErrorAction SilentlyContinue
-=======
         #Remove-ItemProperty -Path \"HKCU:\\Control Panel\\Desktop\" -Name \"WaitToKillAppTimeout\" -ErrorAction SilentlyContinue
         #Remove-ItemProperty -Path \"HKCU:\\Control Panel\\Desktop\" -Name \"HungAppTimeout\" -ErrorAction SilentlyContinue
         #Remove-ItemProperty -Path \"HKLM:\\SYSTEM\\CurrentControlSet\\Control\" -Name \"WaitToKillServiceTimeout\" -ErrorAction SilentlyContinue
         #Remove-ItemProperty -Path \"HKCU:\\Control Panel\\Desktop\" -Name \"LowLevelHooksTimeout\" -ErrorAction SilentlyContinue
         #Remove-ItemProperty -Path \"HKCU:\\Control Panel\\Desktop\" -Name \"WaitToKillServiceTimeout\" -ErrorAction SilentlyContinue
->>>>>>> ff06f289
 
         $ram = (Get-CimInstance -ClassName \"Win32_PhysicalMemory\" | Measure-Object -Property Capacity -Sum).Sum / 1kb
         Set-ItemProperty -Path \"HKLM:\\SYSTEM\\CurrentControlSet\\Control\" -Name \"SvcHostSplitThresholdInKB\" -Type DWord -Value $ram -Force
