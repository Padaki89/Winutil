--- conflicted
+++ resolved
@@ -2562,13 +2562,8 @@
     "Order": "a029_",
     "InvokeScript": [
       "
-<<<<<<< HEAD
       Uninstall-WinUtilEdgeBrowser
       "
-=======
-         Uninstall-WinUtilEdgeBrowser
-        "
->>>>>>> ee0a2818
     ],
     "UndoScript": [
       "
