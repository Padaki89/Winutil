{
  "WPFFeaturesdotnet": {
    "Content": "All .Net Framework (2,3,4)",
    "Description": ".NET and .NET Framework is a developer platform made up of tools, programming languages, and libraries for building many different types of applications.",
    "category": "Features",
    "panel": "1",
    "Order": "a010_",
    "feature": [
      "NetFx4-AdvSrvs",
      "NetFx3"
    ],
    "InvokeScript": [],
    "link": "https://christitustech.github.io/winutil/dev/features/Features/dotnet"
  },
  "WPFFeatureshyperv": {
    "Content": "HyperV Virtualization",
    "Description": "Hyper-V is a hardware virtualization product developed by Microsoft that allows users to create and manage virtual machines.",
    "category": "Features",
    "panel": "1",
    "Order": "a011_",
    "feature": [
      "HypervisorPlatform",
      "Microsoft-Hyper-V-All",
      "Microsoft-Hyper-V",
      "Microsoft-Hyper-V-Tools-All",
      "Microsoft-Hyper-V-Management-PowerShell",
      "Microsoft-Hyper-V-Hypervisor",
      "Microsoft-Hyper-V-Services",
      "Microsoft-Hyper-V-Management-Clients"
    ],
    "InvokeScript": [
      "Start-Process -FilePath cmd.exe -ArgumentList '/c bcdedit /set hypervisorschedulertype classic' -Wait"
    ],
    "link": "https://christitustech.github.io/winutil/dev/features/Features/hyperv"
  },
  "WPFFeatureslegacymedia": {
    "Content": "Legacy Media (WMP, DirectPlay)",
    "Description": "Enables legacy programs from previous versions of windows",
    "category": "Features",
    "panel": "1",
    "Order": "a012_",
    "feature": [
      "WindowsMediaPlayer",
      "MediaPlayback",
      "DirectPlay",
      "LegacyComponents"
    ],
    "InvokeScript": [],
    "link": "https://christitustech.github.io/winutil/dev/features/Features/legacymedia"
  },
  "WPFFeaturewsl": {
    "Content": "Windows Subsystem for Linux",
    "Description": "Windows Subsystem for Linux is an optional feature of Windows that allows Linux programs to run natively on Windows without the need for a separate virtual machine or dual booting.",
    "category": "Features",
    "panel": "1",
    "Order": "a020_",
    "feature": [
      "VirtualMachinePlatform",
      "Microsoft-Windows-Subsystem-Linux"
    ],
    "InvokeScript": [],
    "link": "https://christitustech.github.io/winutil/dev/features/Features/wsl"
  },
  "WPFFeaturenfs": {
    "Content": "NFS - Network File System",
    "Description": "Network File System (NFS) is a mechanism for storing files on a network.",
    "category": "Features",
    "panel": "1",
    "Order": "a014_",
    "feature": [
      "ServicesForNFS-ClientOnly",
      "ClientForNFS-Infrastructure",
      "NFS-Administration"
    ],
    "InvokeScript": [
      "nfsadmin client stop",
      "Set-ItemProperty -Path 'HKLM:\\SOFTWARE\\Microsoft\\ClientForNFS\\CurrentVersion\\Default' -Name 'AnonymousUID' -Type DWord -Value 0",
      "Set-ItemProperty -Path 'HKLM:\\SOFTWARE\\Microsoft\\ClientForNFS\\CurrentVersion\\Default' -Name 'AnonymousGID' -Type DWord -Value 0",
      "nfsadmin client start",
      "nfsadmin client localhost config fileaccess=755 SecFlavors=+sys -krb5 -krb5i"
    ],
    "link": "https://christitustech.github.io/winutil/dev/features/Features/nfs"
  },
  "WPFFeatureEnableSearchSuggestions": {
    "Content": "Enable Search Box Web Suggestions in Registry(explorer restart)",
    "Description": "Enables web suggestions when searching using Windows Search.",
    "category": "Features",
    "panel": "1",
    "Order": "a015_",
    "feature": [],
    "InvokeScript": [
      "
      If (!(Test-Path 'HKCU:\\SOFTWARE\\Policies\\Microsoft\\Windows\\Explorer')) {
            New-Item -Path 'HKCU:\\SOFTWARE\\Policies\\Microsoft\\Windows\\Explorer' -Force | Out-Null
      }
      New-ItemProperty -Path 'HKCU:\\SOFTWARE\\Policies\\Microsoft\\Windows\\Explorer' -Name 'DisableSearchBoxSuggestions' -Type DWord -Value 0 -Force
      Stop-Process -name explorer -force
      "
    ],
    "link": "https://christitustech.github.io/winutil/dev/features/Features/EnableSearchSuggestions"
  },
  "WPFFeatureDisableSearchSuggestions": {
    "Content": "Disable Search Box Web Suggestions in Registry(explorer restart)",
    "Description": "Disables web suggestions when searching using Windows Search.",
    "category": "Features",
    "panel": "1",
    "Order": "a016_",
    "feature": [],
    "InvokeScript": [
      "
      If (!(Test-Path 'HKCU:\\SOFTWARE\\Policies\\Microsoft\\Windows\\Explorer')) {
            New-Item -Path 'HKCU:\\SOFTWARE\\Policies\\Microsoft\\Windows\\Explorer' -Force | Out-Null
      }
      New-ItemProperty -Path 'HKCU:\\SOFTWARE\\Policies\\Microsoft\\Windows\\Explorer' -Name 'DisableSearchBoxSuggestions' -Type DWord -Value 1 -Force
      Stop-Process -name explorer -force
      "
    ],
    "link": "https://christitustech.github.io/winutil/dev/features/Features/DisableSearchSuggestions"
  },
  "WPFFeatureRegBackup": {
    "Content": "Enable Daily Registry Backup Task 12.30am",
    "Description": "Enables daily registry backup, previously disabled by Microsoft in Windows 10 1803.",
    "category": "Features",
    "panel": "1",
    "Order": "a017_",
    "feature": [],
    "InvokeScript": [
      "
      New-ItemProperty -Path 'HKLM:\\SYSTEM\\CurrentControlSet\\Control\\Session Manager\\Configuration Manager' -Name 'EnablePeriodicBackup' -Type DWord -Value 1 -Force
      New-ItemProperty -Path 'HKLM:\\SYSTEM\\CurrentControlSet\\Control\\Session Manager\\Configuration Manager' -Name 'BackupCount' -Type DWord -Value 2 -Force
      $action = New-ScheduledTaskAction -Execute 'schtasks' -Argument '/run /i /tn \"\\Microsoft\\Windows\\Registry\\RegIdleBackup\"'
      $trigger = New-ScheduledTaskTrigger -Daily -At 00:30
      Register-ScheduledTask -Action $action -Trigger $trigger -TaskName 'AutoRegBackup' -Description 'Create System Registry Backups' -User 'System'
      "
    ],
    "link": "https://christitustech.github.io/winutil/dev/features/Features/RegBackup"
  },
  "WPFFeatureEnableLegacyRecovery": {
    "Content": "Enable Legacy F8 Boot Recovery",
    "Description": "Enables Advanced Boot Options screen that lets you start Windows in advanced troubleshooting modes.",
    "category": "Features",
    "panel": "1",
    "Order": "a018_",
    "feature": [],
    "InvokeScript": [
      "
      If (!(Test-Path 'HKLM:\\SYSTEM\\CurrentControlSet\\Control\\Session Manager\\Configuration Manager\\LastKnownGood')) {
            New-Item -Path 'HKLM:\\SYSTEM\\CurrentControlSet\\Control\\Session Manager\\Configuration Manager\\LastKnownGood' -Force | Out-Null
      }
      New-ItemProperty -Path 'HKLM:\\SYSTEM\\CurrentControlSet\\Control\\Session Manager\\Configuration Manager\\LastKnownGood' -Name 'Enabled' -Type DWord -Value 1 -Force
      Start-Process -FilePath cmd.exe -ArgumentList '/c bcdedit /Set {Current} BootMenuPolicy Legacy' -Wait
      "
    ],
    "link": "https://christitustech.github.io/winutil/dev/features/Features/EnableLegacyRecovery"
  },
  "WPFFeatureDisableLegacyRecovery": {
    "Content": "Disable Legacy F8 Boot Recovery",
    "Description": "Disables Advanced Boot Options screen that lets you start Windows in advanced troubleshooting modes.",
    "category": "Features",
    "panel": "1",
    "Order": "a019_",
    "feature": [],
    "InvokeScript": [
      "
      If (!(Test-Path 'HKLM:\\SYSTEM\\CurrentControlSet\\Control\\Session Manager\\Configuration Manager\\LastKnownGood')) {
            New-Item -Path 'HKLM:\\SYSTEM\\CurrentControlSet\\Control\\Session Manager\\Configuration Manager\\LastKnownGood' -Force | Out-Null
      }
      New-ItemProperty -Path 'HKLM:\\SYSTEM\\CurrentControlSet\\Control\\Session Manager\\Configuration Manager\\LastKnownGood' -Name 'Enabled' -Type DWord -Value 0 -Force
      Start-Process -FilePath cmd.exe -ArgumentList '/c bcdedit /Set {Current} BootMenuPolicy Standard' -Wait
      "
    ],
    "link": "https://christitustech.github.io/winutil/dev/features/Features/DisableLegacyRecovery"
  },
  "WPFFeaturesSandbox": {
    "Content": "Windows Sandbox",
    "category": "Features",
    "panel": "1",
    "Order": "a021_",
    "Description": "Windows Sandbox is a lightweight virtual machine that provides a temporary desktop environment to safely run applications and programs in isolation.",
    "link": "https://christitustech.github.io/winutil/dev/features/Features/Sandbox"
  },
  "WPFFeatureInstall": {
    "Content": "Install Features",
    "category": "Features",
    "panel": "1",
    "Order": "a060_",
    "Type": "Button",
    "ButtonWidth": "300",
    "link": "https://christitustech.github.io/winutil/dev/features/Features/Install"
  },
  "WPFPanelAutologin": {
    "Content": "Set Up Autologin",
    "category": "Fixes",
    "Order": "a040_",
    "panel": "1",
    "Type": "Button",
    "ButtonWidth": "300",
    "link": "https://christitustech.github.io/winutil/dev/features/Fixes/Autologin"
  },
  "WPFFixesUpdate": {
    "Content": "Reset Windows Update",
    "category": "Fixes",
    "panel": "1",
    "Order": "a041_",
    "Type": "Button",
    "ButtonWidth": "300",
    "link": "https://christitustech.github.io/winutil/dev/features/Fixes/Update"
  },
  "WPFFixesNetwork": {
    "Content": "Reset Network",
    "category": "Fixes",
    "Order": "a042_",
    "panel": "1",
    "Type": "Button",
    "ButtonWidth": "300",
    "link": "https://christitustech.github.io/winutil/dev/features/Fixes/Network"
  },
  "WPFPanelDISM": {
    "Content": "System Corruption Scan",
    "category": "Fixes",
    "panel": "1",
    "Order": "a043_",
    "Type": "Button",
    "ButtonWidth": "300",
    "link": "https://christitustech.github.io/winutil/dev/features/Fixes/DISM"
  },
  "WPFFixesWinget": {
    "Content": "WinGet Reinstall",
    "category": "Fixes",
    "panel": "1",
    "Order": "a044_",
    "Type": "Button",
    "ButtonWidth": "300",
    "link": "https://christitustech.github.io/winutil/dev/features/Fixes/Winget"
  },
  "WPFRunAdobeCCCleanerTool": {
    "Content": "Remove Adobe Creative Cloud",
    "category": "Fixes",
    "panel": "1",
    "Order": "a045_",
    "Type": "Button",
    "ButtonWidth": "300",
    "link": "https://christitustech.github.io/winutil/dev/features/Fixes/RunAdobeCCCleanerTool"
  },
  "WPFPanelnetwork": {
    "Content": "Network Connections",
    "category": "Legacy Windows Panels",
    "panel": "2",
    "Type": "Button",
    "ButtonWidth": "300",
    "link": "https://christitustech.github.io/winutil/dev/features/Legacy-Windows-Panels/network"
  },
  "WPFPanelcontrol": {
    "Content": "Control Panel",
    "category": "Legacy Windows Panels",
    "panel": "2",
    "Type": "Button",
    "ButtonWidth": "300",
    "link": "https://christitustech.github.io/winutil/dev/features/Legacy-Windows-Panels/control"
  },
  "WPFPanelpower": {
    "Content": "Power Panel",
    "category": "Legacy Windows Panels",
    "panel": "2",
    "Type": "Button",
    "ButtonWidth": "300",
    "link": "https://christitustech.github.io/winutil/dev/features/Legacy-Windows-Panels/power"
  },
  "WPFPanelregion": {
    "Content": "Region",
    "category": "Legacy Windows Panels",
    "panel": "2",
    "Type": "Button",
    "ButtonWidth": "300",
    "link": "https://christitustech.github.io/winutil/dev/features/Legacy-Windows-Panels/region"
  },
  "WPFPanelsound": {
    "Content": "Sound Settings",
    "category": "Legacy Windows Panels",
    "panel": "2",
    "Type": "Button",
    "ButtonWidth": "300",
    "link": "https://christitustech.github.io/winutil/dev/features/Legacy-Windows-Panels/sound"
  },
  "WPFPanelprinter": {
    "Content": "Printer Panel",
    "category": "Legacy Windows Panels",
    "panel": "2",
    "Type": "Button",
    "ButtonWidth": "300",
    "link": "https://christitustech.github.io/winutil/dev/features/Legacy-Windows-Panels/printer"
  },
  "WPFPanelsystem": {
    "Content": "System Properties",
    "category": "Legacy Windows Panels",
    "panel": "2",
    "Type": "Button",
    "ButtonWidth": "300",
    "link": "https://christitustech.github.io/winutil/dev/features/Legacy-Windows-Panels/system"
  },
  "WPFPaneluser": {
    "Content": "User Accounts",
    "category": "Legacy Windows Panels",
    "panel": "2",
    "Type": "Button",
    "ButtonWidth": "300",
    "link": "https://christitustech.github.io/winutil/dev/features/Legacy-Windows-Panels/user"
  },
  "WPFWinUtilInstallPSProfile": {
    "Content": "Install CTT PowerShell Profile",
    "category": "Powershell Profile",
    "panel": "2",
    "Order": "a083_",
    "Type": "Button",
<<<<<<< HEAD
    "ButtonWidth": "300",
    "link": "https://christitustech.github.io/winutil/dev/features/Powershell-Profile/PSProfileInstall"
  },
  "WPFWinUtilUninstallPSProfile": {
    "Content": "Uninstall CTT PowerShell Profile",
    "category": "Powershell Profile",
    "panel": "2",
    "Order": "a084_",
    "Type": "Button",
    "ButtonWidth": "300",
    "link": "https://christitustech.github.io/winutil/dev/features/Powershell-Profile/PSProfileUninstall"
  }
=======
    "ButtonWidth": "300"
  },
  "WPFWinUtilSSHServer": {
    "Content": "Enable OpenSSH Server",
    "category": "Remote Access",
    "panel": "2",
    "Order": "a084_",
    "Type": "Button",
    "ButtonWidth": "300"
  },
>>>>>>> d92284ec
}<|MERGE_RESOLUTION|>--- conflicted
+++ resolved
@@ -312,7 +312,6 @@
     "panel": "2",
     "Order": "a083_",
     "Type": "Button",
-<<<<<<< HEAD
     "ButtonWidth": "300",
     "link": "https://christitustech.github.io/winutil/dev/features/Powershell-Profile/PSProfileInstall"
   },
@@ -324,9 +323,6 @@
     "Type": "Button",
     "ButtonWidth": "300",
     "link": "https://christitustech.github.io/winutil/dev/features/Powershell-Profile/PSProfileUninstall"
-  }
-=======
-    "ButtonWidth": "300"
   },
   "WPFWinUtilSSHServer": {
     "Content": "Enable OpenSSH Server",
@@ -335,6 +331,5 @@
     "Order": "a084_",
     "Type": "Button",
     "ButtonWidth": "300"
-  },
->>>>>>> d92284ec
+  }
 }