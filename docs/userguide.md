# Walkthrough

## Install
---

=== "Installation & Updates"

    * Choose the programs you want to install or upgrade.
        * For programs not currently installed, this action will install them.
        * For programs already installed, this action will update them to the latest version.
    * Click the `Install/Upgrade Selected` button to start the installation or upgrade process.

=== "Upgrade All"

    * Simply press the `Upgrade All` button.
    * This will upgrade all applicable programs that are installed without the need for individual selection.

=== "Uninstall"

    * Select the programs you wish to uninstall.
    * Click the `Uninstall Selected` button to remove the selected programs.

=== "Get Installed"

    * Click the `Get Installed` button.
    * This will scan for and select all installed programs in WinUtil that WinGet supports.

=== "Clear Selection"

<<<<<<< HEAD
#### Tweaks Addition
* To enable tweaks on your system select Tweaks at the top next to Install.
* Then you can select what tweaks you want adding to your system. We do have some presets you can select from at the top you can see this in the picture below.
![Tweaks Screen](assets/TweaksScreen.png)
* After you have chosen your tweaks click the Run Tweaks button at the bottom of the screen.
=======
    * Click the `Clear Selection` button.
    * This will unselect all checked programs.
>>>>>>> 601e3389

![Install Image](assets/Install-Tab-Dark.png#only-dark)
![Install Image](assets/Install-Tab-Light.png#only-light)
!!! tip

     If you have trouble finding an application, press `ctrl + f` and search the name of it. Applications will filter depending on your input.

## Tweaks
---

![Tweaks Image](assets/Tweaks-Tab-Dark.png#only-dark)
![Tweaks Image](assets/Tweaks-Tab-Light.png#only-light)

### Run Tweaks
* **Open Tweaks Tab**: Navigate to the 'Tweaks' tab in the application.
* **Select Tweaks**: Choose the tweaks you want to apply. You can use the presets available at the top for convenience.
* **Run Tweaks**: After selecting the desired tweaks, click the 'Run Tweaks' button at the bottom of the screen.

### Undo Tweaks
* **Open Tweaks Tab**: Go to the 'Tweaks' tab located next to 'Install'.
* **Select Tweaks to Remove**: Choose the tweaks you want to disable or remove.
* **Undo Tweaks**: Click the 'Undo Selected Tweaks' button at the bottom of the screen to apply the changes.

### Essential Tweaks
Essential Tweaks are modifications and optimizations that are generally safe for most users to implement. These tweaks are designed to enhance system performance, improve privacy, and reduce unnecessary system activities. They are considered low-risk and are recommended for users who want to ensure their system runs smoothly and efficiently without delving too deeply into complex configurations. The goal of Essential Tweaks is to provide noticeable improvements with minimal risk, making them suitable for a wide range of users, including those who may not have advanced technical knowledge.

### Advanced Tweaks - CAUTION
Advanced Tweaks are intended for experienced users who have a solid understanding of their system and the potential implications of making deep-level changes. These tweaks involve more significant alterations to the operating system and can provide substantial customization. However, they also carry a higher risk of causing system instability or unintended side effects if not implemented correctly. Users who choose to apply Advanced Tweaks should proceed with caution, ensuring they have adequate knowledge and backups in place to recover if something goes wrong. These tweaks are not recommended for novice users or those unfamiliar with the inner workings of their operating system.

### O&O Shutup

<<<<<<< HEAD
![Tweaks Screen](assets/TweaksScreen.png)
=======
[O&O ShutUp10++](https://www.oo-software.com/en/shutup10) can be launched from WinUtil with only one button click. It is a free privacy tool for Windows that lets users easily manage their privacy settings. It disables telemetry, controls updates, and manages app permissions to enhance security and privacy. The tool offers recommended settings for optimal privacy with just a few clicks.
>>>>>>> 601e3389

<iframe width="640" height="360" src="https://www.youtube.com/embed/3HvNr8eMcv0" title="O&O ShutUp10++: For Windows 10 & 11, with Dark Mode" frameborder="0" allow="accelerometer; autoplay; clipboard-write; encrypted-media; gyroscope; picture-in-picture; web-share" referrerpolicy="strict-origin-when-cross-origin" allowfullscreen></iframe>


### DNS

The utility provides a convenient DNS selection feature, allowing users to choose between various DNS providers for both IPv4 and IPv6. This enables users to optimize their internet connection for speed, security, and privacy according to their specific needs. Here are the available options:

* **Default**: Uses the default DNS settings configured by your ISP or network.
* **DHCP**: Automatically acquires DNS settings from the DHCP server.
* [**Google**](https://developers.google.com/speed/public-dns?hl=de): A reliable and fast DNS service provided by Google.
* [**Cloudflare**](https://developers.cloudflare.com/1.1.1.1/): Known for speed and privacy, Cloudflare DNS is a popular choice for enhancing internet performance.
* [**Cloudflare_Malware**](https://developers.cloudflare.com/1.1.1.1/setup/#:~:text=Use%20the%20following%20DNS%20resolvers%20to%20block%20malicious%20content%3A): Provides additional protection by blocking malware sites.
* [**Cloudflare_Malware_Adult**](https://developers.cloudflare.com/1.1.1.1/setup/#:~:text=Use%20the%20following%20DNS%20resolvers%20to%20block%20malware%20and%20adult%20content%3A): Blocks both malware and adult content, offering more comprehensive filtering.
* [**Level3**](https://www.lumen.com/): Another fast and reliable DNS service option.
* [**Open_DNS**](https://www.opendns.com/setupguide/#familyshield): Offers customizable filtering and enhanced security features.
* [**Quad9**](https://quad9.net/): Focuses on security by blocking known malicious domains.

### Customize Preferences

The Customize Preferences section allows users to personalize their Windows experience by toggling various visual and functional features. These preferences are designed to enhance usability and tailor the system to the user’s specific needs and preferences.

### Performance Plans

The Performance Plans section allows users to manage the Ultimate Performance Profile on their system. This feature is designed to optimize the system for maximum performance.

#### Add and activate the Ultimate Performance Profile:
* Enables and activates the Ultimate Performance Profile to enhance system performance by minimizing latency and increasing efficiency.
#### Remove Ultimate Performance Profile:
* Deactivates the Ultimate Performance Profile, changing the system to the Balanced Profile.

### Shortcuts

The utility includes a feature to easily create a desktop shortcut, providing quick access to the script.

## Config
---

### Features
* Install the most used **Windows Features** by checking the checkbox and clicking "Install Features" to install them.

* All .Net Frameworks (2, 3, 4)
* HyperV Virtualization
* Legacy Media (WMP, DirectPlay)
* NFS - Network File System
* Enable Search Box Web Suggestions in Registry (explorer restart)
* Disables Search Box Web Suggestions in Registry (explorer restart)
* Enable Daily Registry Backup Task 12:30am
* Enable Legacy F8 Boot Recovery
* Disable Legacy F8 Boot Recovery
* Windows Subsystem for Linux
* Windows Sandbox

### Fixes
* Quick fixes for your system if you are having issues.

* Set Up Autologin
* Reset Windows Update
* Reset Network
* System Corruption Scan
* WinGet Reinstall
* Remove Adobe Creative Cloud

### Legacy Windows Panels

Open old-school Windows panels directly from WinUtil. Following Panels are available:

* Control Panel
* Network Connections
* Power Panel
* Region
* Sound Settings
* System Properties
* User Accounts

## Updates
---

The utility provides three distinct settings for managing Windows updates: Default (Out of Box) Settings, Security (Recommended) Settings, and Disable ALL Updates (NOT RECOMMENDED!). Each setting offers a different approach to handling updates, catering to various user needs and preferences.

### Default (Out of Box) Settings
- **Description**: This setting retains the default configurations that come with Windows, ensuring no modifications are made.
- **Functionality**: It will remove any custom Windows update settings previously applied.
- **Note**: If update errors persist, reset all updates in the configuration tab to restore all Microsoft Update Services to their default settings, reinstalling them from their servers.

### Security (Recommended) Settings
- **Description**: This is the recommended setting for all computers.
- **Update Schedule**:
    - **Feature Updates**: Delays feature updates by 2 years to avoid potential bugs and instability.
    - **Security Updates**: Installs security updates 4 days after their release to ensure system protection against pressing security flaws.
- **Rationale**:
    - **Feature Updates**: Often introduce new features and bugs; delaying these updates minimizes the risk of system disruptions.
    - **Security Updates**: Essential for patching critical security vulnerabilities. Delaying them by a few days allows for verification of stability and compatibility without leaving the system exposed for extended periods.

### Disable ALL Updates (NOT RECOMMENDED!)
- **Description**: This setting completely disables all Windows updates.
- **Suitability**: May be appropriate for systems used for specific purposes that do not require active internet browsing.
- **Warning**: Disabling updates significantly increases the risk of the system being hacked or infected due to the lack of security patches.
- **Note**: It is strongly advised against using this setting due to the heightened security risks.

!!! bug

     The Updates tab is currently non-functional. We are actively working on a resolution to restore its functionality.

## MicroWin
---

* **MicroWin** lets you customize your Windows 10 and 11 installation images by debloating them however you want.

![Microwin](assets/Microwin-Dark.png#only-dark)
![Microwin](assets/Microwin-Light.png#only-light)

#### Basic usage

1. Specify the source Windows ISO to customize.

    * If you don't have a Windows ISO file prepared, you can download it using the Media Creation Tool for the respective Windows version. [Here](https://go.microsoft.com/fwlink/?linkid=2156295) is the Windows 11 version, and [here](https://go.microsoft.com/fwlink/?LinkId=2265055) is the Windows 10 version

2. Configure the debloat process.
3. Specify the target location for the new ISO file.
4. Let the magic happen!

!!! warning "Heads-up"

     This feature is still in development, and you may encounter some issues with the generated images. If that happens, don't hesitate to report an issue!

#### Options

* **Download oscdimg.exe from the CTT GitHub repo** will grab an OSCDIMG executable from the GitHub repository instead of a Chocolatey package.

!!! info

     OSCDIMG is the tool that lets the program create ISO images. Typically, you would find this in the [Windows Assessment and Deployment Kit](https://learn.microsoft.com/en-us/windows-hardware/get-started/adk-install)

* Selecting a scratch directory will copy the contents of the ISO file to the directory you specify instead of an automatically generated folder in the `%TEMP%` directory.
* You can select an edition of Windows to debloat (**SKU**) using the convenient drop-down menu.

    By default, MicroWin will debloat the Pro edition, but you can choose any edition you want.


##### Customization options

* **Keep Provisioned Packages**: leaving this option unticked (default) will try to remove every operating system package.

    Some packages may remain after processing. This can happen if the packages in question are permanent or have been superseded by newer versions.

* **Keep Appx Packages**: leaving this option unticked (default) will try to remove every Microsoft Store app from the Windows image.

    This option will exclude some applications that are essential in the event that you want or need to add a Store app later on.

* **Keep Defender**: leaving this option unticked will try to remove every part of Windows Defender, including the Windows Security app.

    Leaving this option unticked is **NOT recommended** unless you plan to use a third-party antivirus solution on your MicroWin installation. In that regard, don't install AVs with bad reputations or rogueware.

* **Keep Edge**: leaving this option unticked will try to remove every part of the Microsoft Edge browser using the best methods available.

    Leaving this option unticked is not recommended because it might break some applications that might depend on the `Edge WebView2` runtime. However, if that happens, you can easily [reinstall it](https://developer.microsoft.com/en-us/microsoft-edge/webview2)


##### Driver integration options

* **Inject drivers** will add the drivers in the folder that you specify to the target Windows image.
* **Import drivers from the current system** will add every third-party driver that is present in your active installation.

    This makes the target image have the same hardware compatibility as the active installation. However, this means that you will only be able to install the target Windows image and take full advantage of it on computers with **the same hardware**. To avoid this, you'll need to customize the `install.wim` file of the target ISO in the 'sources` folder.


##### Ventoy options

* **Copy to Ventoy** will copy the target ISO file to any USB drive with [Ventoy](https://ventoy.net/en/index.html) installed
!!! info

     Ventoy is a solution that lets you boot to any ISO file stored on a drive. Think of it as having multiple bootable USBs in one. Do note, though, that your drive needs to have enough free space for the target ISO file.

## Automation

* Some features are available through automation. This allows you to save your config file, pass it to WinUtil, walk away and come back to a finished system. Here is how you can set it up currently with Winutil >24.01.15

* On the Install Tab, click "Get Installed", this will get all installed apps **supported by Winutil** on the system.
![GetInstalled](assets/Get-Installed-Dark.png#only-dark)
![GetInstalled](assets/Get-Installed-Light.png#only-light)

* Click on the Settings cog in the upper right corner and choose Export. Choose file file and location; this will export the setting file.
![SettingsExport](assets/Settings-Export-Dark.png#only-dark)
![SettingsExport](assets/Settings-Export-Light.png#only-light)

* Copy this file to a USB or somewhere you can use it after Windows installation.

!!! tip

     Use the Microwin tab to create a custom Windows image & install the Windows image.

* On any supported Windows machine, open PowerShell **as Admin** and run the following command to automatically apply tweaks and install apps from the config file.
    ```ps1
    iex "& { $(irm christitus.com/win) } -Config [path-to-your-config] -Run"
    ```
* Have a cup of coffee! Come back when it's done.<|MERGE_RESOLUTION|>--- conflicted
+++ resolved
@@ -26,17 +26,8 @@
     * This will scan for and select all installed programs in WinUtil that WinGet supports.
 
 === "Clear Selection"
-
-<<<<<<< HEAD
-#### Tweaks Addition
-* To enable tweaks on your system select Tweaks at the top next to Install.
-* Then you can select what tweaks you want adding to your system. We do have some presets you can select from at the top you can see this in the picture below.
-![Tweaks Screen](assets/TweaksScreen.png)
-* After you have chosen your tweaks click the Run Tweaks button at the bottom of the screen.
-=======
     * Click the `Clear Selection` button.
     * This will unselect all checked programs.
->>>>>>> 601e3389
 
 ![Install Image](assets/Install-Tab-Dark.png#only-dark)
 ![Install Image](assets/Install-Tab-Light.png#only-light)
@@ -68,11 +59,8 @@
 
 ### O&O Shutup
 
-<<<<<<< HEAD
-![Tweaks Screen](assets/TweaksScreen.png)
-=======
+
 [O&O ShutUp10++](https://www.oo-software.com/en/shutup10) can be launched from WinUtil with only one button click. It is a free privacy tool for Windows that lets users easily manage their privacy settings. It disables telemetry, controls updates, and manages app permissions to enhance security and privacy. The tool offers recommended settings for optimal privacy with just a few clicks.
->>>>>>> 601e3389
 
 <iframe width="640" height="360" src="https://www.youtube.com/embed/3HvNr8eMcv0" title="O&O ShutUp10++: For Windows 10 & 11, with Dark Mode" frameborder="0" allow="accelerometer; autoplay; clipboard-write; encrypted-media; gyroscope; picture-in-picture; web-share" referrerpolicy="strict-origin-when-cross-origin" allowfullscreen></iframe>
 
