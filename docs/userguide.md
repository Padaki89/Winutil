--- conflicted
+++ resolved
@@ -29,18 +29,14 @@
     * Click the `Clear Selection` button.
     * This will unselect all checked programs.
 
-<<<<<<< HEAD
-![Install Image](assets/Install-Tab-Dark.png#only-dark#gh-dark-mode-only)
-![Install Image](assets/Install-Tab-Light.png#only-light#gh-light-mode-only)
-=======
 === "prefer Chocolatey"
     * Check the `prefer Chocolatey` checkbox
     * By default Winutil will use winget to install/upgrade/remove packages and fallback to Chocolatey. This option reverses the preference.
     * This preference will be used for all Buttons on the Install page and persist across Winutil restarts
 
-![Install Image](assets/Install-Tab-Dark.png#only-dark)
-![Install Image](assets/Install-Tab-Light.png#only-light)
->>>>>>> 225e774f
+![Install Image](assets/Install-Tab-Dark.png#only-dark#gh-dark-mode-only)
+![Install Image](assets/Install-Tab-Light.png#only-light#gh-light-mode-only)
+
 !!! tip
 
      If you have trouble finding an application, press `ctrl + f` and search the name of it. Applications will filter depending on your input.
