--- conflicted
+++ resolved
@@ -82,11 +82,8 @@
 
 
 ### Testing your changes
-<<<<<<< HEAD
+
 * To test to see if your changes work as intended run following commands in a powershell teminal as admin:
-=======
-* To test to see if your changes work as intended, run the following commands in a powershell terminal:
->>>>>>> 601e3389
 
 * Change the directory where you are running the commands to the forked project.
 * `cd {path to the folder with the compile.ps1}`
