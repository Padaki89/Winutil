--- conflicted
+++ resolved
@@ -202,22 +202,6 @@
 						</StackPanel>
 						<StackPanel Background="#777777" SnapsToDevicePixels="True" Grid.Row="2" Grid.Column="0" Margin="10,5">
 							<Label FontSize="16" Content="Essential Tweaks"/>
-<<<<<<< HEAD
-							<CheckBox Name="EssTweaksRP" Content="Create Restore Point" Margin="5,0"/>
-							<CheckBox Name="EssTweaksOO" Content="Run O and O Shutup" Margin="5,0"/>
-
-							<CheckBox Name="EssTweaksTele" Content="Disable Telemetry" Margin="5,0"/>
-							<CheckBox Name="EssTweaksWifi" Content="Disable Wifi-Sense" Margin="5,0"/>
-							<CheckBox Name="EssTweaksAH" Content="Disable Activity History" Margin="5,0"/>
-							<CheckBox Name="EssTweaksDeleteTempFiles" Content="Delete Temporary Files" Margin="5,0"/>
-							<CheckBox Name="EssTweaksDiskCleanup" Content="Run Disk Cleanup" Margin="5,0"/>
-							<CheckBox Name="EssTweaksLoc" Content="Disable Location Tracking" Margin="5,0"/>
-							<CheckBox Name="EssTweaksHome" Content="Disable Homegroup" Margin="5,0"/>
-							<CheckBox Name="EssTweaksStorage" Content="Disable Storage Sense" Margin="5,0"/>
-							<CheckBox Name="EssTweaksHiber" Content="Disable Hibernation" Margin="5,0"/>
-							<CheckBox Name="EssTweaksDVR" Content="Disable GameDVR" Margin="5,0"/>
-							<CheckBox Name="EssTweaksServices" Content="Set Services to Manual" Margin="5,0"/>
-=======
 							<CheckBox Name="EssTweaksRP" Content="Create Restore Point" Margin="5,0" ToolTip="Creates a Windows Restore point before modifying system. Can use Windows System Restore to rollback to before tweaks were applied"/>
 							<CheckBox Name="EssTweaksOO" Content="Run OO Shutup" Margin="5,0" ToolTip="Runs OO Shutup from https://www.oo-software.com/en/shutup10"/>
 							<CheckBox Name="EssTweaksTele" Content="Disable Telemetry" Margin="5,0" ToolTip="Disables Microsoft Telemetry. Note: This will lock many Edge Browser settings. Microsoft spys heavily on you when using the Edge browser."/>
@@ -231,7 +215,6 @@
 							<CheckBox Name="EssTweaksHiber" Content="Disable Hibernation" Margin="5,0" ToolTip="Hibernation is really meant for laptops as it saves whats in memory before turning the pc off. It really should never be used, but some people are lazy and rely on it. Don't be like Bob. Bob likes hibernation."/>
 							<CheckBox Name="EssTweaksDVR" Content="Disable GameDVR" Margin="5,0" ToolTip="GameDVR is a Windows App that is a dependancy for some Store Games. I've never met someone that likes it, but it's there for the XBOX crowd."/>
 							<CheckBox Name="EssTweaksServices" Content="Set Services to Manual" Margin="5,0" ToolTip="Turns a bunch of system services to manual that don't need to be running all the time. This is pretty harmless as if the service is needed, it will simply start on demand."/>
->>>>>>> bc8072c1
 							<Label Content="Dark Theme" />
 							<Button Name="EnableDarkMode" Background="AliceBlue" Content="Enable" Margin="60,0" />
 							<Button Name="DisableDarkMode" Background="AliceBlue" Content="Disable" Margin="60,0"/>
