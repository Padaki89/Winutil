﻿<Window x:Class="WinUtility.MainWindow"
        xmlns="http://schemas.microsoft.com/winfx/2006/xaml/presentation"
        xmlns:x="http://schemas.microsoft.com/winfx/2006/xaml"
        xmlns:d="http://schemas.microsoft.com/expression/blend/2008"
        xmlns:mc="http://schemas.openxmlformats.org/markup-compatibility/2006"
        xmlns:local="clr-namespace:WinUtility"
        mc:Ignorable="d"
        Background="#777777"
        Title="Chris Titus Tech's Windows Utility" Height="533" Width="786">
	<Viewbox>
		<Grid Background="#777777" ShowGridLines="False" Name="MainGrid">
			<Grid.ColumnDefinitions>
				<ColumnDefinition Width="3*"/>
				<ColumnDefinition Width="7*"/>
			</Grid.ColumnDefinitions>
			<StackPanel Background="#777777" SnapsToDevicePixels="True" Grid.Column="0">
				<Image Height="200" Width="200" Name="Icon" SnapsToDevicePixels="True" Source="https://christitus.com/images/logo-full.png" Margin="0,10,0,10"/>
				<Button Content="Install" VerticalAlignment="Top" Height="40" Background="#222222" BorderThickness="0,0,0,0" FontWeight="Bold" Foreground="#ffffff" Name="Tab1BT"/>
				<Button Content="Tweaks" VerticalAlignment="Top" Height="40" Background="#333333" BorderThickness="0,0,0,0" FontWeight="Bold" Foreground="#ffffff" Name="Tab2BT"/>
				<Button Content="Config" VerticalAlignment="Top" Height="40" Background="#444444" BorderThickness="0,0,0,0" FontWeight="Bold" Foreground="#ffffff" Name="Tab3BT"/>
				<Button Content="Updates" VerticalAlignment="Top" Height="40" Background="#555555" BorderThickness="0,0,0,0" FontWeight="Bold" Foreground="#ffffff" Name="Tab4BT"/>
			</StackPanel>
			<TabControl Grid.Column="1" Padding="-1" Name="TabNav" SelectedIndex="0">
				<TabItem Header="Install" Visibility="Collapsed" Name="Tab1">
					<Grid Background="#222222">
						<Grid.ColumnDefinitions>
							<ColumnDefinition Width="1*"/>
							<ColumnDefinition Width="1*"/>
							<ColumnDefinition Width="1*"/>
						</Grid.ColumnDefinitions>
						<StackPanel Background="#777777" SnapsToDevicePixels="True" Grid.Column="0" Margin="10">
							<Label Content="Browsers" FontSize="16" Margin="5,0"/>
							<CheckBox Name="Installbrave" Content="Brave" Margin="5,0"/>
							<CheckBox Name="Installchrome" Content="Google Chrome" Margin="5,0"/>
							<CheckBox Name="Installchromium" Content="Un-Googled Chromium" Margin="5,0"/>
							<CheckBox Name="Installfirefox" Content="Firefox" Margin="5,0"/>
							<CheckBox Name="Installlibrewolf" Content="LibreWolf" Margin="5,0"/>
							<CheckBox Name="Installvivaldi" Content="Vivaldi" Margin="5,0"/>
							<CheckBox Name="Installtor" Content="Tor Browser" Margin="5,0"/>

							<Label Content="Communications" FontSize="16" Margin="5,0"/>
							<CheckBox Name="Installdiscord" Content="Discord" Margin="5,0"/>
							<CheckBox Name="Installhexchat" Content="Hexchat" Margin="5,0"/>
							<CheckBox Name="Installmatrix" Content="Matrix" Margin="5,0"/>
							<CheckBox Name="Installsignal" Content="Signal" Margin="5,0"/>
							<CheckBox Name="Installskype" Content="Skype" Margin="5,0"/>
							<CheckBox Name="Installslack" Content="Slack" Margin="5,0"/>
							<CheckBox Name="Installviber" Content="Viber" Margin="5,0"/>
							<CheckBox Name="Installteams" Content="Microsoft Teams" Margin="5,0"/>
							<CheckBox Name="Installzoom" Content="Zoom Video Conference" Margin="5,0"/>
							

							<Label Content="Development" FontSize="16" Margin="5,0"/>
							<CheckBox Name="Installatom" Content="Atom" Margin="5,0"/>
							<CheckBox Name="Installgithubdesktop" Content="GitHub Desktop" Margin="5,0"/>
							<CheckBox Name="Installjava8" Content="OpenJDK Java 8" Margin="5,0"/>
							<CheckBox Name="Installjava16" Content="OpenJDK Java 16" Margin="5,0"/>
							<CheckBox Name="Installjava18" Content="Oracle Java 18" Margin="5,0"/>
							<CheckBox Name="Installjetbrains" Content="Jetbrains Toolbox" Margin="5,0"/>
							<CheckBox Name="Installnodejs" Content="NodeJS" Margin="5,0"/>
							<CheckBox Name="Installnodejslts" Content="NodeJS LTS" Margin="5,0"/>
							<CheckBox Name="Installpython3" Content="Python3" Margin="5,0"/>
							<CheckBox Name="Installrustlang" Content="Rust" Margin="5,0"/>
							<CheckBox Name="Installsublime" Content="Sublime" Margin="5,0"/>
							<CheckBox Name="Installvisualstudio" Content="Visual Studio 2022 Community" Margin="5,0"/>
							<CheckBox Name="Installvscode" Content="VS Code" Margin="5,0"/>
							<CheckBox Name="Installvscodium" Content="VS Codium" Margin="5,0"/>

						</StackPanel>
						<StackPanel Background="#777777" SnapsToDevicePixels="True" Grid.Column="1" Margin="10">

							<Label Content="Document" FontSize="16" Margin="5,0"/>
							<CheckBox Name="Installadobe" Content="Adobe Reader DC" Margin="5,0"/>
							<CheckBox Name="Installlibreoffice" Content="LibreOffice" Margin="5,0"/>
							<CheckBox Name="Installnotepadplus" Content="Notepad++" Margin="5,0"/>
							<CheckBox Name="Installobsidian" Content="Obsidian" Margin="5,0"/>
							<CheckBox Name="Installsumatra" Content="Sumatra PDF" Margin="5,0"/>

							<Label Content="Games" FontSize="16" Margin="5,0"/>
							<CheckBox Name="Installepicgames" Content="Epic Games Launcher" Margin="5,0"/>
							<CheckBox Name="Installgog" Content="GOG Galaxy" Margin="5,0"/>
							<CheckBox Name="Installsteam" Content="Steam" Margin="5,0"/>

							<Label Content="Pro Tools" FontSize="16" Margin="5,0"/>
							<CheckBox Name="Installadvancedip" Content="Advanced IP Scanner" Margin="5,0"/>
							<CheckBox Name="Installmremoteng" Content="mRemoteNG" Margin="5,0"/>
							<CheckBox Name="Installputty" Content="Putty" Margin="5,0"/>
							<CheckBox Name="Installscp" Content="WinSCP" Margin="5,0"/>
							<CheckBox Name="Installwireshark" Content="WireShark" Margin="5,0"/>
						    <CheckBox Name="Installsimplewall" Content="SimpleWall" Margin="5,0"/>
							
							<Label Content="Multimedia Tools" FontSize="16" Margin="5,0"/>
							<CheckBox Name="Installaudacity" Content="Audacity" Margin="5,0"/>
							<CheckBox Name="Installblender" Content="Blender (3D Graphics)" Margin="5,0"/>
							<CheckBox Name="Installeartrumpet" Content="Eartrumpet (Audio)" Margin="5,0"/>
							<CheckBox Name="Installflameshot" Content="Flameshot (Screenshots)" Margin="5,0"/>
							<CheckBox Name="Installfoobar" Content="Foobar2000 (Music Player)" Margin="5,0"/>
							<CheckBox Name="Installgimp" Content="GIMP (Image Editor)" Margin="5,0"/>
							<CheckBox Name="Installgreenshot" Content="Greenshot (Screenshots)" Margin="5,0"/>
							<CheckBox Name="Installhandbrake" Content="HandBrake" Margin="5,0"/>
							<CheckBox Name="Installimageglass" Content="ImageGlass (Image Viewer)" Margin="5,0"/>
							<CheckBox Name="Installinkscape" Content="Inkscape" Margin="5,0"/>
							<CheckBox Name="Installmpc" Content="Media Player Classic (Video Player)" Margin="5,0"/>
							<CheckBox Name="Installobs" Content="OBS Studio" Margin="5,0"/>
							<CheckBox Name="Installsharex" Content="ShareX (Screenshots)" Margin="5,0"/>
							<CheckBox Name="Installspotify" Content="Spotify" Margin="5,0"/>
							<CheckBox Name="Installvlc" Content="VLC (Video Player)" Margin="5,0"/>
							<CheckBox Name="Installkdenlive" Content="Kdenlive (Video Editor)" Margin="5,0"/>
							<CheckBox Name="Installvoicemeeter" Content="Voicemeeter (Audio)" Margin="5,0"/>

						</StackPanel>
						<StackPanel Background="#777777" SnapsToDevicePixels="True" Grid.Column="2" Margin="10">
							<Label Content="Utilities" FontSize="16" Margin="5,0"/>
							<CheckBox Name="Installalacritty" Content="Alacritty Terminal" Margin="5,0"/>
							<CheckBox Name="Installanydesk" Content="AnyDesk" Margin="5,0"/>
							<CheckBox Name="Installautohotkey" Content="AutoHotkey" Margin="5,0"/>
							<CheckBox Name="Installbitwarden" Content="Bitwarden" Margin="5,0"/>
							<CheckBox Name="Installcpuz" Content="CPU-Z" Margin="5,0"/>
							<CheckBox Name="Installetcher" Content="Etcher USB Creator" Margin="5,0"/>
							<CheckBox Name="Installesearch" Content="Everything Search" Margin="5,0"/>
							<CheckBox Name="Installgpuz" Content="GPU-Z" Margin="5,0"/>
							<CheckBox Name="Installglaryutilities" Content="Glary Utilities" Margin="5,0"/>
							<CheckBox Name="Installhwinfo" Content="HWInfo" Margin="5,0"/>
							<CheckBox Name="Installkeepass" Content="KeePassXC" Margin="5,0"/>
							<CheckBox Name="Installmalwarebytes" Content="MalwareBytes" Margin="5,0"/>
							<CheckBox Name="Installnvclean" Content="NVCleanstall" Margin="5,0"/>
							<CheckBox Name="Installpowertoys" Content="Microsoft Powertoys" Margin="5,0"/>
							<CheckBox Name="Installrevo" Content="RevoUninstaller" Margin="5,0"/>
							<CheckBox Name="Installrufus" Content="Rufus Imager" Margin="5,0"/>
							<CheckBox Name="Installsevenzip" Content="7-Zip" Margin="5,0"/>
							<CheckBox Name="Installteamviewer" Content="TeamViewer" Margin="5,0"/>
							<CheckBox Name="Installttaskbar" Content="Translucent Taskbar" Margin="5,0"/>
							<CheckBox Name="Installtreesize" Content="TreeSize Free" Margin="5,0"/>
							<CheckBox Name="Installwindirstat" Content="WinDirStat" Margin="5,0"/>
							<CheckBox Name="Installwiztree" Content="WizTree" Margin="5,0"/>
							<CheckBox Name="Installterminal" Content="Windows Terminal" Margin="5,0"/>
							<CheckBox Name="Installidm" Content="Internet Download Manager" Margin="5,0"/>
							<CheckBox Name="Installtwinkletray" Content="Twinkle Tray" Margin="5,0"/>
							<Button Name="install" Background="AliceBlue" Content="Start Install" Margin="20,5,20,5" ToolTip="Install all checked programs"/>
							<Button Name="InstallUpgrade" Background="AliceBlue" Content="Upgrade Installs" Margin="20,5,20,5" ToolTip="Upgrade All Existing Programs on System"/>

						</StackPanel>
					</Grid>
				</TabItem>
				<TabItem Header="Tweaks" Visibility="Collapsed" Name="Tab2">
					<Grid Background="#333333">
						<Grid.ColumnDefinitions>
							<ColumnDefinition Width="1*"/>
							<ColumnDefinition Width="1*"/>
						</Grid.ColumnDefinitions>
						<Grid.RowDefinitions>
							<RowDefinition Height="1*"/>
							<RowDefinition Height="6*"/>
						</Grid.RowDefinitions>
						<StackPanel Background="#777777" Orientation="Horizontal" Grid.Row="0" HorizontalAlignment="Center" Grid.ColumnSpan="2">
							<Label Content="Recommended Selections:" FontSize="17" VerticalAlignment="Center"/>
							<Button Name="desktop" Content="Desktop" Margin="7"/>
							<Button Name="laptop" Content="Laptop" Margin="7"/>
							<Button Name="minimal" Content="Minimal" Margin="7"/>
						</StackPanel>
						<StackPanel Background="#777777" SnapsToDevicePixels="True" Grid.Row="1" Grid.Column="0" Margin="10,5">
							<Label FontSize="16" Content="Essential Tweaks"/>
							<CheckBox Name="EssTweaksRP" Content="Create Restore Point" Margin="5,0"/>
							<CheckBox Name="EssTweaksOO" Content="Run O and O Shutup" Margin="5,0"/>

							<CheckBox Name="EssTweaksTele" Content="Disable Telemetry" Margin="5,0"/>
							<CheckBox Name="EssTweaksWifi" Content="Disable Wifi-Sense" Margin="5,0"/>
							<CheckBox Name="EssTweaksAH" Content="Disable Activity History" Margin="5,0"/>
							<CheckBox Name="EssTweaksDeleteTempFiles" Content="Delete Temporary Files" Margin="5,0"/>
							<CheckBox Name="EssTweaksDiskCleanup" Content="Delete Temporary Files" Margin="5,0"/>
							<CheckBox Name="EssTweaksLoc" Content="Disable Location Tracking" Margin="5,0"/>
							<CheckBox Name="EssTweaksHome" Content="Disable Homegroup" Margin="5,0"/>
							<CheckBox Name="EssTweaksStorage" Content="Disable Storage Sense" Margin="5,0"/>
							<CheckBox Name="EssTweaksHiber" Content="Disable Hibernation" Margin="5,0"/>
							<CheckBox Name="EssTweaksDVR" Content="Disable GameDVR" Margin="5,0"/>
							<CheckBox Name="EssTweaksServices" Content="Set Services to Manual" Margin="5,0"/>


						</StackPanel>
						<StackPanel Background="#777777" SnapsToDevicePixels="True" Grid.Row="1" Grid.Column="1" Margin="10,5">
							<Label FontSize="16" Content="Misc. Tweaks"/>
							<CheckBox Name="MiscTweaksPower" Content="Disable Power Throttling" Margin="5,0"/>
							<CheckBox Name="MiscTweaksLapPower" Content="Enable Power Throttling" Margin="5,0"/>
							<CheckBox Name="MiscTweaksNum" Content="Enable NumLock on Startup" Margin="5,0"/>
							<CheckBox Name="MiscTweaksLapNum" Content="Disable Numlock on Startup" Margin="5,0"/>
							<CheckBox Name="MiscTweaksExt" Content="Show File Extensions" Margin="5,0"/>
							<CheckBox Name="MiscTweaksDisplay" Content="Set Display for Performance" Margin="5,0"/>
							<CheckBox Name="MiscTweaksUTC" Content="Set Time to UTC (Dual Boot)" Margin="5,0"/>
							<CheckBox Name="MiscTweaksDisableUAC" Content="Disable UAC" Margin="5,0"/>
							<CheckBox Name="MiscTweaksDisableNotifications" Content="Disable Notification" Margin="5,0"/>
							<CheckBox Name="MiscTweaksDisableTPMCheck" Content="Disable TPM on Update" Margin="5,0"/>
							<CheckBox Name="EssTweaksDeBloat" Content="Remove ALL MS Store Apps" Margin="5,0"/>
<<<<<<< HEAD
							<CheckBox Name="EssTweaksRemoveEdge" Content="Remove Microsoft Edge" Margin="5,0"/>
=======
							<CheckBox Name="MiscTweaksRightClickMenu" Content="Set Classic Right-Click Menu " Margin="5,0"/>
>>>>>>> 02016567

							<Button Name="tweaksbutton" Background="AliceBlue" Content="Run Tweaks" Margin="20,10,20,0"/>
							<Button Name="undoall" Background="AliceBlue" Content="Undo All Tweaks" Margin="20,5"/>
						</StackPanel>
					</Grid>
				</TabItem>
				<TabItem Header="Config" Visibility="Collapsed" Name="Tab3">
					<Grid Background="#444444">
						<Grid.ColumnDefinitions>
							<ColumnDefinition Width="1*"/>
							<ColumnDefinition Width="1*"/>
						</Grid.ColumnDefinitions>
						<StackPanel Background="#777777" SnapsToDevicePixels="True" Grid.Column="0" Margin="10,5">
							<Label Content="Features" FontSize="16"/>
							<CheckBox Name="Featuresdotnet" Content="All .Net Framework (2,3,4)" Margin="5,0"/>
							<CheckBox Name="Featureshyperv" Content="HyperV Virtualization" Margin="5,0"/>
							<CheckBox Name="Featureslegacymedia" Content="Legacy Media (WMP, DirectPlay)" Margin="5,0"/>
							<CheckBox Name="Featurenfs" Content="NFS - Network File System" Margin="5,0"/>
							<CheckBox Name="Featurewsl" Content="Windows Subsystem for Linux" Margin="5,0"/>
							<Button Name="FeatureInstall" FontSize="14" Background="AliceBlue" Content="Install Features" Margin="20,5,20,0" Padding="10"/>
							<Label Content="Fixes" FontSize="16"/>
							<Button Name="FixesUpdate" FontSize="14" Background="AliceBlue" Content="Reset Windows Update" Margin="20,5,20,0" Padding="10"/>
							<Button Name="PanelDISM" FontSize="14" Background="AliceBlue" Content="System Corruption Scan" Margin="20,5,20,0" Padding="10"/>

						</StackPanel>
						<StackPanel Background="#777777" SnapsToDevicePixels="True" Grid.Column="1" Margin="10,5">
							<Label Content="Legacy Windows Panels" FontSize="16"/>
							<Button Name="Panelcontrol" FontSize="14" Background="AliceBlue" Content="Control Panel" Margin="20,5,20,5" Padding="10"/>
							<Button Name="Panelnetwork" FontSize="14" Background="AliceBlue" Content="Network Connections" Margin="20,0,20,5" Padding="10"/>
							<Button Name="Panelpower" FontSize="14" Background="AliceBlue" Content="Power Panel" Margin="20,0,20,5" Padding="10"/>
							<Button Name="Panelsound" FontSize="14" Background="AliceBlue" Content="Sound Settings" Margin="20,0,20,5" Padding="10"/>
							<Button Name="Panelsystem" FontSize="14" Background="AliceBlue" Content="System Properties" Margin="20,0,20,5" Padding="10"/>
							<Button Name="Paneluser" FontSize="14" Background="AliceBlue" Content="User Accounts" Margin="20,0,20,5" Padding="10"/>
						</StackPanel>
					</Grid>
				</TabItem>
				<TabItem Header="Updates" Visibility="Collapsed" Name="Tab4">
					<Grid Background="#555555">
						<Grid.RowDefinitions>
							<RowDefinition/>
							<RowDefinition/>
							<RowDefinition/>
						</Grid.RowDefinitions>
						<StackPanel Background="#777777" SnapsToDevicePixels="True" Grid.Row="0" Margin="10,5">

							<TextBlock Text="This is the default settings that come with Windows. No modifications are made and will remove any custom windows update settings." Margin="20,0,20,0" Padding="10" TextWrapping="WrapWithOverflow" MaxWidth="300"/>
							<Button Name="Updatesdefault" FontSize="16" Background="AliceBlue" Content="Default (Out of Box) Settings" Margin="20,0,20,10" Padding="10"/>
						</StackPanel>
						<StackPanel Background="#777777" SnapsToDevicePixels="True" Grid.Row="1" Margin="10,5">
							<TextBlock Text="This is my recommended setting I use on all computers. It will delay feature updates by 2 years and will install security updates 4 days after release. These are the settings I use in business environments." Margin="20,0,20,0" Padding="10" TextWrapping="WrapWithOverflow" MaxWidth="300"/>
							<Button Name="Updatessecurity" FontSize="16" Background="AliceBlue" Content="Security (Recommended) Settings" Margin="20,0,20,10" Padding="10"/>
						</StackPanel>
						<StackPanel Background="#777777" SnapsToDevicePixels="True" Grid.Row="2" Margin="10,5">
							<TextBlock Text="This completely disables ALL Windows Updates and is NOT RECOMMENDED. You system will be easier to hack and infect without security updates. However, it can be suitable if you use your system for a select purpose and do not actively browse the internet." Margin="20,0,20,0" Padding="10" TextWrapping="WrapWithOverflow" MaxWidth="300"/>
							<Button Name="Updatesdisable" FontSize="16" Background="AliceBlue" Content="Disable ALL Updates (NOT RECOMMENDED!)" Margin="20,0,20,10" Padding="10"/>
						</StackPanel>

					</Grid>
				</TabItem>
			</TabControl>
		</Grid>
	</Viewbox>
</Window><|MERGE_RESOLUTION|>--- conflicted
+++ resolved
@@ -190,12 +190,8 @@
 							<CheckBox Name="MiscTweaksDisableNotifications" Content="Disable Notification" Margin="5,0"/>
 							<CheckBox Name="MiscTweaksDisableTPMCheck" Content="Disable TPM on Update" Margin="5,0"/>
 							<CheckBox Name="EssTweaksDeBloat" Content="Remove ALL MS Store Apps" Margin="5,0"/>
-<<<<<<< HEAD
 							<CheckBox Name="EssTweaksRemoveEdge" Content="Remove Microsoft Edge" Margin="5,0"/>
-=======
 							<CheckBox Name="MiscTweaksRightClickMenu" Content="Set Classic Right-Click Menu " Margin="5,0"/>
->>>>>>> 02016567
-
 							<Button Name="tweaksbutton" Background="AliceBlue" Content="Run Tweaks" Margin="20,10,20,0"/>
 							<Button Name="undoall" Background="AliceBlue" Content="Undo All Tweaks" Margin="20,5"/>
 						</StackPanel>
