﻿<Window x:Class="WinUtility.MainWindow"
        xmlns="http://schemas.microsoft.com/winfx/2006/xaml/presentation"
        xmlns:x="http://schemas.microsoft.com/winfx/2006/xaml"
        xmlns:d="http://schemas.microsoft.com/expression/blend/2008"
        xmlns:mc="http://schemas.openxmlformats.org/markup-compatibility/2006"
        xmlns:local="clr-namespace:WinUtility"
        mc:Ignorable="d"
        Background="#777777"
        WindowStartupLocation="CenterScreen"
        Title="Chris Titus Tech's Windows Utility" Height="800" Width="1200">
    <Border Name="dummy" Grid.Column="0" Grid.Row="0">
        <Viewbox Stretch="Uniform" VerticalAlignment="Top">
            <Grid Background="#777777" ShowGridLines="False" Name="MainGrid">
                <Grid.RowDefinitions>
                    <RowDefinition Height=".1*"/>
                    <RowDefinition Height=".9*"/>
                </Grid.RowDefinitions>
                <Grid.ColumnDefinitions>
                    <ColumnDefinition Width="*"/>
                </Grid.ColumnDefinitions>
                <DockPanel Background="#777777" SnapsToDevicePixels="True" Grid.Row="0" Width="1100">
                    <Image Height="50" Width="100" Name="Icon" SnapsToDevicePixels="True" Source="https://christitus.com/images/logo-full.png" Margin="0,10,0,10"/>
                    <Button Content="Install" HorizontalAlignment="Left" Height="40" Width="100" Background="#222222" BorderThickness="0,0,0,0" FontWeight="Bold" Foreground="#ffffff" Name="Tab1BT"/>
                    <Button Content="Tweaks" HorizontalAlignment="Left" Height="40" Width="100" Background="#333333" BorderThickness="0,0,0,0" FontWeight="Bold" Foreground="#ffffff" Name="Tab2BT"/>
                    <Button Content="Config" HorizontalAlignment="Left" Height="40" Width="100" Background="#444444" BorderThickness="0,0,0,0" FontWeight="Bold" Foreground="#ffffff" Name="Tab3BT"/>
                    <Button Content="Updates" HorizontalAlignment="Left" Height="40" Width="100" Background="#555555" BorderThickness="0,0,0,0" FontWeight="Bold" Foreground="#ffffff" Name="Tab4BT"/>
                </DockPanel>
                <TabControl Grid.Row="1" Padding="-1" Name="TabNav" Background="#222222">
                    <TabItem Header="Install" Visibility="Collapsed" Name="Tab1">
                        <Grid Background="#222222">
                            <Grid.ColumnDefinitions>
                                <ColumnDefinition Width="*"/>
                                <ColumnDefinition Width="*"/>
                                <ColumnDefinition Width="*"/>
                                <ColumnDefinition Width="*"/>
                                <ColumnDefinition Width="*"/>
                            </Grid.ColumnDefinitions>
                            <Grid.RowDefinitions>
                                <RowDefinition Height="*"/>
                            </Grid.RowDefinitions>
                            <StackPanel Background="#777777" SnapsToDevicePixels="True" Grid.Column="0" Margin="10">
                                <Label Content="Browsers" FontSize="16" Margin="5,0"/>
                                <CheckBox Name="Installbrave" Content="Brave" Margin="5,0"/>
                                <CheckBox Name="Installchrome" Content="Chrome" Margin="5,0"/>
                                <CheckBox Name="Installchromium" Content="Chromium" Margin="5,0"/>
                                <CheckBox Name="Installedge" Content="Edge" Margin="5,0"/>
                                <CheckBox Name="Installfirefox" Content="Firefox" Margin="5,0"/>
                                <CheckBox Name="Installlibrewolf" Content="LibreWolf" Margin="5,0"/>
                                <CheckBox Name="Installtor" Content="Tor Browser" Margin="5,0"/>
                                <CheckBox Name="Installvivaldi" Content="Vivaldi" Margin="5,0"/>
                                <CheckBox Name="Installwaterfox" Content="Waterfox" Margin="5,0"/>

                                <Label Content="Communications" FontSize="16" Margin="5,0"/>
                                <CheckBox Name="Installdiscord" Content="Discord" Margin="5,0"/>
                                <CheckBox Name="Installhexchat" Content="Hexchat" Margin="5,0"/>
                                <CheckBox Name="Installjami" Content="Jami" Margin="5,0"/>
                                <CheckBox Name="Installmatrix" Content="Matrix" Margin="5,0"/>
                                <CheckBox Name="Installsignal" Content="Signal" Margin="5,0"/>
                                <CheckBox Name="Installskype" Content="Skype" Margin="5,0"/>
                                <CheckBox Name="Installslack" Content="Slack" Margin="5,0"/>
                                <CheckBox Name="Installteams" Content="Teams" Margin="5,0"/>
                                <CheckBox Name="Installtelegram" Content="Telegram" Margin="5,0"/>
                                <CheckBox Name="Installviber" Content="Viber" Margin="5,0"/>
                                <CheckBox Name="Installzoom" Content="Zoom" Margin="5,0"/>
                            </StackPanel>
                            <StackPanel Background="#777777" SnapsToDevicePixels="True" Grid.Column="1" Margin="10">
                                <Label Content="Development" FontSize="16" Margin="5,0"/>
                                <CheckBox Name="Installatom" Content="Atom" Margin="5,0"/>
                                <CheckBox Name="Installgit" Content="Git" Margin="5,0"/>
                                <CheckBox Name="Installgithubdesktop" Content="GitHub Desktop" Margin="5,0"/>
                                <CheckBox Name="Installjava8" Content="OpenJDK Java 8" Margin="5,0"/>
                                <CheckBox Name="Installjava16" Content="OpenJDK Java 16" Margin="5,0"/>
                                <CheckBox Name="Installjava18" Content="Oracle Java 18" Margin="5,0"/>
                                <CheckBox Name="Installjetbrains" Content="Jetbrains Toolbox" Margin="5,0"/>
                                <CheckBox Name="Installnodejs" Content="NodeJS" Margin="5,0"/>
                                <CheckBox Name="Installnodejslts" Content="NodeJS LTS" Margin="5,0"/>
                                <CheckBox Name="Installpython3" Content="Python3" Margin="5,0"/>
                                <CheckBox Name="Installrustlang" Content="Rust" Margin="5,0"/>
                                <CheckBox Name="Installsublime" Content="Sublime" Margin="5,0"/>
                                <CheckBox Name="Installunity" Content="Unity Game Engine" Margin="5,0"/>
                                <CheckBox Name="Installvisualstudio" Content="Visual Studio 2022" Margin="5,0"/>
                                <CheckBox Name="Installvscode" Content="VS Code" Margin="5,0"/>
                                <CheckBox Name="Installvscodium" Content="VS Codium" Margin="5,0"/>

                                <Label Content="Document" FontSize="16" Margin="5,0"/>
                                <CheckBox Name="Installadobe" Content="Adobe Reader DC" Margin="5,0"/>
                                <CheckBox Name="Installfoxpdf" Content="Foxit PDF" Margin="5,0"/>
                                <CheckBox Name="Installjoplin" Content="Joplin (FOSS Notes)" Margin="5,0"/>
                                <CheckBox Name="Installlibreoffice" Content="LibreOffice" Margin="5,0"/>
                                <CheckBox Name="Installnotepadplus" Content="Notepad++" Margin="5,0"/>
                                <CheckBox Name="Installobsidian" Content="Obsidian" Margin="5,0"/>
                                <CheckBox Name="Installonlyoffice" Content="ONLYOffice Desktop" Margin="5,0"/>
                                <CheckBox Name="Installopenoffice" Content="Apache OpenOffice" Margin="5,0"/>
                                <CheckBox Name="Installsumatra" Content="Sumatra PDF" Margin="5,0"/>
                                <CheckBox Name="Installwinmerge" Content="WinMerge" Margin="5,0"/>

                            </StackPanel>
                            <StackPanel Background="#777777" SnapsToDevicePixels="True" Grid.Column="2" Margin="10">


                                <Label Content="Games" FontSize="16" Margin="5,0"/>
                                <CheckBox Name="Installbluestacks" Content="Bluestacks" Margin="5,0"/>
                                <CheckBox Name="Installepicgames" Content="Epic Games Launcher" Margin="5,0"/>
                                <CheckBox Name="Installgog" Content="GOG Galaxy" Margin="5,0"/>
                                <CheckBox Name="Installorigin" Content="Origin" Margin="5,0"/>
                                <CheckBox Name="Installsteam" Content="Steam" Margin="5,0"/>

                                <Label Content="Pro Tools" FontSize="16" Margin="5,0"/>
                                <CheckBox Name="Installadvancedip" Content="Advanced IP Scanner" Margin="5,0"/>
                                <CheckBox Name="Installmremoteng" Content="mRemoteNG" Margin="5,0"/>
                                <CheckBox Name="Installputty" Content="Putty" Margin="5,0"/>
                                <CheckBox Name="Installrustdesk" Content="Rust Remote Desktop (FOSS)" Margin="5,0"/>
                                <CheckBox Name="Installsimplewall" Content="SimpleWall" Margin="5,0"/>
                                <CheckBox Name="Installscp" Content="WinSCP" Margin="5,0"/>
                                <CheckBox Name="Installwireshark" Content="WireShark" Margin="5,0"/>

                                <Label Content="Microsoft Tools" FontSize="16" Margin="5,0"/>
                                <CheckBox Name="Installdotnet3" Content=".NET Desktop Runtime 3.1" Margin="5,0"/>
                                <CheckBox Name="Installdotnet5" Content=".NET Desktop Runtime 5" Margin="5,0"/>
                                <CheckBox Name="Installdotnet6" Content=".NET Desktop Runtime 6" Margin="5,0"/>
                                <CheckBox Name="Installnuget" Content="Nuget" Margin="5,0"/>
                                <CheckBox Name="Installonedrive" Content="OneDrive" Margin="5,0"/>
                                <CheckBox Name="Installpowershell" Content="PowerShell" Margin="5,0"/>
                                <CheckBox Name="Installpowertoys" Content="Powertoys" Margin="5,0"/>
                                <CheckBox Name="Installprocessmonitor" Content="SysInternals Process Monitor" Margin="5,0"/>
                                <CheckBox Name="Installvc2015_64" Content="Visual C++ 2015-2022 64-bit" Margin="5,0"/>
                                <CheckBox Name="Installvc2015_32" Content="Visual C++ 2015-2022 32-bit" Margin="5,0"/>
                                <CheckBox Name="Installterminal" Content="Windows Terminal" Margin="5,0"/>


                            </StackPanel>
                            <StackPanel Background="#777777" SnapsToDevicePixels="True" Grid.Column="3" Margin="10">

<<<<<<< HEAD
                                <Label Content="Multimedia Tools" FontSize="16" Margin="5,0"/>
                                <CheckBox Name="Installaudacity" Content="Audacity" Margin="5,0"/>
                                <CheckBox Name="Installblender" Content="Blender (3D Graphics)" Margin="5,0"/>
                                <CheckBox Name="Installcider" Content="Cider (FOSS Music Player)" Margin="5,0"/>
                                <CheckBox Name="Installeartrumpet" Content="Eartrumpet (Audio)" Margin="5,0"/>
                                <CheckBox Name="Installflameshot" Content="Flameshot (Screenshots)" Margin="5,0"/>
                                <CheckBox Name="Installfoobar" Content="Foobar2000 (Music Player)" Margin="5,0"/>
                                <CheckBox Name="Installgimp" Content="GIMP (Image Editor)" Margin="5,0"/>
                                <CheckBox Name="Installgreenshot" Content="Greenshot (Screenshots)" Margin="5,0"/>
                                <CheckBox Name="Installhandbrake" Content="HandBrake" Margin="5,0"/>
                                <CheckBox Name="Installimageglass" Content="ImageGlass (Image Viewer)" Margin="5,0"/>
                                <CheckBox Name="Installinkscape" Content="Inkscape" Margin="5,0"/>
                                <CheckBox Name="Installitunes" Content="iTunes" Margin="5,0"/>
                                <CheckBox Name="Installkdenlive" Content="Kdenlive (Video Editor)" Margin="5,0"/>
                                <CheckBox Name="Installkodi" Content="Kodi Media Center" Margin="5,0"/>
                                <CheckBox Name="Installklite" Content="K-Lite Codec Standard" Margin="5,0"/>
                                <CheckBox Name="Installkrita" Content="Krita (Image Editor)" Margin="5,0"/>
                                <CheckBox Name="Installmpc" Content="Media Player Classic (Video Player)" Margin="5,0"/>
                                <CheckBox Name="Installobs" Content="OBS Studio" Margin="5,0"/>
                                <CheckBox Name="Installnglide" Content="nGlide (3dfx compatibility)" Margin="5,0"/>
                                <CheckBox Name="Installsharex" Content="ShareX (Screenshots)" Margin="5,0"/>
                                <CheckBox Name="Installstrawberry" Content="Strawberry (Music Player)" Margin="5,0"/>
                                <CheckBox Name="Installvlc" Content="VLC (Video Player)" Margin="5,0"/>
                                <CheckBox Name="Installvoicemeeter" Content="Voicemeeter (Audio)" Margin="5,0"/>
                            </StackPanel>
=======
						</StackPanel>
					</Grid>
				</TabItem>
				<TabItem Header="Tweaks" Visibility="Collapsed" Name="Tab2">
					<Grid Background="#333333">
						<Grid.ColumnDefinitions>
							<ColumnDefinition Width="*"/>
							<ColumnDefinition Width="*"/>
						</Grid.ColumnDefinitions>
						<Grid.RowDefinitions>
							<RowDefinition Height=".10*"/>
							<RowDefinition Height=".10*"/>
							<RowDefinition Height=".80*"/>
						</Grid.RowDefinitions>
						<StackPanel Background="#777777" Orientation="Horizontal" Grid.Row="0" HorizontalAlignment="Center" Grid.ColumnSpan="2" Margin="10">
							<Label Content="Recommended Selections:" FontSize="17" VerticalAlignment="Center"/>
							<Button Name="desktop" Content="Desktop" Margin="7"/>
							<Button Name="laptop" Content="Laptop" Margin="7"/>
							<Button Name="minimal" Content="Minimal" Margin="7"/>
						</StackPanel>
						<StackPanel Background="#777777" Orientation="Horizontal" Grid.Row="1" HorizontalAlignment="Center" Grid.ColumnSpan="2" Margin="10">
							<TextBlock Padding="10">
							Note: Hover over items to get a better description. Please be careful as many of these tweaks will heavily modify your system.
							 <LineBreak/>Recommended selections are for normal users and if you are unsure do NOT check anything else! 
							</TextBlock>
						</StackPanel>
						<StackPanel Background="#777777" SnapsToDevicePixels="True" Grid.Row="2" Grid.Column="0" Margin="10,5">
							<Label FontSize="16" Content="Essential Tweaks"/>
							<CheckBox Name="EssTweaksRP" Content="Create Restore Point" Margin="5,0" ToolTip="Creates a Windows Restore point before modifying system. Can use Windows System Restore to rollback to before tweaks were applied"/>
							<CheckBox Name="EssTweaksOO" Content="Run OO Shutup" Margin="5,0" ToolTip="Runs OO Shutup from https://www.oo-software.com/en/shutup10"/>
							<CheckBox Name="EssTweaksTele" Content="Disable Telemetry" Margin="5,0" ToolTip="Disables Microsoft Telemetry. Note: This will lock many Edge Browser settings. Microsoft spies heavily on you when using the Edge browser."/>
							<CheckBox Name="EssTweaksWifi" Content="Disable Wifi-Sense" Margin="5,0" ToolTip="Wifi Sense is a spying service that phones home all nearby scanned wifi networks and your current geo location."/>
							<CheckBox Name="EssTweaksAH" Content="Disable Activity History" Margin="5,0" ToolTip="This erases recent docs, clipboard, and run history."/>
							<CheckBox Name="EssTweaksDeleteTempFiles" Content="Delete Temporary Files" Margin="5,0" ToolTip="Erases TEMP Folders"/>
							<CheckBox Name="EssTweaksDiskCleanup" Content="Run Disk Cleanup" Margin="5,0" ToolTip="Runs Disk Cleanup on Drive C: and removes old Windows updates."/>
							<CheckBox Name="EssTweaksLoc" Content="Disable Location Tracking" Margin="5,0" ToolTip="Disables Location Tracking...DUH!"/>
							<CheckBox Name="EssTweaksHome" Content="Disable Homegroup" Margin="5,0" ToolTip="Disables HomeGroup - Windows 11 doesn't have this, it was awful."/>
							<CheckBox Name="EssTweaksStorage" Content="Disable Storage Sense" Margin="5,0" ToolTip="Storage Sense is supposed to delete temp files automatically, but can run at active times and mostly doesn't do much. Although when it was introduced in Win 10 (1809 Version) it deleted people's documents... So there is that."/>
							<CheckBox Name="EssTweaksHiber" Content="Disable Hibernation" Margin="5,0" ToolTip="Hibernation is really meant for laptops as it saves whats in memory before turning the pc off. It really should never be used, but some people are lazy and rely on it. Don't be like Bob. Bob likes hibernation."/>
							<CheckBox Name="EssTweaksDVR" Content="Disable GameDVR" Margin="5,0" ToolTip="GameDVR is a Windows App that is a dependancy for some Store Games. I've never met someone that likes it, but it's there for the XBOX crowd."/>
							<CheckBox Name="EssTweaksServices" Content="Set Services to Manual" Margin="5,0" ToolTip="Turns a bunch of system services to manual that don't need to be running all the time. This is pretty harmless as if the service is needed, it will simply start on demand."/>
							<Label Content="Dark Theme" />
							<Button Name="EnableDarkMode" Background="AliceBlue" Content="Enable" Margin="60,0" />
							<Button Name="DisableDarkMode" Background="AliceBlue" Content="Disable" Margin="60,0"/>
>>>>>>> 38ff29ca

                            <StackPanel Background="#777777" SnapsToDevicePixels="True" Grid.Column="4" Margin="10">
                                <Label Content="Utilities" FontSize="16" Margin="5,0"/>
                                <CheckBox Name="Installsevenzip" Content="7-Zip" Margin="5,0"/>
                                <CheckBox Name="Installalacritty" Content="Alacritty Terminal" Margin="5,0"/>
                                <CheckBox Name="Installanydesk" Content="AnyDesk" Margin="5,0"/>
                                <CheckBox Name="Installautohotkey" Content="AutoHotkey" Margin="5,0"/>
                                <CheckBox Name="Installbitwarden" Content="Bitwarden" Margin="5,0"/>
                                <CheckBox Name="Installcpuz" Content="CPU-Z" Margin="5,0"/>
                                <CheckBox Name="Installetcher" Content="Etcher USB Creator" Margin="5,0"/>
                                <CheckBox Name="Installesearch" Content="Everything Search" Margin="5,0"/>
                                <CheckBox Name="Installflux" Content="f.lux Redshift" Margin="5,0"/>
                                <CheckBox Name="Installgpuz" Content="GPU-Z" Margin="5,0"/>
                                <CheckBox Name="Installglaryutilities" Content="Glary Utilities" Margin="5,0"/>
                                <CheckBox Name="Installhwinfo" Content="HWInfo" Margin="5,0"/>
                                <CheckBox Name="Installidm" Content="Internet Download Manager" Margin="5,0"/>
                                <CheckBox Name="Installjdownloader" Content="J Download Manager" Margin="5,0"/>
                                <CheckBox Name="Installkeepass" Content="KeePassXC" Margin="5,0"/>
                                <CheckBox Name="Installmalwarebytes" Content="MalwareBytes" Margin="5,0"/>
                                <CheckBox Name="Installnvclean" Content="NVCleanstall" Margin="5,0"/>
                                <CheckBox Name="Installopenshell" Content="Open Shell (Start Menu)" Margin="5,0"/>
                                <CheckBox Name="Installprocesslasso" Content="Process Lasso" Margin="5,0"/>
                                <CheckBox Name="Installqbittorrent" Content="qBittorrent" Margin="5,0"/>
                                <CheckBox Name="Installrevo" Content="RevoUninstaller" Margin="5,0"/>
                                <CheckBox Name="Installrufus" Content="Rufus Imager" Margin="5,0"/>
                                <CheckBox Name="Installsandboxie" Content="Sandboxie Plus" Margin="5,0"/>
                                <CheckBox Name="Installshell" Content="Shell (Expanded Context Menu)" Margin="5,0"/>
                                <CheckBox Name="Installteamviewer" Content="TeamViewer" Margin="5,0"/>
                                <CheckBox Name="Installttaskbar" Content="Translucent Taskbar" Margin="5,0"/>
                                <CheckBox Name="Installtreesize" Content="TreeSize Free" Margin="5,0"/>
                                <CheckBox Name="Installtwinkletray" Content="Twinkle Tray" Margin="5,0"/>
                                <CheckBox Name="Installwindirstat" Content="WinDirStat" Margin="5,0"/>
                                <CheckBox Name="Installwiztree" Content="WizTree" Margin="5,0"/>
                                <Button Name="install" Background="AliceBlue" Content="Start Install" Margin="30,0" ToolTip="Install all checked programs"/>
                                <Button Name="InstallUpgrade" Background="AliceBlue" Content="Upgrade Installs" Margin="30,5" ToolTip="Upgrade All Existing Programs on System"/>

                            </StackPanel>
                        </Grid>
                    </TabItem>
                    <TabItem Header="Tweaks" Visibility="Collapsed" Name="Tab2">
                        <Grid Background="#333333">
                            <Grid.ColumnDefinitions>
                                <ColumnDefinition Width="*"/>
                                <ColumnDefinition Width="*"/>
                            </Grid.ColumnDefinitions>
                            <Grid.RowDefinitions>
                                <RowDefinition Height=".10*"/>
                                <RowDefinition Height=".10*"/>
                                <RowDefinition Height=".80*"/>
                            </Grid.RowDefinitions>
                            <StackPanel Background="#777777" Orientation="Horizontal" Grid.Row="0" HorizontalAlignment="Center" Grid.ColumnSpan="2" Margin="10">
                                <Label Content="Recommended Selections:" FontSize="17" VerticalAlignment="Center"/>
                                <Button Name="desktop" Content="Desktop" Margin="7"/>
                                <Button Name="laptop" Content="Laptop" Margin="7"/>
                                <Button Name="minimal" Content="Minimal" Margin="7"/>
                            </StackPanel>
                            <StackPanel Background="#777777" Orientation="Horizontal" Grid.Row="1" HorizontalAlignment="Center" Grid.ColumnSpan="2" Margin="10">
                                <TextBlock Padding="10">
                                    Note: Hover over items to get a better description. Please be careful as many of these tweaks will heavily modify your system.
                                    <LineBreak/>Recommended selections are for normal users and if you are unsure do NOT check anything else!
                                </TextBlock>
                            </StackPanel>
                            <StackPanel Background="#777777" SnapsToDevicePixels="True" Grid.Row="2" Grid.Column="0" Margin="10,5">
                                <Label FontSize="16" Content="Essential Tweaks"/>
                                <CheckBox Name="EssTweaksRP" Content="Create Restore Point" Margin="5,0" ToolTip="Creates a Windows Restore point before modifying system. Can use Windows System Restore to rollback to before tweaks were applied"/>
                                <CheckBox Name="EssTweaksOO" Content="Run OO Shutup" Margin="5,0" ToolTip="Runs OO Shutup from https://www.oo-software.com/en/shutup10"/>
                                <CheckBox Name="EssTweaksTele" Content="Disable Telemetry" Margin="5,0" ToolTip="Disables Microsoft Telemetry. Note: This will lock many Edge Browser settings. Microsoft spys heavily on you when using the Edge browser."/>
                                <CheckBox Name="EssTweaksWifi" Content="Disable Wifi-Sense" Margin="5,0" ToolTip="Wifi Sense is a spying service that phones home all nearby scaned wifi networks and your current geo location."/>
                                <CheckBox Name="EssTweaksAH" Content="Disable Activity History" Margin="5,0" ToolTip="This erases recent docs, clipboard, and run history."/>
                                <CheckBox Name="EssTweaksDeleteTempFiles" Content="Delete Temporary Files" Margin="5,0" ToolTip="Erases TEMP Folders"/>
                                <CheckBox Name="EssTweaksDiskCleanup" Content="Run Disk Cleanup" Margin="5,0" ToolTip="Runs Disk Cleanup on Drive C: and removes old Windows Updates."/>
                                <CheckBox Name="EssTweaksLoc" Content="Disable Location Tracking" Margin="5,0" ToolTip="Disables Location Tracking...DUH!"/>
                                <CheckBox Name="EssTweaksHome" Content="Disable Homegroup" Margin="5,0" ToolTip="Disables HomeGroup - Windows 11 doesn't have this, it was awful."/>
                                <CheckBox Name="EssTweaksStorage" Content="Disable Storage Sense" Margin="5,0" ToolTip="Storage Sense is supposed to delete temp files automatically, but often runs at wierd times and mostly doesn't do much. Although when it was introduced in Win 10 (1809 Version) it deleted people's documents... So there is that."/>
                                <CheckBox Name="EssTweaksHiber" Content="Disable Hibernation" Margin="5,0" ToolTip="Hibernation is really meant for laptops as it saves whats in memory before turning the pc off. It really should never be used, but some people are lazy and rely on it. Don't be like Bob. Bob likes hibernation."/>
                                <CheckBox Name="EssTweaksDVR" Content="Disable GameDVR" Margin="5,0" ToolTip="GameDVR is a Windows App that is a dependancy for some Store Games. I've never met someone that likes it, but it's there for the XBOX crowd."/>
                                <CheckBox Name="EssTweaksServices" Content="Set Services to Manual" Margin="5,0" ToolTip="Turns a bunch of system services to manual that don't need to be running all the time. This is pretty harmless as if the service is needed, it will simply start on demand."/>
                                <Label Content="Dark Theme" />
                                <Button Name="EnableDarkMode" Background="AliceBlue" Content="Enable" Margin="80,0" />
                                <Button Name="DisableDarkMode" Background="AliceBlue" Content="Disable" Margin="80,0"/>
                                <Label Content="Performance Plans" />
                                <Button Name="AddUltPerf" Background="AliceBlue" Content="Add Ultimate Performance Profile" Margin="80,0"/>
                                <Button Name="RemoveUltPerf" Background="AliceBlue" Content="Remove Ultimate Performance Profile" Margin="80,0"/>

                            </StackPanel>
                            <StackPanel Background="#777777" SnapsToDevicePixels="True" Grid.Row="2" Grid.Column="1" Margin="10,5">
                                <Label FontSize="16" Content="Misc. Tweaks"/>
                                <CheckBox Name="MiscTweaksPower" Content="Disable Power Throttling" Margin="5,0" ToolTip="This is mainly for Laptops, It disables Power Throttling and will use more battery."/>
                                <CheckBox Name="MiscTweaksLapPower" Content="Enable Power Throttling" Margin="5,0" ToolTip="ONLY FOR LAPTOPS! Do not use on a desktop."/>
                                <CheckBox Name="MiscTweaksNum" Content="Enable NumLock on Startup" Margin="5,0" ToolTip="This creates a time vortex and send you back to the past... or it simply turns numlock on at startup"/>
                                <CheckBox Name="MiscTweaksLapNum" Content="Disable Numlock on Startup" Margin="5,0" ToolTip="Disables Numlock... Very useful when you are on a laptop WITHOUT 9-key and this fixes that issue when the numlock is enabled!"/>
                                <CheckBox Name="MiscTweaksExt" Content="Show File Extensions" Margin="5,0"/>
                                <CheckBox Name="MiscTweaksDisplay" Content="Set Display for Performance" Margin="5,0" ToolTip="Sets the system preferences to performance. You can do this manually with sysdm.cpl as well."/>
                                <CheckBox Name="MiscTweaksUTC" Content="Set Time to UTC (Dual Boot)" Margin="5,0" ToolTip="Essential for computers that are dual booting. Fixes the time sync with Linux Systems."/>
                                <CheckBox Name="MiscTweaksDisableUAC" Content="Disable UAC" Margin="5,0" ToolTip="Disables User Account Control. Only recommended for Expert Users."/>
                                <CheckBox Name="MiscTweaksDisableNotifications" Content="Disable Notification" Margin="5,0" ToolTip="Disables all Notifications"/>
                                <CheckBox Name="MiscTweaksDisableTPMCheck" Content="Disable TPM on Update" Margin="5,0" ToolTip="Add the Windows 11 Bypass for those that want to upgrade their Windows 10."/>
                                <CheckBox Name="EssTweaksDeBloat" Content="Remove ALL MS Store Apps" Margin="5,0" ToolTip="USE WITH CAUTION!!!!! This will remove ALL Microsoft store apps other than the essentials to make winget work. Games installed by MS Store ARE INCLUDED!"/>
                                <CheckBox Name="EssTweaksRemoveCortana" Content="Remove Cortana" Margin="5,0" ToolTip="Removes Cortana, but often breaks search... if you are a heavy windows search users, this is NOT recommended."/>
                                <CheckBox Name="EssTweaksRemoveEdge" Content="Remove Microsoft Edge" Margin="5,0" ToolTip="Removes MS Edge when it gets reinstalled by updates."/>
                                <CheckBox Name="MiscTweaksRightClickMenu" Content="Set Classic Right-Click Menu " Margin="5,0" ToolTip="Great Windows 11 tweak to bring back good context menus when right clicking things in explorer."/>
                                <Button Name="tweaksbutton" Background="AliceBlue" Content="Run Tweaks" Margin="80,0"/>
                                <Button Name="undoall" Background="AliceBlue" Content="Undo All Tweaks" Margin="80,0"/>
                            </StackPanel>
                        </Grid>
                    </TabItem>
                    <TabItem Header="Config" Visibility="Collapsed" Name="Tab3">
                        <Grid Background="#444444">
                            <Grid.ColumnDefinitions>
                                <ColumnDefinition Width="*"/>
                                <ColumnDefinition Width="*"/>
                            </Grid.ColumnDefinitions>
                            <StackPanel Background="#777777" SnapsToDevicePixels="True" Grid.Column="0" Margin="10,5">
                                <Label Content="Features" FontSize="16"/>
                                <CheckBox Name="Featuresdotnet" Content="All .Net Framework (2,3,4)" Margin="5,0"/>
                                <CheckBox Name="Featureshyperv" Content="HyperV Virtualization" Margin="5,0"/>
                                <CheckBox Name="Featureslegacymedia" Content="Legacy Media (WMP, DirectPlay)" Margin="5,0"/>
                                <CheckBox Name="Featurenfs" Content="NFS - Network File System" Margin="5,0"/>
                                <CheckBox Name="Featurewsl" Content="Windows Subsystem for Linux" Margin="5,0"/>
                                <Button Name="FeatureInstall" FontSize="14" Background="AliceBlue" Content="Install Features" Margin="140,5" Padding="10"/>
                                <Label Content="Fixes" FontSize="16"/>
                                <Button Name="PanelAutologin" FontSize="14" Background="AliceBlue" Content="Set Up Autologin" Margin="140,5" Padding="10"/>
                                <Button Name="FixesUpdate" FontSize="14" Background="AliceBlue" Content="Reset Windows Update" Margin="140,5" Padding="10"/>
                                <Button Name="PanelDISM" FontSize="14" Background="AliceBlue" Content="System Corruption Scan" Margin="140,5" Padding="10"/>
                            </StackPanel>
                            <StackPanel Background="#777777" SnapsToDevicePixels="True" Grid.Column="1" Margin="10,5">
                                <Label Content="Legacy Windows Panels" FontSize="16"/>
                                <Button Name="Panelcontrol" FontSize="14" Background="AliceBlue" Content="Control Panel" Margin="140,5" Padding="10"/>
                                <Button Name="Panelnetwork" FontSize="14" Background="AliceBlue" Content="Network Connections" Margin="140,5" Padding="10"/>
                                <Button Name="Panelpower" FontSize="14" Background="AliceBlue" Content="Power Panel" Margin="140,5" Padding="10"/>
                                <Button Name="Panelsound" FontSize="14" Background="AliceBlue" Content="Sound Settings" Margin="140,5" Padding="10"/>
                                <Button Name="Panelsystem" FontSize="14" Background="AliceBlue" Content="System Properties" Margin="140,5" Padding="10"/>
                                <Button Name="Paneluser" FontSize="14" Background="AliceBlue" Content="User Accounts" Margin="140,5" Padding="10"/>
                            </StackPanel>
                        </Grid>
                    </TabItem>
                    <TabItem Header="Updates" Visibility="Collapsed" Name="Tab4">
                        <Grid Background="#555555">
                            <Grid.ColumnDefinitions>
                                <ColumnDefinition Width="*"/>
                                <ColumnDefinition Width="*"/>
                                <ColumnDefinition Width="*"/>
                            </Grid.ColumnDefinitions>
                            <StackPanel Background="#777777" SnapsToDevicePixels="True" Grid.Column="0" Margin="10,5">
                                <Button Name="Updatesdefault" FontSize="16" Background="AliceBlue" Content="Default (Out of Box) Settings" Margin="20,0,20,10" Padding="10"/>
                                <TextBlock Margin="20,0,20,0" Padding="10" TextWrapping="WrapWithOverflow" MaxWidth="300">This is the default settings that come with Windows. <LineBreak/><LineBreak/> No modifications are made and will remove any custom windows update settings.<LineBreak/><LineBreak/>Note: If you still encounter update errors, reset all updates in the config tab. That will restore ALL Microsoft Update Services from their servers and reinstall them to default settings.</TextBlock>
                            </StackPanel>
                            <StackPanel Background="#777777" SnapsToDevicePixels="True" Grid.Column="1" Margin="10,5">
                                <Button Name="Updatessecurity" FontSize="16" Background="AliceBlue" Content="Security (Recommended) Settings" Margin="20,0,20,10" Padding="10"/>
                                <TextBlock Margin="20,0,20,0" Padding="10" TextWrapping="WrapWithOverflow" MaxWidth="300">This is my recommended setting I use on all computers.<LineBreak/><LineBreak/> It will delay feature updates by 2 years and will install security updates 4 days after release.<LineBreak/><LineBreak/>Feature Updates: Adds features and often bugs to systems when they are released. You want to delay these as long as possible.<LineBreak/><LineBreak/>Security Updates: Typically these are pressing security flaws that need to be patched quickly. You only want to delay these a couple of days just to see if they are safe and don't break other systems. You don't want to go without these for ANY extended periods of time.</TextBlock>
                            </StackPanel>
                            <StackPanel Background="#777777" SnapsToDevicePixels="True" Grid.Column="2" Margin="10,5">
                                <Button Name="Updatesdisable" FontSize="16" Background="AliceBlue" Content="Disable ALL Updates (NOT RECOMMENDED!)" Margin="20,0,20,10" Padding="10,10,10,10"/>
                                <TextBlock Margin="20,0,20,0" Padding="10" TextWrapping="WrapWithOverflow" MaxWidth="300">This completely disables ALL Windows Updates and is NOT RECOMMENDED.<LineBreak/><LineBreak/> However, it can be suitable if you use your system for a select purpose and do not actively browse the internet. <LineBreak/><LineBreak/>Note: Your system will be easier to hack and infect without security updates.</TextBlock>
                                <TextBlock Text=" " Margin="20,0,20,0" Padding="10" TextWrapping="WrapWithOverflow" MaxWidth="300"/>

                            </StackPanel>

                        </Grid>
                    </TabItem>
                </TabControl>
            </Grid>
        </Viewbox>
    </Border>
</Window><|MERGE_RESOLUTION|>--- conflicted
+++ resolved
@@ -130,8 +130,6 @@
 
                             </StackPanel>
                             <StackPanel Background="#777777" SnapsToDevicePixels="True" Grid.Column="3" Margin="10">
-
-<<<<<<< HEAD
                                 <Label Content="Multimedia Tools" FontSize="16" Margin="5,0"/>
                                 <CheckBox Name="Installaudacity" Content="Audacity" Margin="5,0"/>
                                 <CheckBox Name="Installblender" Content="Blender (3D Graphics)" Margin="5,0"/>
@@ -157,53 +155,6 @@
                                 <CheckBox Name="Installvlc" Content="VLC (Video Player)" Margin="5,0"/>
                                 <CheckBox Name="Installvoicemeeter" Content="Voicemeeter (Audio)" Margin="5,0"/>
                             </StackPanel>
-=======
-						</StackPanel>
-					</Grid>
-				</TabItem>
-				<TabItem Header="Tweaks" Visibility="Collapsed" Name="Tab2">
-					<Grid Background="#333333">
-						<Grid.ColumnDefinitions>
-							<ColumnDefinition Width="*"/>
-							<ColumnDefinition Width="*"/>
-						</Grid.ColumnDefinitions>
-						<Grid.RowDefinitions>
-							<RowDefinition Height=".10*"/>
-							<RowDefinition Height=".10*"/>
-							<RowDefinition Height=".80*"/>
-						</Grid.RowDefinitions>
-						<StackPanel Background="#777777" Orientation="Horizontal" Grid.Row="0" HorizontalAlignment="Center" Grid.ColumnSpan="2" Margin="10">
-							<Label Content="Recommended Selections:" FontSize="17" VerticalAlignment="Center"/>
-							<Button Name="desktop" Content="Desktop" Margin="7"/>
-							<Button Name="laptop" Content="Laptop" Margin="7"/>
-							<Button Name="minimal" Content="Minimal" Margin="7"/>
-						</StackPanel>
-						<StackPanel Background="#777777" Orientation="Horizontal" Grid.Row="1" HorizontalAlignment="Center" Grid.ColumnSpan="2" Margin="10">
-							<TextBlock Padding="10">
-							Note: Hover over items to get a better description. Please be careful as many of these tweaks will heavily modify your system.
-							 <LineBreak/>Recommended selections are for normal users and if you are unsure do NOT check anything else! 
-							</TextBlock>
-						</StackPanel>
-						<StackPanel Background="#777777" SnapsToDevicePixels="True" Grid.Row="2" Grid.Column="0" Margin="10,5">
-							<Label FontSize="16" Content="Essential Tweaks"/>
-							<CheckBox Name="EssTweaksRP" Content="Create Restore Point" Margin="5,0" ToolTip="Creates a Windows Restore point before modifying system. Can use Windows System Restore to rollback to before tweaks were applied"/>
-							<CheckBox Name="EssTweaksOO" Content="Run OO Shutup" Margin="5,0" ToolTip="Runs OO Shutup from https://www.oo-software.com/en/shutup10"/>
-							<CheckBox Name="EssTweaksTele" Content="Disable Telemetry" Margin="5,0" ToolTip="Disables Microsoft Telemetry. Note: This will lock many Edge Browser settings. Microsoft spies heavily on you when using the Edge browser."/>
-							<CheckBox Name="EssTweaksWifi" Content="Disable Wifi-Sense" Margin="5,0" ToolTip="Wifi Sense is a spying service that phones home all nearby scanned wifi networks and your current geo location."/>
-							<CheckBox Name="EssTweaksAH" Content="Disable Activity History" Margin="5,0" ToolTip="This erases recent docs, clipboard, and run history."/>
-							<CheckBox Name="EssTweaksDeleteTempFiles" Content="Delete Temporary Files" Margin="5,0" ToolTip="Erases TEMP Folders"/>
-							<CheckBox Name="EssTweaksDiskCleanup" Content="Run Disk Cleanup" Margin="5,0" ToolTip="Runs Disk Cleanup on Drive C: and removes old Windows updates."/>
-							<CheckBox Name="EssTweaksLoc" Content="Disable Location Tracking" Margin="5,0" ToolTip="Disables Location Tracking...DUH!"/>
-							<CheckBox Name="EssTweaksHome" Content="Disable Homegroup" Margin="5,0" ToolTip="Disables HomeGroup - Windows 11 doesn't have this, it was awful."/>
-							<CheckBox Name="EssTweaksStorage" Content="Disable Storage Sense" Margin="5,0" ToolTip="Storage Sense is supposed to delete temp files automatically, but can run at active times and mostly doesn't do much. Although when it was introduced in Win 10 (1809 Version) it deleted people's documents... So there is that."/>
-							<CheckBox Name="EssTweaksHiber" Content="Disable Hibernation" Margin="5,0" ToolTip="Hibernation is really meant for laptops as it saves whats in memory before turning the pc off. It really should never be used, but some people are lazy and rely on it. Don't be like Bob. Bob likes hibernation."/>
-							<CheckBox Name="EssTweaksDVR" Content="Disable GameDVR" Margin="5,0" ToolTip="GameDVR is a Windows App that is a dependancy for some Store Games. I've never met someone that likes it, but it's there for the XBOX crowd."/>
-							<CheckBox Name="EssTweaksServices" Content="Set Services to Manual" Margin="5,0" ToolTip="Turns a bunch of system services to manual that don't need to be running all the time. This is pretty harmless as if the service is needed, it will simply start on demand."/>
-							<Label Content="Dark Theme" />
-							<Button Name="EnableDarkMode" Background="AliceBlue" Content="Enable" Margin="60,0" />
-							<Button Name="DisableDarkMode" Background="AliceBlue" Content="Disable" Margin="60,0"/>
->>>>>>> 38ff29ca
-
                             <StackPanel Background="#777777" SnapsToDevicePixels="True" Grid.Column="4" Margin="10">
                                 <Label Content="Utilities" FontSize="16" Margin="5,0"/>
                                 <CheckBox Name="Installsevenzip" Content="7-Zip" Margin="5,0"/>
