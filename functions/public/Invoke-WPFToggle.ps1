--- conflicted
+++ resolved
@@ -28,10 +28,7 @@
         "WPFToggleMouseAcceleration" {Invoke-WinUtilMouseAcceleration $(Get-WinUtilToggleStatus WPFToggleMouseAcceleration)}
         "WPFToggleStickyKeys" {Invoke-WinUtilStickyKeys $(Get-WinUtilToggleStatus WPFToggleStickyKeys)}
         "WPFToggleTaskbarWidgets" {Invoke-WinUtilTaskbarWidgets $(Get-WinUtilToggleStatus WPFToggleTaskbarWidgets)}
-<<<<<<< HEAD
+        "WPFToggleTaskbarSearch" {Invoke-WinUtilTaskbarSearch $(Get-WinUtilToggleStatus WPFToggleTaskbarSearch)}
         "WPFToggleTaskView" {Invoke-WinUtilTaskView $(Get-WinUtilToggleStatus WPFToggleTaskView)}
-=======
-        "WPFToggleTaskbarSearch" {Invoke-WinUtilTaskbarSearch $(Get-WinUtilToggleStatus WPFToggleTaskbarSearch)}
->>>>>>> b268f98b
     }
 }