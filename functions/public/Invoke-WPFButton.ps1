function Invoke-WPFButton {

    <#

    .SYNOPSIS
        Invokes the function associated with the clicked button

    .PARAMETER Button
        The name of the button that was clicked

    #>

    Param ([string]$Button)

    # Use this to get the name of the button
    #[System.Windows.MessageBox]::Show("$Button","Chris Titus Tech's Windows Utility","OK","Info")
<<<<<<< HEAD

    Switch -Wildcard ($Button) {

=======
    if (-not $sync.ProcessRunning){
        Set-WinUtilProgressBar  -label "" -percent 0 -hide $true
    }
    
    Switch -Wildcard ($Button){
    
>>>>>>> 83bcf246
        "WPFTab?BT" {Invoke-WPFTab $Button}
        "WPFinstall" {Invoke-WPFInstall}
        "WPFuninstall" {Invoke-WPFUnInstall}
        "WPFInstallUpgrade" {Invoke-WPFInstallUpgrade}
        "WPFstandard" {Invoke-WPFPresets "Standard"}
        "WPFminimal" {Invoke-WPFPresets "Minimal"}
        "WPFclear" {Invoke-WPFPresets -preset $null -imported $true}
        "WPFclearWinget" {Invoke-WPFPresets -preset $null -imported $true -CheckBox "WPFInstall"}
        "WPFtweaksbutton" {Invoke-WPFtweaksbutton}
        "WPFOOSUbutton" {Invoke-WPFOOSU}
        "WPFAddUltPerf" {Invoke-WPFUltimatePerformance -State "Enable"}
        "WPFRemoveUltPerf" {Invoke-WPFUltimatePerformance -State "Disable"}
        "WPFundoall" {Invoke-WPFundoall}
        "WPFFeatureInstall" {Invoke-WPFFeatureInstall}
        "WPFPanelDISM" {Invoke-WPFPanelDISM}
        "WPFPanelAutologin" {Invoke-WPFPanelAutologin}
        "WPFPanelcontrol" {Invoke-WPFControlPanel -Panel $button}
        "WPFPanelnetwork" {Invoke-WPFControlPanel -Panel $button}
        "WPFPanelpower" {Invoke-WPFControlPanel -Panel $button}
        "WPFPanelregion" {Invoke-WPFControlPanel -Panel $button}
        "WPFPanelsound" {Invoke-WPFControlPanel -Panel $button}
        "WPFPanelsystem" {Invoke-WPFControlPanel -Panel $button}
        "WPFPaneluser" {Invoke-WPFControlPanel -Panel $button}
        "WPFUpdatesdefault" {Invoke-WPFUpdatesdefault}
        "WPFFixesUpdate" {Invoke-WPFFixesUpdate}
        "WPFFixesWinget" {Invoke-WPFFixesWinget}
        "WPFRunAdobeCCCleanerTool" {Invoke-WPFRunAdobeCCCleanerTool}
        "WPFFixesNetwork" {Invoke-WPFFixesNetwork}
        "WPFUpdatesdisable" {Invoke-WPFUpdatesdisable}
        "WPFUpdatessecurity" {Invoke-WPFUpdatessecurity}
        "WPFWinUtilShortcut" {Invoke-WPFShortcut -ShortcutToAdd "WinUtil" -RunAsAdmin $true}
        "WPFGetInstalled" {Invoke-WPFGetInstalled -CheckBox "winget"}
        "WPFGetInstalledTweaks" {Invoke-WPFGetInstalled -CheckBox "tweaks"}
        "WPFGetIso" {Invoke-WPFGetIso}
        "WPFMicrowin" {Invoke-WPFMicrowin}
        "WPFCloseButton" {Invoke-WPFCloseButton}
        "MicrowinScratchDirBT" {Invoke-ScratchDialog}
    }
}<|MERGE_RESOLUTION|>--- conflicted
+++ resolved
@@ -14,18 +14,12 @@
 
     # Use this to get the name of the button
     #[System.Windows.MessageBox]::Show("$Button","Chris Titus Tech's Windows Utility","OK","Info")
-<<<<<<< HEAD
-
-    Switch -Wildcard ($Button) {
-
-=======
-    if (-not $sync.ProcessRunning){
+    if (-not $sync.ProcessRunning) {
         Set-WinUtilProgressBar  -label "" -percent 0 -hide $true
     }
     
-    Switch -Wildcard ($Button){
+    Switch -Wildcard ($Button) {
     
->>>>>>> 83bcf246
         "WPFTab?BT" {Invoke-WPFTab $Button}
         "WPFinstall" {Invoke-WPFInstall}
         "WPFuninstall" {Invoke-WPFUnInstall}
