function Invoke-WPFundoall {
    <#

    .SYNOPSIS
        Undoes every selected tweak

    #>

    if($sync.ProcessRunning) {
        $msg = "[Invoke-WPFundoall] Install process is currently running."
        [System.Windows.MessageBox]::Show($msg, "Winutil", [System.Windows.MessageBoxButton]::OK, [System.Windows.MessageBoxImage]::Warning)
        return
    }

    $tweaks = (Get-WinUtilCheckBoxes)["WPFtweaks"]

    if ($tweaks.count -eq 0) {
        $msg = "Please check the tweaks you wish to undo."
        [System.Windows.MessageBox]::Show($msg, "Winutil", [System.Windows.MessageBoxButton]::OK, [System.Windows.MessageBoxImage]::Warning)
        return
    }

    Invoke-WPFRunspace -ArgumentList $tweaks -DebugPreference $DebugPreference -ScriptBlock {
        param($tweaks, $DebugPreference)

        $sync.ProcessRunning = $true
<<<<<<< HEAD
        if ($Tweaks.count -eq 1) {
=======
        if ($tweaks.count -eq 1){
>>>>>>> 83bcf246
            $sync.form.Dispatcher.Invoke([action]{ Set-WinUtilTaskbaritem -state "Indeterminate" -value 0.01 -overlay "logo" })
        } else {
            $sync.form.Dispatcher.Invoke([action]{ Set-WinUtilTaskbaritem -state "Normal" -value 0.01 -overlay "logo" })
        }
        

<<<<<<< HEAD
        Foreach ($tweak in $tweaks) {
            Invoke-WinUtilTweaks $tweak -undo $true
            $cnt += 1
            $sync.form.Dispatcher.Invoke([action]{ Set-WinUtilTaskbaritem -value ($cnt/$Tweaks.Count) })
=======
        for ($i = 0; $i -lt $tweaks.Count; $i++){
            Set-WinUtilProgressBar -Label "Undoing $($tweaks[$i])" -Percent ($i / $tweaks.Count * 100)
            Invoke-WinUtiltweaks $tweaks[$i] -undo $true
            $sync.form.Dispatcher.Invoke([action]{ Set-WinUtilTaskbaritem -value ($i/$tweaks.Count) })
>>>>>>> 83bcf246
        }

        Set-WinUtilProgressBar -Label "Undo Tweaks Finished" -Percent 100
        $sync.ProcessRunning = $false
        $sync.form.Dispatcher.Invoke([action]{ Set-WinUtilTaskbaritem -state "None" -overlay "checkmark" })        
        Write-Host "=================================="
        Write-Host "---  Undo Tweaks are Finished  ---"
        Write-Host "=================================="

    }
}<|MERGE_RESOLUTION|>--- conflicted
+++ resolved
@@ -24,28 +24,17 @@
         param($tweaks, $DebugPreference)
 
         $sync.ProcessRunning = $true
-<<<<<<< HEAD
-        if ($Tweaks.count -eq 1) {
-=======
-        if ($tweaks.count -eq 1){
->>>>>>> 83bcf246
+        if ($tweaks.count -eq 1) {
             $sync.form.Dispatcher.Invoke([action]{ Set-WinUtilTaskbaritem -state "Indeterminate" -value 0.01 -overlay "logo" })
         } else {
             $sync.form.Dispatcher.Invoke([action]{ Set-WinUtilTaskbaritem -state "Normal" -value 0.01 -overlay "logo" })
         }
         
 
-<<<<<<< HEAD
-        Foreach ($tweak in $tweaks) {
-            Invoke-WinUtilTweaks $tweak -undo $true
-            $cnt += 1
-            $sync.form.Dispatcher.Invoke([action]{ Set-WinUtilTaskbaritem -value ($cnt/$Tweaks.Count) })
-=======
-        for ($i = 0; $i -lt $tweaks.Count; $i++){
+        for ($i = 0; $i -lt $tweaks.Count; $i++) {
             Set-WinUtilProgressBar -Label "Undoing $($tweaks[$i])" -Percent ($i / $tweaks.Count * 100)
             Invoke-WinUtiltweaks $tweaks[$i] -undo $true
             $sync.form.Dispatcher.Invoke([action]{ Set-WinUtilTaskbaritem -value ($i/$tweaks.Count) })
->>>>>>> 83bcf246
         }
 
         Set-WinUtilProgressBar -Label "Undo Tweaks Finished" -Percent 100
