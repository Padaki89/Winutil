function Invoke-WPFMicrowin {
    <#
        .DESCRIPTION
        Invoke MicroWin routines...
    #>


    if($sync.ProcessRunning) {
        $msg = "GetIso process is currently running."
        [System.Windows.MessageBox]::Show($msg, "Winutil", [System.Windows.MessageBoxButton]::OK, [System.Windows.MessageBoxImage]::Warning)
        return
    }

    # Define the constants for Windows API
Add-Type @"
using System;
using System.Runtime.InteropServices;

public class PowerManagement {
    [DllImport("kernel32.dll", CharSet = CharSet.Auto, SetLastError = true)]
    public static extern EXECUTION_STATE SetThreadExecutionState(EXECUTION_STATE esFlags);

    [FlagsAttribute]
    public enum EXECUTION_STATE : uint {
        ES_SYSTEM_REQUIRED = 0x00000001,
        ES_DISPLAY_REQUIRED = 0x00000002,
        ES_CONTINUOUS = 0x80000000,
    }
}
"@

    # Prevent the machine from sleeping
    [PowerManagement]::SetThreadExecutionState([PowerManagement]::EXECUTION_STATE::ES_CONTINUOUS -bor [PowerManagement]::EXECUTION_STATE::ES_SYSTEM_REQUIRED -bor [PowerManagement]::EXECUTION_STATE::ES_DISPLAY_REQUIRED)

    # Ask the user where to save the file
    $SaveDialog = New-Object System.Windows.Forms.SaveFileDialog
    $SaveDialog.InitialDirectory = [Environment]::GetFolderPath('Desktop')
    $SaveDialog.Filter = "ISO images (*.iso)|*.iso"
    $SaveDialog.ShowDialog() | Out-Null

    if ($SaveDialog.FileName -eq "") {
        Write-Host "No file name for the target image was specified"
        Set-WinUtilTaskbaritem -state "Error" -value 1 -overlay "warning"
        return
    }

    Set-WinUtilTaskbaritem -state "Indeterminate" -overlay "logo"

    Write-Host "Target ISO location: $($SaveDialog.FileName)"

    $index = $sync.MicrowinWindowsFlavors.SelectedValue.Split(":")[0].Trim()
    Write-Host "Index chosen: '$index' from $($sync.MicrowinWindowsFlavors.SelectedValue)"

    $keepPackages = $sync.WPFMicrowinKeepProvisionedPackages.IsChecked
    $keepProvisionedPackages = $sync.WPFMicrowinKeepAppxPackages.IsChecked
    $keepDefender = $sync.WPFMicrowinKeepDefender.IsChecked
    $keepEdge = $sync.WPFMicrowinKeepEdge.IsChecked
    $copyToUSB = $sync.WPFMicrowinCopyToUsb.IsChecked
    $injectDrivers = $sync.MicrowinInjectDrivers.IsChecked
    $importDrivers = $sync.MicrowinImportDrivers.IsChecked

    $mountDir = $sync.MicrowinMountDir.Text
    $scratchDir = $sync.MicrowinScratchDir.Text

    # Detect if the Windows image is an ESD file and convert it to WIM
    if (-not (Test-Path -Path $mountDir\sources\install.wim -PathType Leaf) -and (Test-Path -Path $mountDir\sources\install.esd -PathType Leaf)) {
        Write-Host "Exporting Windows image to a WIM file, keeping the index we want to work on. This can take several minutes, depending on the performance of your computer..."
        Export-WindowsImage -SourceImagePath $mountDir\sources\install.esd -SourceIndex $index -DestinationImagePath $mountDir\sources\install.wim -CompressionType "Max"
        if ($?) {
            Remove-Item -Path $mountDir\sources\install.esd -Force
            # Since we've already exported the image index we wanted, switch to the first one
            $index = 1
        } else {
            $msg = "The export process has failed and MicroWin processing cannot continue"
            Write-Host "Failed to export the image"
            [System.Windows.MessageBox]::Show($msg, "Winutil", [System.Windows.MessageBoxButton]::OK, [System.Windows.MessageBoxImage]::Error)
            Set-WinUtilTaskbaritem -state "Error" -value 1 -overlay "warning"
            return
        }
    }

    $imgVersion = (Get-WindowsImage -ImagePath $mountDir\sources\install.wim -Index $index).Version

    # Detect image version to avoid performing MicroWin processing on Windows 8 and earlier
    if ((Test-CompatibleImage $imgVersion $([System.Version]::new(10,0,10240,0))) -eq $false) {
        $msg = "This image is not compatible with MicroWin processing. Make sure it isn't a Windows 8 or earlier image."
        $dlg_msg = $msg + "`n`nIf you want more information, the version of the image selected is $($imgVersion)`n`nIf an image has been incorrectly marked as incompatible, report an issue to the developers."
        Write-Host $msg
        [System.Windows.MessageBox]::Show($dlg_msg, "Winutil", [System.Windows.MessageBoxButton]::OK, [System.Windows.MessageBoxImage]::Exclamation)
        Set-WinUtilTaskbaritem -state "Error" -value 1 -overlay "warning"
        return
    }

    $mountDirExists = Test-Path $mountDir
    $scratchDirExists = Test-Path $scratchDir
    if (-not $mountDirExists -or -not $scratchDirExists) {
        Write-Error "Required directories '$mountDirExists' '$scratchDirExists' and do not exist."
        Set-WinUtilTaskbaritem -state "Error" -value 1 -overlay "warning"
        return
    }

    try {

        Write-Host "Mounting Windows image. This may take a while."
        Mount-WindowsImage -ImagePath "$mountDir\sources\install.wim" -Index $index -Path "$scratchDir"
        if ($?) {
            Write-Host "Mounting complete! Performing removal of applications..."
        } else {
            Write-Host "Could not mount image. Exiting..."
            Set-WinUtilTaskbaritem -state "Error" -value 1 -overlay "warning"
            return
        }

        if ($importDrivers) {
            Write-Host "Exporting drivers from active installation..."
            if (Test-Path "$env:TEMP\DRV_EXPORT") {
                Remove-Item "$env:TEMP\DRV_EXPORT" -Recurse -Force
            }
            if (($injectDrivers -and (Test-Path $sync.MicrowinDriverLocation.Text))) {
                Write-Host "Using specified driver source..."
                dism /english /online /export-driver /destination="$($sync.MicrowinDriverLocation.Text)" | Out-Host
                if ($?) {
                    # Don't add exported drivers yet, that is run later
                    Write-Host "Drivers have been exported successfully."
                } else {
                    Write-Host "Failed to export drivers."
                }
            } else {
                New-Item -Path "$env:TEMP\DRV_EXPORT" -ItemType Directory -Force
                dism /english /online /export-driver /destination="$env:TEMP\DRV_EXPORT" | Out-Host
                if ($?) {
                    Write-Host "Adding exported drivers..."
                    dism /english /image="$scratchDir" /add-driver /driver="$env:TEMP\DRV_EXPORT" /recurse | Out-Host
                } else {
                    Write-Host "Failed to export drivers. Continuing without importing them..."
                }
                if (Test-Path "$env:TEMP\DRV_EXPORT") {
                    Remove-Item "$env:TEMP\DRV_EXPORT" -Recurse -Force
                }
            }
        }

        if ($injectDrivers) {
            $driverPath = $sync.MicrowinDriverLocation.Text
            if (Test-Path $driverPath) {
                Write-Host "Adding Windows Drivers image($scratchDir) drivers($driverPath) "
                dism /English /image:$scratchDir /add-driver /driver:$driverPath /recurse | Out-Host
            } else {
                Write-Host "Path to drivers is invalid continuing without driver injection"
            }
        }

        Write-Host "Remove Features from the image"
        Remove-Features -keepDefender:$keepDefender
        Write-Host "Removing features complete!"

        if (!$keepPackages) {
            Write-Host "Removing OS packages"
            Remove-Packages
        }
        if (!$keepProvisionedPackages) {
            Write-Host "Removing Appx Bloat"
            Remove-ProvisionedPackages -keepSecurity:$keepDefender
        }

        # special code, for some reason when you try to delete some inbox apps
        # we have to get and delete log files directory.
        Remove-FileOrDirectory -pathToDelete "$($scratchDir)\Windows\System32\LogFiles\WMI\RtBackup" -Directory
        Remove-FileOrDirectory -pathToDelete "$($scratchDir)\Windows\System32\WebThreatDefSvc" -Directory

        # Defender is hidden in 2 places we removed a feature above now need to remove it from the disk
        if (!$keepDefender) {
            Write-Host "Removing Defender"
            Remove-FileOrDirectory -pathToDelete "$($scratchDir)\Program Files\Windows Defender" -Directory
            Remove-FileOrDirectory -pathToDelete "$($scratchDir)\Program Files (x86)\Windows Defender"
        }
        if (!$keepEdge) {
            Write-Host "Removing Edge"
            Remove-FileOrDirectory -pathToDelete "$($scratchDir)\Program Files (x86)\Microsoft" -mask "*edge*" -Directory
            Remove-FileOrDirectory -pathToDelete "$($scratchDir)\Program Files\Microsoft" -mask "*edge*" -Directory
            Remove-FileOrDirectory -pathToDelete "$($scratchDir)\Windows\SystemApps" -mask "*edge*" -Directory
        }

        Remove-FileOrDirectory -pathToDelete "$($scratchDir)\Windows\DiagTrack" -Directory
        Remove-FileOrDirectory -pathToDelete "$($scratchDir)\Windows\InboxApps" -Directory
        Remove-FileOrDirectory -pathToDelete "$($scratchDir)\Windows\System32\SecurityHealthSystray.exe"
        Remove-FileOrDirectory -pathToDelete "$($scratchDir)\Windows\System32\LocationNotificationWindows.exe"
        Remove-FileOrDirectory -pathToDelete "$($scratchDir)\Program Files (x86)\Windows Photo Viewer" -Directory
        Remove-FileOrDirectory -pathToDelete "$($scratchDir)\Program Files\Windows Photo Viewer" -Directory
        Remove-FileOrDirectory -pathToDelete "$($scratchDir)\Program Files (x86)\Windows Media Player" -Directory
        Remove-FileOrDirectory -pathToDelete "$($scratchDir)\Program Files\Windows Media Player" -Directory
        Remove-FileOrDirectory -pathToDelete "$($scratchDir)\Program Files (x86)\Windows Mail" -Directory
        Remove-FileOrDirectory -pathToDelete "$($scratchDir)\Program Files\Windows Mail" -Directory
        Remove-FileOrDirectory -pathToDelete "$($scratchDir)\Program Files (x86)\Internet Explorer" -Directory
        Remove-FileOrDirectory -pathToDelete "$($scratchDir)\Program Files\Internet Explorer" -Directory
        Remove-FileOrDirectory -pathToDelete "$($scratchDir)\Windows\GameBarPresenceWriter"
        Remove-FileOrDirectory -pathToDelete "$($scratchDir)\Windows\System32\OneDriveSetup.exe"
        Remove-FileOrDirectory -pathToDelete "$($scratchDir)\Windows\System32\OneDrive.ico"
        Remove-FileOrDirectory -pathToDelete "$($scratchDir)\Windows\SystemApps" -mask "*Windows.Search*" -Directory
        Remove-FileOrDirectory -pathToDelete "$($scratchDir)\Windows\SystemApps" -mask "*narratorquickstart*" -Directory
        Remove-FileOrDirectory -pathToDelete "$($scratchDir)\Windows\SystemApps" -mask "*Xbox*" -Directory
        Remove-FileOrDirectory -pathToDelete "$($scratchDir)\Windows\SystemApps" -mask "*ParentalControls*" -Directory
        Write-Host "Removal complete!"

        Write-Host "Create unattend.xml"
        New-Unattend
        Write-Host "Done Create unattend.xml"
        Write-Host "Copy unattend.xml file into the ISO"
        New-Item -ItemType Directory -Force -Path "$($scratchDir)\Windows\Panther"
        Copy-Item "$env:temp\unattend.xml" "$($scratchDir)\Windows\Panther\unattend.xml" -force
        New-Item -ItemType Directory -Force -Path "$($scratchDir)\Windows\System32\Sysprep"
        Copy-Item "$env:temp\unattend.xml" "$($scratchDir)\Windows\System32\Sysprep\unattend.xml" -force
        Copy-Item "$env:temp\unattend.xml" "$($scratchDir)\unattend.xml" -force
        Write-Host "Done Copy unattend.xml"

        Write-Host "Create FirstRun"
        New-FirstRun
        Write-Host "Done create FirstRun"
        Write-Host "Copy FirstRun.ps1 into the ISO"
        Copy-Item "$env:temp\FirstStartup.ps1" "$($scratchDir)\Windows\FirstStartup.ps1" -force
        Write-Host "Done copy FirstRun.ps1"

        Write-Host "Copy link to winutil.ps1 into the ISO"
        $desktopDir = "$($scratchDir)\Windows\Users\Default\Desktop"
        New-Item -ItemType Directory -Force -Path "$desktopDir"
        dism /English /image:$($scratchDir) /set-profilepath:"$($scratchDir)\Windows\Users\Default"

        # $command = "powershell.exe -NoProfile -ExecutionPolicy Bypass -Command 'irm https://christitus.com/win | iex'"
        # $shortcutPath = "$desktopDir\WinUtil.lnk"
        # $shell = New-Object -ComObject WScript.Shell
        # $shortcut = $shell.CreateShortcut($shortcutPath)

        # if (Test-Path -Path "$env:TEMP\cttlogo.png")
        # {
        #     $pngPath = "$env:TEMP\cttlogo.png"
        #     $icoPath = "$env:TEMP\cttlogo.ico"
        #     ConvertTo-Icon -bitmapPath $pngPath -iconPath $icoPath
        #     Write-Host "ICO file created at: $icoPath"
        #     Copy-Item "$env:TEMP\cttlogo.png" "$($scratchDir)\Windows\cttlogo.png" -force
        #     Copy-Item "$env:TEMP\cttlogo.ico" "$($scratchDir)\Windows\cttlogo.ico" -force
        #     $shortcut.IconLocation = "c:\Windows\cttlogo.ico"
        # }

        # $shortcut.TargetPath = "powershell.exe"
        # $shortcut.Arguments = "-NoProfile -ExecutionPolicy Bypass -Command `"$command`""
        # $shortcut.Save()
        # Write-Host "Shortcut to winutil created at: $shortcutPath"
        # *************************** Automation black ***************************

        Write-Host "Copy checkinstall.cmd into the ISO"
        New-CheckInstall
        Copy-Item "$env:temp\checkinstall.cmd" "$($scratchDir)\Windows\checkinstall.cmd" -force
        Write-Host "Done copy checkinstall.cmd"

        Write-Host "Creating a directory that allows to bypass Wifi setup"
        New-Item -ItemType Directory -Force -Path "$($scratchDir)\Windows\System32\OOBE\BYPASSNRO"

        Write-Host "Loading registry"
        reg load HKLM\zCOMPONENTS "$($scratchDir)\Windows\System32\config\COMPONENTS"
        reg load HKLM\zDEFAULT "$($scratchDir)\Windows\System32\config\default"
        reg load HKLM\zNTUSER "$($scratchDir)\Users\Default\ntuser.dat"
        reg load HKLM\zSOFTWARE "$($scratchDir)\Windows\System32\config\SOFTWARE"
        reg load HKLM\zSYSTEM "$($scratchDir)\Windows\System32\config\SYSTEM"

        Write-Host "Disabling Teams"
        reg add "HKLM\zSOFTWARE\Microsoft\Windows\CurrentVersion\Communications" /v "ConfigureChatAutoInstall" /t REG_DWORD /d 0 /f   >$null 2>&1
        reg add "HKLM\zSOFTWARE\Policies\Microsoft\Windows\Windows Chat" /v ChatIcon /t REG_DWORD /d 2 /f                             >$null 2>&1
        reg add "HKLM\zNTUSER\SOFTWARE\Microsoft\Windows\CurrentVersion\Explorer\Advanced" /v "TaskbarMn" /t REG_DWORD /d 0 /f        >$null 2>&1
        reg query "HKLM\zSOFTWARE\Microsoft\Windows\CurrentVersion\Communications" /v "ConfigureChatAutoInstall"                      >$null 2>&1
        # Write-Host Error code $LASTEXITCODE
        Write-Host "Done disabling Teams"

        Write-Host "Bypassing system requirements (system image)"
        reg add "HKLM\zDEFAULT\Control Panel\UnsupportedHardwareNotificationCache" /v "SV1" /t REG_DWORD /d 0 /f
        reg add "HKLM\zDEFAULT\Control Panel\UnsupportedHardwareNotificationCache" /v "SV2" /t REG_DWORD /d 0 /f
        reg add "HKLM\zNTUSER\Control Panel\UnsupportedHardwareNotificationCache" /v "SV1" /t REG_DWORD /d 0 /f
        reg add "HKLM\zNTUSER\Control Panel\UnsupportedHardwareNotificationCache" /v "SV2" /t REG_DWORD /d 0 /f
        reg add "HKLM\zSYSTEM\Setup\LabConfig" /v "BypassCPUCheck" /t REG_DWORD /d 1 /f
        reg add "HKLM\zSYSTEM\Setup\LabConfig" /v "BypassRAMCheck" /t REG_DWORD /d 1 /f
        reg add "HKLM\zSYSTEM\Setup\LabConfig" /v "BypassSecureBootCheck" /t REG_DWORD /d 1 /f
        reg add "HKLM\zSYSTEM\Setup\LabConfig" /v "BypassStorageCheck" /t REG_DWORD /d 1 /f
        reg add "HKLM\zSYSTEM\Setup\LabConfig" /v "BypassTPMCheck" /t REG_DWORD /d 1 /f
        reg add "HKLM\zSYSTEM\Setup\MoSetup" /v "AllowUpgradesWithUnsupportedTPMOrCPU" /t REG_DWORD /d 1 /f

        if (!$keepEdge) {
            Write-Host "Removing Edge icon from taskbar"
            reg delete "HKLM\zSOFTWARE\Microsoft\Windows\CurrentVersion\Explorer\Taskband" /v "Favorites" /f           >$null 2>&1
            reg delete "HKLM\zSOFTWARE\Microsoft\Windows\CurrentVersion\Explorer\Taskband" /v "FavoritesChanges" /f   >$null 2>&1
            reg delete "HKLM\zSOFTWARE\Microsoft\Windows\CurrentVersion\Explorer\Taskband" /v "Pinned" /f             >$null 2>&1
            reg delete "HKLM\zSOFTWARE\Microsoft\Windows\CurrentVersion\Explorer\Taskband" /v "LayoutCycle" /f        >$null 2>&1
            Write-Host "Edge icon removed from taskbar"
            if (Test-Path "HKLM:\zSOFTWARE\WOW6432Node") {
                # Remove leftovers of 64-bit installations
                # ---
                # Remove registry values first...
                reg delete "HKLM\zSOFTWARE\WOW6432Node\Microsoft\Windows\CurrentVersion\Uninstall\Microsoft Edge" /va /f > $null 2>&1
                reg delete "HKLM\zSOFTWARE\WOW6432Node\Microsoft\Windows\CurrentVersion\Uninstall\Microsoft Edge Update" /va /f > $null 2>&1
                reg delete "HKLM\zSOFTWARE\WOW6432Node\Microsoft\Windows\CurrentVersion\Uninstall\Microsoft EdgeWebView" /va /f > $null 2>&1
                # ...then the registry keys
                reg delete "HKLM\zSOFTWARE\WOW6432Node\Microsoft\Windows\CurrentVersion\Uninstall\Microsoft Edge" /f > $null 2>&1
                reg delete "HKLM\zSOFTWARE\WOW6432Node\Microsoft\Windows\CurrentVersion\Uninstall\Microsoft Edge Update" /f > $null 2>&1
                reg delete "HKLM\zSOFTWARE\WOW6432Node\Microsoft\Windows\CurrentVersion\Uninstall\Microsoft EdgeWebView" /f > $null 2>&1
            }
        }

        reg add "HKLM\zSOFTWARE\Microsoft\Windows\CurrentVersion\Search" /v "SearchboxTaskbarMode" /t REG_DWORD /d 0 /f
        Write-Host "Setting all services to start manually"
        reg add "HKLM\zSOFTWARE\CurrentControlSet\Services" /v Start /t REG_DWORD /d 3 /f
        # Write-Host $LASTEXITCODE

        Write-Host "Enabling Local Accounts on OOBE"
        reg add "HKLM\zSOFTWARE\Microsoft\Windows\CurrentVersion\OOBE" /v "BypassNRO" /t REG_DWORD /d "1" /f

        Write-Host "Disabling Sponsored Apps"
        reg add "HKLM\zNTUSER\SOFTWARE\Microsoft\Windows\CurrentVersion\ContentDeliveryManager" /v "OemPreInstalledAppsEnabled" /t REG_DWORD /d 0 /f
        reg add "HKLM\zNTUSER\SOFTWARE\Microsoft\Windows\CurrentVersion\ContentDeliveryManager" /v "PreInstalledAppsEnabled" /t REG_DWORD /d 0 /f
        reg add "HKLM\zNTUSER\SOFTWARE\Microsoft\Windows\CurrentVersion\ContentDeliveryManager" /v "SilentInstalledAppsEnabled" /t REG_DWORD /d 0 /f
        reg add "HKLM\zSOFTWARE\Policies\Microsoft\Windows\CloudContent" /v "DisableWindowsConsumerFeatures" /t REG_DWORD /d 1 /f
        reg add "HKLM\zSOFTWARE\Microsoft\PolicyManager\current\device\Start" /v "ConfigureStartPins" /t REG_SZ /d '{\"pinnedList\": [{}]}' /f
        Write-Host "Done removing Sponsored Apps"

        Write-Host "Disabling Reserved Storage"
        reg add "HKLM\zSOFTWARE\Microsoft\Windows\CurrentVersion\ReserveManager" /v "ShippedWithReserves" /t REG_DWORD /d 0 /f

        Write-Host "Changing theme to dark. This only works on Activated Windows"
        reg add "HKLM\zSOFTWARE\Microsoft\Windows\CurrentVersion\Themes\Personalize" /v "AppsUseLightTheme" /t REG_DWORD /d 0 /f
        reg add "HKLM\zSOFTWARE\Microsoft\Windows\CurrentVersion\Themes\Personalize" /v "SystemUsesLightTheme" /t REG_DWORD /d 0 /f

    } catch {
        Write-Error "An unexpected error occurred: $_"
    } finally {
        Write-Host "Unmounting Registry..."
        reg unload HKLM\zCOMPONENTS
        reg unload HKLM\zDEFAULT
        reg unload HKLM\zNTUSER
        reg unload HKLM\zSOFTWARE
        reg unload HKLM\zSYSTEM

        Write-Host "Cleaning up image..."
        dism /English /image:$scratchDir /Cleanup-Image /StartComponentCleanup /ResetBase
        Write-Host "Cleanup complete."

        Write-Host "Unmounting image..."
        Dismount-WindowsImage -Path $scratchDir -Save
    }

    try {

        Write-Host "Exporting image into $mountDir\sources\install2.wim"
        Export-WindowsImage -SourceImagePath "$mountDir\sources\install.wim" -SourceIndex $index -DestinationImagePath "$mountDir\sources\install2.wim" -CompressionType "Max"
        Write-Host "Remove old '$mountDir\sources\install.wim' and rename $mountDir\sources\install2.wim"
        Remove-Item "$mountDir\sources\install.wim"
        Rename-Item "$mountDir\sources\install2.wim" "$mountDir\sources\install.wim"

        if (-not (Test-Path -Path "$mountDir\sources\install.wim")) {
            Write-Error "Something went wrong and '$mountDir\sources\install.wim' doesn't exist. Please report this bug to the devs"
            Set-WinUtilTaskbaritem -state "Error" -value 1 -overlay "warning"
            return
        }
        Write-Host "Windows image completed. Continuing with boot.wim."

        # Next step boot image
        Write-Host "Mounting boot image $mountDir\sources\boot.wim into $scratchDir"
        Mount-WindowsImage -ImagePath "$mountDir\sources\boot.wim" -Index 2 -Path "$scratchDir"

        if ($injectDrivers) {
            $driverPath = $sync.MicrowinDriverLocation.Text
            if (Test-Path $driverPath) {
                Write-Host "Adding Windows Drivers image($scratchDir) drivers($driverPath) "
                dism /English /image:$scratchDir /add-driver /driver:$driverPath /recurse | Out-Host
            } else {
                Write-Host "Path to drivers is invalid continuing without driver injection"
            }
        }

        Write-Host "Loading registry..."
        reg load HKLM\zCOMPONENTS "$($scratchDir)\Windows\System32\config\COMPONENTS" >$null
        reg load HKLM\zDEFAULT "$($scratchDir)\Windows\System32\config\default" >$null
        reg load HKLM\zNTUSER "$($scratchDir)\Users\Default\ntuser.dat" >$null
        reg load HKLM\zSOFTWARE "$($scratchDir)\Windows\System32\config\SOFTWARE" >$null
        reg load HKLM\zSYSTEM "$($scratchDir)\Windows\System32\config\SYSTEM" >$null
        Write-Host "Bypassing system requirements on the setup image"
        reg add "HKLM\zDEFAULT\Control Panel\UnsupportedHardwareNotificationCache" /v "SV1" /t REG_DWORD /d 0 /f
        reg add "HKLM\zDEFAULT\Control Panel\UnsupportedHardwareNotificationCache" /v "SV2" /t REG_DWORD /d 0 /f
        reg add "HKLM\zNTUSER\Control Panel\UnsupportedHardwareNotificationCache" /v "SV1" /t REG_DWORD /d 0 /f
        reg add "HKLM\zNTUSER\Control Panel\UnsupportedHardwareNotificationCache" /v "SV2" /t REG_DWORD /d 0 /f
        reg add "HKLM\zSYSTEM\Setup\LabConfig" /v "BypassCPUCheck" /t REG_DWORD /d 1 /f
        reg add "HKLM\zSYSTEM\Setup\LabConfig" /v "BypassRAMCheck" /t REG_DWORD /d 1 /f
        reg add "HKLM\zSYSTEM\Setup\LabConfig" /v "BypassSecureBootCheck" /t REG_DWORD /d 1 /f
        reg add "HKLM\zSYSTEM\Setup\LabConfig" /v "BypassStorageCheck" /t REG_DWORD /d 1 /f
        reg add "HKLM\zSYSTEM\Setup\LabConfig" /v "BypassTPMCheck" /t REG_DWORD /d 1 /f
        reg add "HKLM\zSYSTEM\Setup\MoSetup" /v "AllowUpgradesWithUnsupportedTPMOrCPU" /t REG_DWORD /d 1 /f
        # Fix Computer Restarted Unexpectedly Error on New Bare Metal Install
        reg add "HKLM\zSYSTEM\Setup\Status\ChildCompletion" /v "setup.exe" /t REG_DWORD /d 3 /f
    } catch {
        Write-Error "An unexpected error occurred: $_"
    } finally {
        Write-Host "Unmounting Registry..."
        reg unload HKLM\zCOMPONENTS
        reg unload HKLM\zDEFAULT
        reg unload HKLM\zNTUSER
        reg unload HKLM\zSOFTWARE
        reg unload HKLM\zSYSTEM

        Write-Host "Unmounting image..."
        Dismount-WindowsImage -Path $scratchDir -Save

<<<<<<< HEAD
        Write-Host "Creating ISO image"

        # if we downloaded oscdimg from github it will be in the temp directory so use it
        # if it is not in temp it is part of ADK and is in global PATH so just set it to oscdimg.exe
        $oscdimgPath = Join-Path $env:TEMP 'oscdimg.exe'
        $oscdImgFound = Test-Path $oscdimgPath -PathType Leaf
        if (!$oscdImgFound) {
            $oscdimgPath = "oscdimg.exe"
        }

        Write-Host "[INFO] Using oscdimg.exe from: $oscdimgPath"
        #& oscdimg.exe -m -o -u2 -udfver102 -bootdata:2#p0,e,b$mountDir\boot\etfsboot.com#pEF,e,b$mountDir\efi\microsoft\boot\efisys.bin $mountDir $env:temp\microwin.iso
        #Start-Process -FilePath $oscdimgPath -ArgumentList "-m -o -u2 -udfver102 -bootdata:2#p0,e,b$mountDir\boot\etfsboot.com#pEF,e,b$mountDir\efi\microsoft\boot\efisys.bin $mountDir $env:temp\microwin.iso" -NoNewWindow -Wait
        #Start-Process -FilePath $oscdimgPath -ArgumentList '-m -o -u2 -udfver102 -bootdata:2#p0,e,b$mountDir\boot\etfsboot.com#pEF,e,b$mountDir\efi\microsoft\boot\efisys.bin $mountDir `"$($SaveDialog.FileName)`"' -NoNewWindow -Wait
        $oscdimgProc = New-Object System.Diagnostics.Process
        $oscdimgProc.StartInfo.FileName = $oscdimgPath
        $oscdimgProc.StartInfo.Arguments = "-m -o -u2 -udfver102 -bootdata:2#p0,e,b$mountDir\boot\etfsboot.com#pEF,e,b$mountDir\efi\microsoft\boot\efisys.bin $mountDir `"$($SaveDialog.FileName)`""
        $oscdimgProc.StartInfo.CreateNoWindow = $True
        $oscdimgProc.StartInfo.WindowStyle = "Hidden"
        $oscdimgProc.StartInfo.UseShellExecute = $False
        $oscdimgProc.Start()
        $oscdimgProc.WaitForExit()

        if ($copyToUSB) {
            Write-Host "Copying target ISO to the USB drive"
            #Copy-ToUSB("$env:temp\microwin.iso")
            Copy-ToUSB("$($SaveDialog.FileName)")
            if ($?) { Write-Host "Done Copying target ISO to USB drive!" } else { Write-Host "ISO copy failed." }
        }

        Write-Host " _____                       "
        Write-Host "(____ \                      "
        Write-Host " _   \ \ ___  ____   ____    "
        Write-Host "| |   | / _ \|  _ \ / _  )   "
        Write-Host "| |__/ / |_| | | | ( (/ /    "
        Write-Host "|_____/ \___/|_| |_|\____)   "

        # Check if the ISO was successfully created - CTT edit
        if ($LASTEXITCODE -eq 0) {
            Write-Host "`n`nPerforming Cleanup..."
                Remove-Item -Recurse -Force "$($scratchDir)"
                Remove-Item -Recurse -Force "$($mountDir)"
            #$msg = "Done. ISO image is located here: $env:temp\microwin.iso"
            $msg = "Done. ISO image is located here: $($SaveDialog.FileName)"
            Write-Host $msg
            Set-WinUtilTaskbaritem -state "None" -overlay "checkmark"
            [System.Windows.MessageBox]::Show($msg, "Winutil", [System.Windows.MessageBoxButton]::OK, [System.Windows.MessageBoxImage]::Information)
        } else {
            Write-Host "ISO creation failed. The "$($mountDir)" directory has not been removed."
        }

        $sync.MicrowinOptionsPanel.Visibility = 'Collapsed'

        #$sync.MicrowinFinalIsoLocation.Text = "$env:temp\microwin.iso"
=======
		Write-Host "Creating ISO image"

		# if we downloaded oscdimg from github it will be in the temp directory so use it
		# if it is not in temp it is part of ADK and is in global PATH so just set it to oscdimg.exe
		$oscdimgPath = Join-Path $env:TEMP 'oscdimg.exe'
		$oscdImgFound = Test-Path $oscdimgPath -PathType Leaf
		if (!$oscdImgFound)
		{
			$oscdimgPath = "oscdimg.exe"
		}

		Write-Host "[INFO] Using oscdimg.exe from: $oscdimgPath"
		
		$oscdimgProc = Start-Process -FilePath "$oscdimgPath" -ArgumentList "-m -o -u2 -udfver102 -bootdata:2#p0,e,b$mountDir\boot\etfsboot.com#pEF,e,b$mountDir\efi\microsoft\boot\efisys.bin `"$mountDir`" `"$($SaveDialog.FileName)`"" -Wait -PassThru -NoNewWindow
		
		$LASTEXITCODE = $oscdimgProc.ExitCode
		
		Write-Host "OSCDIMG Error Level : $($oscdimgProc.ExitCode)"

		if ($copyToUSB)
		{
			Write-Host "Copying target ISO to the USB drive"
			Copy-ToUSB("$($SaveDialog.FileName)")
			if ($?) { Write-Host "Done Copying target ISO to USB drive!" } else { Write-Host "ISO copy failed." }
		}

		Write-Host " _____                       "
		Write-Host "(____ \                      "
		Write-Host " _   \ \ ___  ____   ____    "
		Write-Host "| |   | / _ \|  _ \ / _  )   "
		Write-Host "| |__/ / |_| | | | ( (/ /    "
		Write-Host "|_____/ \___/|_| |_|\____)   "

		# Check if the ISO was successfully created - CTT edit
		if ($LASTEXITCODE -eq 0) {
			Write-Host "`n`nPerforming Cleanup..."
				Remove-Item -Recurse -Force "$($scratchDir)"
				Remove-Item -Recurse -Force "$($mountDir)"
			$msg = "Done. ISO image is located here: $($SaveDialog.FileName)"
			Write-Host $msg
			Set-WinUtilTaskbaritem -state "None" -overlay "checkmark"
			[System.Windows.MessageBox]::Show($msg, "Winutil", [System.Windows.MessageBoxButton]::OK, [System.Windows.MessageBoxImage]::Information)
		} else {
			Write-Host "ISO creation failed. The "$($mountDir)" directory has not been removed."
			try
			{
				# This creates a new Win32 exception from which we can extract a message in the system language.
				# Now, this will NOT throw an exception
				$exitCode = New-Object System.ComponentModel.Win32Exception($LASTEXITCODE)
				Write-Host "Reason: $($exitCode.Message)"
			}
			catch
			{
				# Could not get error description from Windows APIs
			}
		}

		$sync.MicrowinOptionsPanel.Visibility = 'Collapsed'

		#$sync.MicrowinFinalIsoLocation.Text = "$env:temp\microwin.iso"
>>>>>>> 83bcf246
        $sync.MicrowinFinalIsoLocation.Text = "$($SaveDialog.FileName)"
        # Allow the machine to sleep again (optional)
        [PowerManagement]::SetThreadExecutionState(0)
        $sync.ProcessRunning = $false
    }
}<|MERGE_RESOLUTION|>--- conflicted
+++ resolved
@@ -405,7 +405,6 @@
         Write-Host "Unmounting image..."
         Dismount-WindowsImage -Path $scratchDir -Save
 
-<<<<<<< HEAD
         Write-Host "Creating ISO image"
 
         # if we downloaded oscdimg from github it will be in the temp directory so use it
@@ -417,21 +416,15 @@
         }
 
         Write-Host "[INFO] Using oscdimg.exe from: $oscdimgPath"
-        #& oscdimg.exe -m -o -u2 -udfver102 -bootdata:2#p0,e,b$mountDir\boot\etfsboot.com#pEF,e,b$mountDir\efi\microsoft\boot\efisys.bin $mountDir $env:temp\microwin.iso
-        #Start-Process -FilePath $oscdimgPath -ArgumentList "-m -o -u2 -udfver102 -bootdata:2#p0,e,b$mountDir\boot\etfsboot.com#pEF,e,b$mountDir\efi\microsoft\boot\efisys.bin $mountDir $env:temp\microwin.iso" -NoNewWindow -Wait
-        #Start-Process -FilePath $oscdimgPath -ArgumentList '-m -o -u2 -udfver102 -bootdata:2#p0,e,b$mountDir\boot\etfsboot.com#pEF,e,b$mountDir\efi\microsoft\boot\efisys.bin $mountDir `"$($SaveDialog.FileName)`"' -NoNewWindow -Wait
-        $oscdimgProc = New-Object System.Diagnostics.Process
-        $oscdimgProc.StartInfo.FileName = $oscdimgPath
-        $oscdimgProc.StartInfo.Arguments = "-m -o -u2 -udfver102 -bootdata:2#p0,e,b$mountDir\boot\etfsboot.com#pEF,e,b$mountDir\efi\microsoft\boot\efisys.bin $mountDir `"$($SaveDialog.FileName)`""
-        $oscdimgProc.StartInfo.CreateNoWindow = $True
-        $oscdimgProc.StartInfo.WindowStyle = "Hidden"
-        $oscdimgProc.StartInfo.UseShellExecute = $False
-        $oscdimgProc.Start()
-        $oscdimgProc.WaitForExit()
+        
+        $oscdimgProc = Start-Process -FilePath "$oscdimgPath" -ArgumentList "-m -o -u2 -udfver102 -bootdata:2#p0,e,b$mountDir\boot\etfsboot.com#pEF,e,b$mountDir\efi\microsoft\boot\efisys.bin `"$mountDir`" `"$($SaveDialog.FileName)`"" -Wait -PassThru -NoNewWindow
+        
+        $LASTEXITCODE = $oscdimgProc.ExitCode
+        
+        Write-Host "OSCDIMG Error Level : $($oscdimgProc.ExitCode)"
 
         if ($copyToUSB) {
             Write-Host "Copying target ISO to the USB drive"
-            #Copy-ToUSB("$env:temp\microwin.iso")
             Copy-ToUSB("$($SaveDialog.FileName)")
             if ($?) { Write-Host "Done Copying target ISO to USB drive!" } else { Write-Host "ISO copy failed." }
         }
@@ -448,80 +441,25 @@
             Write-Host "`n`nPerforming Cleanup..."
                 Remove-Item -Recurse -Force "$($scratchDir)"
                 Remove-Item -Recurse -Force "$($mountDir)"
-            #$msg = "Done. ISO image is located here: $env:temp\microwin.iso"
             $msg = "Done. ISO image is located here: $($SaveDialog.FileName)"
             Write-Host $msg
             Set-WinUtilTaskbaritem -state "None" -overlay "checkmark"
             [System.Windows.MessageBox]::Show($msg, "Winutil", [System.Windows.MessageBoxButton]::OK, [System.Windows.MessageBoxImage]::Information)
         } else {
             Write-Host "ISO creation failed. The "$($mountDir)" directory has not been removed."
+            try {
+                # This creates a new Win32 exception from which we can extract a message in the system language.
+                # Now, this will NOT throw an exception
+                $exitCode = New-Object System.ComponentModel.Win32Exception($LASTEXITCODE)
+                Write-Host "Reason: $($exitCode.Message)"
+            } catch {
+                # Could not get error description from Windows APIs
+            }
         }
 
         $sync.MicrowinOptionsPanel.Visibility = 'Collapsed'
 
         #$sync.MicrowinFinalIsoLocation.Text = "$env:temp\microwin.iso"
-=======
-		Write-Host "Creating ISO image"
-
-		# if we downloaded oscdimg from github it will be in the temp directory so use it
-		# if it is not in temp it is part of ADK and is in global PATH so just set it to oscdimg.exe
-		$oscdimgPath = Join-Path $env:TEMP 'oscdimg.exe'
-		$oscdImgFound = Test-Path $oscdimgPath -PathType Leaf
-		if (!$oscdImgFound)
-		{
-			$oscdimgPath = "oscdimg.exe"
-		}
-
-		Write-Host "[INFO] Using oscdimg.exe from: $oscdimgPath"
-		
-		$oscdimgProc = Start-Process -FilePath "$oscdimgPath" -ArgumentList "-m -o -u2 -udfver102 -bootdata:2#p0,e,b$mountDir\boot\etfsboot.com#pEF,e,b$mountDir\efi\microsoft\boot\efisys.bin `"$mountDir`" `"$($SaveDialog.FileName)`"" -Wait -PassThru -NoNewWindow
-		
-		$LASTEXITCODE = $oscdimgProc.ExitCode
-		
-		Write-Host "OSCDIMG Error Level : $($oscdimgProc.ExitCode)"
-
-		if ($copyToUSB)
-		{
-			Write-Host "Copying target ISO to the USB drive"
-			Copy-ToUSB("$($SaveDialog.FileName)")
-			if ($?) { Write-Host "Done Copying target ISO to USB drive!" } else { Write-Host "ISO copy failed." }
-		}
-
-		Write-Host " _____                       "
-		Write-Host "(____ \                      "
-		Write-Host " _   \ \ ___  ____   ____    "
-		Write-Host "| |   | / _ \|  _ \ / _  )   "
-		Write-Host "| |__/ / |_| | | | ( (/ /    "
-		Write-Host "|_____/ \___/|_| |_|\____)   "
-
-		# Check if the ISO was successfully created - CTT edit
-		if ($LASTEXITCODE -eq 0) {
-			Write-Host "`n`nPerforming Cleanup..."
-				Remove-Item -Recurse -Force "$($scratchDir)"
-				Remove-Item -Recurse -Force "$($mountDir)"
-			$msg = "Done. ISO image is located here: $($SaveDialog.FileName)"
-			Write-Host $msg
-			Set-WinUtilTaskbaritem -state "None" -overlay "checkmark"
-			[System.Windows.MessageBox]::Show($msg, "Winutil", [System.Windows.MessageBoxButton]::OK, [System.Windows.MessageBoxImage]::Information)
-		} else {
-			Write-Host "ISO creation failed. The "$($mountDir)" directory has not been removed."
-			try
-			{
-				# This creates a new Win32 exception from which we can extract a message in the system language.
-				# Now, this will NOT throw an exception
-				$exitCode = New-Object System.ComponentModel.Win32Exception($LASTEXITCODE)
-				Write-Host "Reason: $($exitCode.Message)"
-			}
-			catch
-			{
-				# Could not get error description from Windows APIs
-			}
-		}
-
-		$sync.MicrowinOptionsPanel.Visibility = 'Collapsed'
-
-		#$sync.MicrowinFinalIsoLocation.Text = "$env:temp\microwin.iso"
->>>>>>> 83bcf246
         $sync.MicrowinFinalIsoLocation.Text = "$($SaveDialog.FileName)"
         # Allow the machine to sleep again (optional)
         [PowerManagement]::SetThreadExecutionState(0)
