
function Invoke-WPFShortcut {
    <#

    .SYNOPSIS
        Creates a shortcut and prompts for a save location

    .PARAMETER ShortcutToAdd
        The name of the shortcut to add

    .PARAMETER RunAsAdmin
        A boolean value to make 'Run as administrator' property on (true) or off (false), defaults to off

    #>
    param(
        $ShortcutToAdd,
        [bool]$RunAsAdmin = $false
    )

<<<<<<< HEAD
    # Preper the Shortcut Fields and add an a Custom Icon if it's available, else don't add a Custom Icon.
=======
    # add an a Custom Icon if it's available at "$env:TEMP\cttlogo.png", else don't add a Custom Icon.
    $iconPath = $null
>>>>>>> 2e26ae7e
    Switch ($ShortcutToAdd) {
        "WinUtil" {
            # Use Powershell 7 if installed and fallback to PS5 if not
            if (Get-Command "pwsh" -ErrorAction SilentlyContinue){
                $shell = "pwsh.exe"
            }
            else{
                $shell = "powershell.exe"
            }
            
            $shellArgs = "-ExecutionPolicy Bypass -Command `"Start-Process $shell -verb runas -ArgumentList `'-Command `"irm https://christitus.com/win | iex`"`'"
            
            $DestinationName = "WinUtil.lnk"

        }
    }

    # Show a File Dialog Browser, to let the User choose the Name and Location of where to save the Shortcut
    $FileBrowser = New-Object System.Windows.Forms.SaveFileDialog
    $FileBrowser.InitialDirectory = [Environment]::GetFolderPath('Desktop')
    $FileBrowser.Filter = "Shortcut Files (*.lnk)|*.lnk"
    $FileBrowser.FileName = $DestinationName

    # Do an Early Return if the Save Operation was canceled by User's Input.
    $FileBrowserResult = $FileBrowser.ShowDialog()
    $DialogResultEnum = New-Object System.Windows.Forms.DialogResult
    if (-not ($FileBrowserResult -eq $DialogResultEnum::OK)) {
        return
    }

    # Prepare the Shortcut paramter
    $WshShell = New-Object -comObject WScript.Shell
    $Shortcut = $WshShell.CreateShortcut($FileBrowser.FileName)
<<<<<<< HEAD
    $Shortcut.TargetPath = $SourceExe
    $Shortcut.Arguments = $ArgumentsToSourceExe
    if (Test-Path -Path $winutildir["logo.ico"]) {
        $shortcut.IconLocation = $winutildir["logo.ico"]
=======
    $Shortcut.TargetPath = $shell
    $Shortcut.Arguments = $shellArgs
    if ($null -ne $iconPath) {
        $shortcut.IconLocation = $iconPath
>>>>>>> 2e26ae7e
    }

    # Save the Shortcut to disk
    $Shortcut.Save()

    if ($RunAsAdmin -eq $true) {
        $bytes = [System.IO.File]::ReadAllBytes($FileBrowser.FileName)
        # Set byte value at position 0x15 in hex, or 21 in decimal, from the value 0x00 to 0x20 in hex
        $bytes[0x15] = $bytes[0x15] -bor 0x20
        [System.IO.File]::WriteAllBytes($FileBrowser.FileName, $bytes)
    }

    Write-Host "Shortcut for $ShortcutToAdd has been saved to $($FileBrowser.FileName) with 'Run as administrator' set to $RunAsAdmin"
}<|MERGE_RESOLUTION|>--- conflicted
+++ resolved
@@ -17,12 +17,8 @@
         [bool]$RunAsAdmin = $false
     )
 
-<<<<<<< HEAD
     # Preper the Shortcut Fields and add an a Custom Icon if it's available, else don't add a Custom Icon.
-=======
-    # add an a Custom Icon if it's available at "$env:TEMP\cttlogo.png", else don't add a Custom Icon.
-    $iconPath = $null
->>>>>>> 2e26ae7e
+
     Switch ($ShortcutToAdd) {
         "WinUtil" {
             # Use Powershell 7 if installed and fallback to PS5 if not
@@ -56,17 +52,10 @@
     # Prepare the Shortcut paramter
     $WshShell = New-Object -comObject WScript.Shell
     $Shortcut = $WshShell.CreateShortcut($FileBrowser.FileName)
-<<<<<<< HEAD
     $Shortcut.TargetPath = $SourceExe
     $Shortcut.Arguments = $ArgumentsToSourceExe
     if (Test-Path -Path $winutildir["logo.ico"]) {
         $shortcut.IconLocation = $winutildir["logo.ico"]
-=======
-    $Shortcut.TargetPath = $shell
-    $Shortcut.Arguments = $shellArgs
-    if ($null -ne $iconPath) {
-        $shortcut.IconLocation = $iconPath
->>>>>>> 2e26ae7e
     }
 
     # Save the Shortcut to disk
