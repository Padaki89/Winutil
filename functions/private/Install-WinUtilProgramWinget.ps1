--- conflicted
+++ resolved
@@ -72,15 +72,10 @@
                     Write-Host "$($Program.winget) installed successfully with User prompt."
                     continue
                 }
-<<<<<<< HEAD
-                Write-Host "Failed to install $($Program.winget). With winget"
-                $failedPackages += $Program
-=======
                 if ($status -eq  -1978335189){
                     Write-Host "$($Program.winget) No applicable update found"
                     continue
                 }
->>>>>>> 32a0a783
             } catch {
                 Write-Host "Failed to install $($Program.winget). With winget"
                 $failedPackages += $Program
