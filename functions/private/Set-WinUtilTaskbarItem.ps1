function Set-WinUtilTaskbaritem {
    <#

    .SYNOPSIS
        Modifies the Taskbaritem of the WPF Form

<<<<<<< HEAD
    .PARAMETER value
        Value can be between 0 and 1, 0 being no progress done yet and 1 being fully completed
        Value does not affect item without setting the state to 'Normal', 'Error' or 'Paused'
        Set-WinUtilTaskbaritem -value 0.5
    .PARAMETER state
        State can be 'None' > No progress, 'Indeterminate' > inf. loading gray, 'Normal' > Gray, 'Error' > Red, 'Paused' > Yellow
        no value needed:
        - Set-WinUtilTaskbaritem -state "None"
        - Set-WinUtilTaskbaritem -state "Indeterminate"
        value needed:
        - Set-WinUtilTaskbaritem -state "Error"
        - Set-WinUtilTaskbaritem -state "Normal"
        - Set-WinUtilTaskbaritem -state "Paused"
=======
    .PARAMETER state
        State can be 'None' > No progress, 'Indeterminate' > Without value, 'Normal' > when using value, 'Error' > Red (when using value), 'Paused' > Yellow (when using value)
    .PARAMETER value
        Value can be between 0 and 1, 0 being no progress done yet and 1 being fully completed
>>>>>>> cd35c748

    .PARAMETER overlay
        Overlay icon to display on the taskbar item, there are the presets 'logo' and 'checkmark' or you can specify a path/link to an image file.
        CTT logo preset:
        - Set-WinUtilTaskbaritem -overlay "logo"
        Checkmark preset:
        - Set-WinUtilTaskbaritem -overlay "checkmark"
        Custom icon:
        - Set-WinUtilTaskbaritem -overlay "C:\path\to\icon.png"
    
    .PARAMETER description
        Description to display on the taskbar item preview
        Set-WinUtilTaskbaritem -description "This is a description"
    #>
    param (
        [double]$value,
        $state,
        $overlay,
        $description
    )

    if ($value) {
        $sync["Form"].taskbarItemInfo.ProgressValue = $value
    }

    if ($state) {
        switch ($state) {
            'None' { $sync["Form"].taskbarItemInfo.ProgressState = "None" }
            'Indeterminate' { $sync["Form"].taskbarItemInfo.ProgressState = "Indeterminate" }
            'Normal' { $sync["Form"].taskbarItemInfo.ProgressState = "Normal" }
            'Error' { $sync["Form"].taskbarItemInfo.ProgressState = "Error" }
            'Paused' { $sync["Form"].taskbarItemInfo.ProgressState = "Paused" }
            default { write-host "Invalid state" }
        }
    }

    if ($overlay) {
        switch ($overlay) {
            'logo' {
                $sync["Form"].taskbarItemInfo.Overlay = (ConvertTo-Bitmap -image "$env:LOCALAPPDATA\winutil\cttlogo.png")
            }
            'checkmark' {
                $sync["Form"].taskbarItemInfo.Overlay = (ConvertTo-Bitmap -image "$env:LOCALAPPDATA\winutil\cttcheckmark.png")
            }
            default {
                if (Test-Path $overlay) {
                    $sync["Form"].taskbarItemInfo.Overlay = (ConvertTo-Bitmap -image $overlay)
                }
            }
        }
    }

    if ($description) {
        $sync["Form"].taskbarItemInfo.Description = $description
    }
}<|MERGE_RESOLUTION|>--- conflicted
+++ resolved
@@ -4,7 +4,6 @@
     .SYNOPSIS
         Modifies the Taskbaritem of the WPF Form
 
-<<<<<<< HEAD
     .PARAMETER value
         Value can be between 0 and 1, 0 being no progress done yet and 1 being fully completed
         Value does not affect item without setting the state to 'Normal', 'Error' or 'Paused'
@@ -18,12 +17,10 @@
         - Set-WinUtilTaskbaritem -state "Error"
         - Set-WinUtilTaskbaritem -state "Normal"
         - Set-WinUtilTaskbaritem -state "Paused"
-=======
     .PARAMETER state
         State can be 'None' > No progress, 'Indeterminate' > Without value, 'Normal' > when using value, 'Error' > Red (when using value), 'Paused' > Yellow (when using value)
     .PARAMETER value
         Value can be between 0 and 1, 0 being no progress done yet and 1 being fully completed
->>>>>>> cd35c748
 
     .PARAMETER overlay
         Overlay icon to display on the taskbar item, there are the presets 'logo' and 'checkmark' or you can specify a path/link to an image file.
