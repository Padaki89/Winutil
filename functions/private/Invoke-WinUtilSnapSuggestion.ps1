function Invoke-WinUtilSnapSuggestion {
    <#
    .SYNOPSIS
        Disables/Enables Snap Assist Suggestions on startup
    .PARAMETER Enabled
        Indicates whether to enable or disable Snap Assist Suggestions on startup
    #>
    Param($Enabled)
    try {
        if ($Enabled -eq $false) {
            Write-Host "Enabling Snap Assist Suggestion On startup"
            $value = 1
        } else {
            Write-Host "Disabling Snap Assist Suggestion On startup"
            $value = 0
        }
        # taskkill.exe /F /IM "explorer.exe"
        $Path = "HKCU:\Software\Microsoft\Windows\CurrentVersion\Explorer\Advanced"
        Set-ItemProperty -Path $Path -Name SnapAssist -Value $value
<<<<<<< HEAD
    }
    Catch [System.Security.SecurityException] {
=======
        Start-Process "explorer.exe"
    } catch [System.Security.SecurityException] {
>>>>>>> da824d58
        Write-Warning "Unable to set $Path\$Name to $Value due to a Security Exception"
    } catch [System.Management.Automation.ItemNotFoundException] {
        Write-Warning $psitem.Exception.ErrorRecord
    } catch {
        Write-Warning "Unable to set $Name due to unhandled exception"
        Write-Warning $psitem.Exception.StackTrace
    }
}<|MERGE_RESOLUTION|>--- conflicted
+++ resolved
@@ -17,13 +17,7 @@
         # taskkill.exe /F /IM "explorer.exe"
         $Path = "HKCU:\Software\Microsoft\Windows\CurrentVersion\Explorer\Advanced"
         Set-ItemProperty -Path $Path -Name SnapAssist -Value $value
-<<<<<<< HEAD
-    }
-    Catch [System.Security.SecurityException] {
-=======
-        Start-Process "explorer.exe"
     } catch [System.Security.SecurityException] {
->>>>>>> da824d58
         Write-Warning "Unable to set $Path\$Name to $Value due to a Security Exception"
     } catch [System.Management.Automation.ItemNotFoundException] {
         Write-Warning $psitem.Exception.ErrorRecord
