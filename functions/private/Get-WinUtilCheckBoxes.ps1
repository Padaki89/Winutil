Function Get-WinUtilCheckBoxes {

    <#

    .SYNOPSIS
        Finds all checkboxes that are checked on the specific tab and inputs them into a script.

    .PARAMETER unCheck
        Whether to uncheck the checkboxes that are checked. Defaults to true

    .OUTPUTS
        A List containing the name of each checked checkbox

    .EXAMPLE
        Get-WinUtilCheckBoxes "WPFInstall"

    #>

    Param(
        [boolean]$unCheck = $false
    )

    $Output = @{
        Install      = @()
        WPFTweaks     = @()
        WPFFeature    = @()
        WPFInstall    = @()
    }

    $CheckBoxes = $sync.GetEnumerator() | Where-Object { $_.Value -is [System.Windows.Controls.CheckBox] }

    # First check and add WPFTweaksRestorePoint if checked
    $RestorePoint = $CheckBoxes | Where-Object { $_.Key -eq 'WPFTweaksRestorePoint' -and $_.Value.IsChecked -eq $true }
    if ($RestorePoint) {
        $Output["WPFTweaks"] = @('WPFTweaksRestorePoint')
        Write-Debug "Adding WPFTweaksRestorePoint as first in WPFTweaks"

        if ($unCheck) {
            $RestorePoint.Value.IsChecked = $false
        }
    }

    foreach ($CheckBox in $CheckBoxes) {
        if ($CheckBox.Key -eq 'WPFTweaksRestorePoint') { continue }  # Skip since it's already handled

        $group = if ($CheckBox.Key.StartsWith("WPFInstall")) { "Install" }
                elseif ($CheckBox.Key.StartsWith("WPFTweaks")) { "WPFTweaks" }
                elseif ($CheckBox.Key.StartsWith("WPFFeature")) { "WPFFeature" }
        if ($group) {
            if ($CheckBox.Value.IsChecked -eq $true) {
                $feature = switch ($group) {
                    "Install" {
<<<<<<< HEAD
                        # Get the winget value
                        [PsCustomObject]@{
                            winget="$($sync.configs.applications.$($CheckBox.Name).winget)";
                            choco="$($sync.configs.applications.$($CheckBox.Name).choco)";
=======
                        $wingetValue = $sync.configs.applications.$($CheckBox.Name).winget
                        if (-not [string]::IsNullOrWhiteSpace($wingetValue) -and $wingetValue -ne "na") {
                            $wingetValue -split ";"
                        } else {
                            $sync.configs.applications.$($CheckBox.Name).choco
>>>>>>> e6a0e299
                        }

                    }
                    default {
                        $CheckBox.Name
                    }
                }

                if (-not $Output.ContainsKey($group)) {
                    $Output[$group] = @()
                }
                if ($group -eq "Install") {
                    $Output["WPFInstall"] += $CheckBox.Name
                    Write-Debug "Adding: $($CheckBox.Name) under: WPFInstall"
                }

                Write-Debug "Adding: $($feature) under: $($group)"
                $Output[$group] += $feature

                if ($unCheck) {
                    $CheckBox.Value.IsChecked = $false
                }
            }
        }
    }
<<<<<<< HEAD
    return  $Output
=======

    return $Output
>>>>>>> e6a0e299
}<|MERGE_RESOLUTION|>--- conflicted
+++ resolved
@@ -50,18 +50,10 @@
             if ($CheckBox.Value.IsChecked -eq $true) {
                 $feature = switch ($group) {
                     "Install" {
-<<<<<<< HEAD
                         # Get the winget value
                         [PsCustomObject]@{
                             winget="$($sync.configs.applications.$($CheckBox.Name).winget)";
                             choco="$($sync.configs.applications.$($CheckBox.Name).choco)";
-=======
-                        $wingetValue = $sync.configs.applications.$($CheckBox.Name).winget
-                        if (-not [string]::IsNullOrWhiteSpace($wingetValue) -and $wingetValue -ne "na") {
-                            $wingetValue -split ";"
-                        } else {
-                            $sync.configs.applications.$($CheckBox.Name).choco
->>>>>>> e6a0e299
                         }
 
                     }
@@ -87,10 +79,5 @@
             }
         }
     }
-<<<<<<< HEAD
     return  $Output
-=======
-
-    return $Output
->>>>>>> e6a0e299
 }