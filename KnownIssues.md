--- conflicted
+++ resolved
@@ -19,19 +19,6 @@
 | `1.1.1.1` | `1.0.0.1` | or  | `8.8.8.8` | `8.8.4.4` |
 |---------|---------|-----|---------|---------|
 
-<<<<<<< HEAD
-=======
-- Script doesn't run/PowerShell crashes:
-  1. Press Windows Key+X and select 'PowerShell (Admin)' (Windows 10) or 'Windows Terminal (Admin)' (Windows 11)
-  2. Run:
-  ```
-  Set-ExecutionPolicy Unrestricted -Scope Process -Force
-  ```
-  3. Run:
-  ```
-  irm christitus.com/win | iex
-  ```
->>>>>>> b4703663
   
 ### Other Issues:
 
@@ -53,27 +40,4 @@
 - Winget requires interaction on first run: Manually type 'y' and 'enter' into the PowerShell console to continue
 - (Windows 11) Quick Settings no longer works: Launch the Script and click 'Enable Action Center'
 
-- Explorer no longer launches: Go to Control Panel, File Explorer Options, Change the 'Open File Explorer to' option to 'This PC'.
-
-<<<<<<< HEAD
-- Script doesn't run/PowerShell crashes:	
-  1. Press Windows Key+X and select 'PowerShell (Admin)' (Windows 10) or 'Windows Terminal (Admin)' (Windows 11)	
-  2. Run:	
-  ```	
-  Set-ExecutionPolicy Unrestricted -Scope Process -Force	
-  ```	
-  3. Run:	
-  ```	
-  irm christitus.com/win | iex	
-=======
-- Script doesn't run/PowerShell crashes:
-  1. Press Windows Key+X and select 'PowerShell (Admin)' (Windows 10) or 'Windows Terminal (Admin)' (Windows 11)
-  2. Run:
-  ```
-  Set-ExecutionPolicy Unrestricted -Scope Process -Force
-  ```
-  3. Run:
-  ```
-  irm christitus.com/win | iex
->>>>>>> b4703663
-  ```+- Explorer no longer launches: Go to Control Panel, File Explorer Options, Change the 'Open File Explorer to' option to 'This PC'.